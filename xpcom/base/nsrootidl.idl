/* -*- Mode: IDL; tab-width: 4; indent-tabs-mode: nil; c-basic-offset: 4 -*- */
/* ***** BEGIN LICENSE BLOCK *****
 * Version: MPL 1.1/GPL 2.0/LGPL 2.1
 *
 * The contents of this file are subject to the Mozilla Public License Version
 * 1.1 (the "License"); you may not use this file except in compliance with
 * the License. You may obtain a copy of the License at
 * http://www.mozilla.org/MPL/
 *
 * Software distributed under the License is distributed on an "AS IS" basis,
 * WITHOUT WARRANTY OF ANY KIND, either express or implied. See the License
 * for the specific language governing rights and limitations under the
 * License.
 *
 * The Original Code is mozilla.org code.
 *
 * The Initial Developer of the Original Code is
 * Netscape Communications Corporation.
 * Portions created by the Initial Developer are Copyright (C) 1998
 * the Initial Developer. All Rights Reserved.
 *
 * Contributor(s):
 *   Dan Rosen <dr@netscape.com>
 *
 * Alternatively, the contents of this file may be used under the terms of
 * either of the GNU General Public License Version 2 or later (the "GPL"),
 * or the GNU Lesser General Public License Version 2.1 or later (the "LGPL"),
 * in which case the provisions of the GPL or the LGPL are applicable instead
 * of those above. If you wish to allow use of your version of this file only
 * under the terms of either the GPL or the LGPL, and not to allow others to
 * use your version of this file under the terms of the MPL, indicate your
 * decision by deleting the provisions above and replace them with the notice
 * and other provisions required by the GPL or the LGPL. If you do not delete
 * the provisions above, a recipient may use your version of this file under
 * the terms of any one of the MPL, the GPL or the LGPL.
 *
 * ***** END LICENSE BLOCK ***** */

/**
 * Root idl declarations to be used by all.
 */

%{C++

#include "nscore.h"
#include "prtime.h"

/*
 * Forward declarations for new string types
 */
class nsAString;
class nsACString;

/* 
 * Start commenting out the C++ versions of the below in the output header
 */
#if 0
%}

typedef boolean             PRBool   ;
typedef octet               PRUint8  ;
typedef unsigned short      PRUint16 ;
typedef unsigned short      PRUnichar;
typedef unsigned long       PRUint32 ;
typedef unsigned long long  PRUint64 ;
typedef unsigned long long  PRTime   ;
typedef short               PRInt16  ;
typedef long                PRInt32  ;
typedef long long           PRInt64  ;

typedef unsigned long       nsrefcnt ;
typedef unsigned long       nsresult ;

// XXX need this built into xpidl compiler so that it's really size_t or PRSize
// and it's scriptable:
typedef unsigned long       size_t;

[ptr]         native voidPtr(void);
[ptr]         native charPtr(char);
[ptr]         native unicharPtr(PRUnichar);

[ref, nsid]   native nsIDRef(nsID);
[ref, nsid]   native nsIIDRef(nsIID);
[ref, nsid]   native nsCIDRef(nsCID);

[ptr, nsid]   native nsIDPtr(nsID);
[ptr, nsid]   native nsIIDPtr(nsIID);
[ptr, nsid]   native nsCIDPtr(nsCID);

// NOTE: Be careful in using the following 3 types. The *Ref and *Ptr variants 
// are more commonly used (and better supported). Those variants require 
// nsMemory alloc'd copies when used as 'out' params while these types do not. 
// However, currently these types can not be used for 'in' params. And, methods 
// that use them as 'out' params *must* be declared [notxpcom] (with an explicit 
// return type of nsresult). This makes such methods implicitly not scriptable.
// Use of these types in methods without a [notxpcom] declaration will cause
// the xpidl compiler to raise an error.
// See: http://bugzilla.mozilla.org/show_bug.cgi?id=93792

[nsid]        native nsIID(nsIID);
[nsid]        native nsID(nsID);
[nsid]        native nsCID(nsCID);

[ptr]         native nsQIResult(void);

[ref, domstring] native DOMString(ignored);
[ref, domstring] native DOMStringRef(ignored);
[ptr, domstring] native DOMStringPtr(ignored);

[ref, utf8string] native AUTF8String(ignored);
[ref, utf8string] native AUTF8StringRef(ignored);
[ptr, utf8string] native AUTF8StringPtr(ignored);

[ref, cstring] native ACString(ignored);
[ref, cstring] native ACStringRef(ignored);
[ptr, cstring] native ACStringPtr(ignored);

[ref, astring] native AString(ignored);
[ref, astring] native AStringRef(ignored);
[ptr, astring] native AStringPtr(ignored);

<<<<<<< HEAD
[jsval]       native jsval(jsval);
=======
[ref, jsval]  native jsval(jsval);
>>>>>>> fd24a19c
              native jsid(jsid);

%{C++
/* 
 * End commenting out the C++ versions of the above in the output header
 */
#endif
%}<|MERGE_RESOLUTION|>--- conflicted
+++ resolved
@@ -119,11 +119,7 @@
 [ref, astring] native AStringRef(ignored);
 [ptr, astring] native AStringPtr(ignored);
 
-<<<<<<< HEAD
-[jsval]       native jsval(jsval);
-=======
 [ref, jsval]  native jsval(jsval);
->>>>>>> fd24a19c
               native jsid(jsid);
 
 %{C++

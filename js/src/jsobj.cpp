--- conflicted
+++ resolved
@@ -3549,15 +3549,9 @@
         return NULL;
 
     /* ECMA (15.1.2.1) says 'eval' is a property of the global object. */
-<<<<<<< HEAD
-    if (!js_DefineFunction(cx, obj, cx->runtime->atomState.evalAtom, eval, 1,
-                           JSFUN_STUB_GSOPS, JS_TypeHandlerDynamic, js_eval_str)) {
-=======
     jsid id = ATOM_TO_JSID(cx->runtime->atomState.evalAtom);
-    if (!js_DefineFunction(cx, obj, id, eval, 1, JSFUN_STUB_GSOPS))
->>>>>>> e58deb16
+    if (!js_DefineFunction(cx, obj, id, eval, 1, JSFUN_STUB_GSOPS, JS_TypeHandlerDynamic, js_eval_str))
         return NULL;
-    }
 
     return proto;
 }

/* ***** BEGIN LICENSE BLOCK *****
 * 
 * Copyright (c) 2008, Mozilla Corporation
 * All rights reserved.
 * 
 * Redistribution and use in source and binary forms, with or without
 * modification, are permitted provided that the following conditions are met:
 * 
 * * Redistributions of source code must retain the above copyright notice, this
 *   list of conditions and the following disclaimer.
 * * Redistributions in binary form must reproduce the above copyright notice,
 *   this list of conditions and the following disclaimer in the documentation
 *   and/or other materials provided with the distribution.
 * * Neither the name of the Mozilla Corporation nor the names of its
 *   contributors may be used to endorse or promote products derived from this
 *   software without specific prior written permission.
 * 
 * THIS SOFTWARE IS PROVIDED BY THE COPYRIGHT HOLDERS AND CONTRIBUTORS "AS IS" AND
 * ANY EXPRESS OR IMPLIED WARRANTIES, INCLUDING, BUT NOT LIMITED TO, THE IMPLIED
 * WARRANTIES OF MERCHANTABILITY AND FITNESS FOR A PARTICULAR PURPOSE ARE
 * DISCLAIMED. IN NO EVENT SHALL THE COPYRIGHT OWNER OR CONTRIBUTORS BE LIABLE FOR
 * ANY DIRECT, INDIRECT, INCIDENTAL, SPECIAL, EXEMPLARY, OR CONSEQUENTIAL DAMAGES
 * (INCLUDING, BUT NOT LIMITED TO, PROCUREMENT OF SUBSTITUTE GOODS OR SERVICES;
 * LOSS OF USE, DATA, OR PROFITS; OR BUSINESS INTERRUPTION) HOWEVER CAUSED AND ON
 * ANY THEORY OF LIABILITY, WHETHER IN CONTRACT, STRICT LIABILITY, OR TORT
 * (INCLUDING NEGLIGENCE OR OTHERWISE) ARISING IN ANY WAY OUT OF THE USE OF THIS
 * SOFTWARE, EVEN IF ADVISED OF THE POSSIBILITY OF SUCH DAMAGE.
 * 
 * Contributor(s):
 *   Dave Townsend <dtownsend@oxymoronical.com>
 *   Josh Aas <josh@mozilla.com>
 * 
 * ***** END LICENSE BLOCK ***** */

#include "nptest.h"
#include "nptest_utils.h"
#include "nptest_platform.h"

#include <stdlib.h>
#include <string.h>
#include <stdio.h>
#include <iostream>
#include <string>
#include <sstream>

#ifdef XP_WIN
#include <process.h>
#include <float.h>
#include <windows.h>
#define getpid _getpid
#else
#include <unistd.h>
#include <pthread.h>
#endif

 using namespace std;

#define PLUGIN_NAME        "Test Plug-in"
#define PLUGIN_DESCRIPTION "Plug-in for testing purposes."
#define PLUGIN_VERSION     "1.0.0.0"

#define ARRAY_LENGTH(a) (sizeof(a)/sizeof(a[0]))
#define STATIC_ASSERT(condition)                                \
    extern void np_static_assert(int arg[(condition) ? 1 : -1])

//
// Intentional crash
//

int gCrashCount = 0;

void
NoteIntentionalCrash()
{
  char* bloatLog = getenv("XPCOM_MEM_BLOAT_LOG");
  if (bloatLog) {
    char* logExt = strstr(bloatLog, ".log");
    if (logExt) {
      bloatLog[strlen(bloatLog) - strlen(logExt)] = '\0';
    }
    ostringstream bloatName;
    bloatName << bloatLog << "_plugin_pid" << getpid();
    if (logExt) {
      bloatName << ".log";
    }
    FILE* processfd = fopen(bloatName.str().c_str(), "a");
    fprintf(processfd, "==> process %d will purposefully crash\n", getpid());
    fclose(processfd);
  }
}

void
IntentionalCrash()
{
  int *pi = NULL;
  *pi = 55; // Crash dereferencing null pointer
  ++gCrashCount;
}

//
// static data
//

static NPNetscapeFuncs* sBrowserFuncs = NULL;
static NPClass sNPClass;

static void
testplugin_URLNotify(NPP instance, const char* url, NPReason reason,
                     void* notifyData);
void
asyncCallback(void* cookie);

//
// identifiers
//

typedef bool (* ScriptableFunction)
  (NPObject* npobj, const NPVariant* args, uint32_t argCount, NPVariant* result);

static bool npnEvaluateTest(NPObject* npobj, const NPVariant* args, uint32_t argCount, NPVariant* result);
static bool npnInvokeTest(NPObject* npobj, const NPVariant* args, uint32_t argCount, NPVariant* result);
static bool npnInvokeDefaultTest(NPObject* npobj, const NPVariant* args, uint32_t argCount, NPVariant* result);
static bool setUndefinedValueTest(NPObject* npobj, const NPVariant* args, uint32_t argCount, NPVariant* result);
static bool identifierToStringTest(NPObject* npobj, const NPVariant* args, uint32_t argCount, NPVariant* result);
static bool timerTest(NPObject* npobj, const NPVariant* args, uint32_t argCount, NPVariant* result);
static bool queryPrivateModeState(NPObject* npobj, const NPVariant* args, uint32_t argCount, NPVariant* result);
static bool lastReportedPrivateModeState(NPObject* npobj, const NPVariant* args, uint32_t argCount, NPVariant* result);
static bool hasWidget(NPObject* npobj, const NPVariant* args, uint32_t argCount, NPVariant* result);
static bool getEdge(NPObject* npobj, const NPVariant* args, uint32_t argCount, NPVariant* result);
static bool getClipRegionRectCount(NPObject* npobj, const NPVariant* args, uint32_t argCount, NPVariant* result);
static bool getClipRegionRectEdge(NPObject* npobj, const NPVariant* args, uint32_t argCount, NPVariant* result);
static bool startWatchingInstanceCount(NPObject* npobj, const NPVariant* args, uint32_t argCount, NPVariant* result);
static bool getInstanceCount(NPObject* npobj, const NPVariant* args, uint32_t argCount, NPVariant* result);
static bool stopWatchingInstanceCount(NPObject* npobj, const NPVariant* args, uint32_t argCount, NPVariant* result);
static bool getLastMouseX(NPObject* npobj, const NPVariant* args, uint32_t argCount, NPVariant* result);
static bool getLastMouseY(NPObject* npobj, const NPVariant* args, uint32_t argCount, NPVariant* result);
static bool getPaintCount(NPObject* npobj, const NPVariant* args, uint32_t argCount, NPVariant* result);
static bool getWidthAtLastPaint(NPObject* npobj, const NPVariant* args, uint32_t argCount, NPVariant* result);
static bool getError(NPObject* npobj, const NPVariant* args, uint32_t argCount, NPVariant* result);
static bool doInternalConsistencyCheck(NPObject* npobj, const NPVariant* args, uint32_t argCount, NPVariant* result);
static bool setColor(NPObject* npobj, const NPVariant* args, uint32_t argCount, NPVariant* result);
static bool throwExceptionNextInvoke(NPObject* npobj, const NPVariant* args, uint32_t argCount, NPVariant* result);
static bool convertPointX(NPObject* npobj, const NPVariant* args, uint32_t argCount, NPVariant* result);
static bool convertPointY(NPObject* npobj, const NPVariant* args, uint32_t argCount, NPVariant* result);
static bool streamTest(NPObject* npobj, const NPVariant* args, uint32_t argCount, NPVariant* result);
static bool crashPlugin(NPObject* npobj, const NPVariant* args, uint32_t argCount, NPVariant* result);
static bool crashOnDestroy(NPObject* npobj, const NPVariant* args, uint32_t argCount, NPVariant* result);
static bool getObjectValue(NPObject* npobj, const NPVariant* args, uint32_t argCount, NPVariant* result);
static bool checkObjectValue(NPObject* npobj, const NPVariant* args, uint32_t argCount, NPVariant* result);
static bool enableFPExceptions(NPObject* npobj, const NPVariant* args, uint32_t argCount, NPVariant* result);
static bool setCookie(NPObject* npobj, const NPVariant* args, uint32_t argCount, NPVariant* result);
static bool getCookie(NPObject* npobj, const NPVariant* args, uint32_t argCount, NPVariant* result);
static bool getAuthInfo(NPObject* npobj, const NPVariant* args, uint32_t argCount, NPVariant* result);
static bool asyncCallbackTest(NPObject* npobj, const NPVariant* args, uint32_t argCount, NPVariant* result);
static bool checkGCRace(NPObject* npobj, const NPVariant* args, uint32_t argCount, NPVariant* result);
static bool hangPlugin(NPObject* npobj, const NPVariant* args, uint32_t argCount, NPVariant* result);
static bool getClipboardText(NPObject* npobj, const NPVariant* args, uint32_t argCount, NPVariant* result);
static bool callOnDestroy(NPObject* npobj, const NPVariant* args, uint32_t argCount, NPVariant* result);
<<<<<<< HEAD
static bool crashPluginInNestedLoop(NPObject* npobj, const NPVariant* args, uint32_t argCount, NPVariant* result);
=======
static bool reinitWidget(NPObject* npobj, const NPVariant* args, uint32_t argCount, NPVariant* result);
>>>>>>> 4dcc3ab0

static const NPUTF8* sPluginMethodIdentifierNames[] = {
  "npnEvaluateTest",
  "npnInvokeTest",
  "npnInvokeDefaultTest",
  "setUndefinedValueTest",
  "identifierToStringTest",
  "timerTest",
  "queryPrivateModeState",
  "lastReportedPrivateModeState",
  "hasWidget",
  "getEdge",
  "getClipRegionRectCount",
  "getClipRegionRectEdge",
  "startWatchingInstanceCount",
  "getInstanceCount",
  "stopWatchingInstanceCount",
  "getLastMouseX",
  "getLastMouseY",
  "getPaintCount",
  "getWidthAtLastPaint",
  "getError",
  "doInternalConsistencyCheck",
  "setColor",
  "throwExceptionNextInvoke",
  "convertPointX",
  "convertPointY",
  "streamTest",
  "crash",
  "crashOnDestroy",
  "getObjectValue",
  "checkObjectValue",
  "enableFPExceptions",
  "setCookie",
  "getCookie",
  "getAuthInfo",
  "asyncCallbackTest",
  "checkGCRace",
  "hang",
  "getClipboardText",
  "callOnDestroy",
<<<<<<< HEAD
  "crashInNestedLoop",
=======
  "reinitWidget",
>>>>>>> 4dcc3ab0
};
static NPIdentifier sPluginMethodIdentifiers[ARRAY_LENGTH(sPluginMethodIdentifierNames)];
static const ScriptableFunction sPluginMethodFunctions[] = {
  npnEvaluateTest,
  npnInvokeTest,
  npnInvokeDefaultTest,
  setUndefinedValueTest,
  identifierToStringTest,
  timerTest,
  queryPrivateModeState,
  lastReportedPrivateModeState,
  hasWidget,
  getEdge,
  getClipRegionRectCount,
  getClipRegionRectEdge,
  startWatchingInstanceCount,
  getInstanceCount,
  stopWatchingInstanceCount,
  getLastMouseX,
  getLastMouseY,
  getPaintCount,
  getWidthAtLastPaint,
  getError,
  doInternalConsistencyCheck,
  setColor,
  throwExceptionNextInvoke,
  convertPointX,
  convertPointY,
  streamTest,
  crashPlugin,
  crashOnDestroy,
  getObjectValue,
  checkObjectValue,
  enableFPExceptions,
  setCookie,
  getCookie,
  getAuthInfo,
  asyncCallbackTest,
  checkGCRace,
  hangPlugin,
  getClipboardText,
  callOnDestroy,
<<<<<<< HEAD
  crashPluginInNestedLoop,
=======
  reinitWidget,
>>>>>>> 4dcc3ab0
};

STATIC_ASSERT(ARRAY_LENGTH(sPluginMethodIdentifierNames) ==
              ARRAY_LENGTH(sPluginMethodFunctions));

struct URLNotifyData
{
  const char* cookie;
  NPObject* callback;
  uint32_t size;
  char* data;
};

static URLNotifyData kNotifyData = {
  "static-cookie",
  NULL,
  0,
  NULL
};

static const char* SUCCESS_STRING = "pass";

static bool sIdentifiersInitialized = false;

static uint32_t timerEventCount = 0;

struct timerEvent {
  int32_t timerIdReceive;
  int32_t timerIdSchedule;
  uint32_t timerInterval;
  bool timerRepeat;
  int32_t timerIdUnschedule;
};
static timerEvent timerEvents[] = {
  {-1, 0, 200, false, -1},
  {0, 0, 400, false, -1},
  {0, 0, 200, true, -1},
  {0, 1, 100, true, -1},
  {1, -1, 0, false, -1},
  {0, -1, 0, false, -1},
  {1, -1, 0, false, -1},
  {1, -1, 0, false, -1},
  {0, -1, 0, false, 0},
  {1, 2, 600, false, 1},
  {2, -1, 0, false, 2},
};
static uint32_t totalTimerEvents = sizeof(timerEvents) / sizeof(timerEvent);

/**
 * Incremented for every startWatchingInstanceCount.
 */
static int32_t sCurrentInstanceCountWatchGeneration = 0;
/**
 * Tracks the number of instances created or destroyed since the last
 * startWatchingInstanceCount.
 */
static int32_t sInstanceCount = 0;
/**
 * True when we've had a startWatchingInstanceCount with no corresponding
 * stopWatchingInstanceCount.
 */
static bool sWatchingInstanceCount = false;

static void initializeIdentifiers()
{
  if (!sIdentifiersInitialized) {
    NPN_GetStringIdentifiers(sPluginMethodIdentifierNames,
        ARRAY_LENGTH(sPluginMethodIdentifierNames), sPluginMethodIdentifiers);
    sIdentifiersInitialized = true;    

    // Check whether NULL is handled in NPN_GetStringIdentifiers
    NPIdentifier IDList[2];
    static char const *const kIDNames[2] = { NULL, "setCookie" };
    NPN_GetStringIdentifiers(const_cast<const NPUTF8**>(kIDNames), 2, IDList);
  }
}

static void clearIdentifiers()
{
  memset(sPluginMethodIdentifiers, 0,
      ARRAY_LENGTH(sPluginMethodIdentifiers) * sizeof(NPIdentifier));
  sIdentifiersInitialized = false;
}

static void addRange(InstanceData* instanceData, const char* range)
{
  char rangestr[16];
  strncpy(rangestr, range, sizeof(rangestr));
  const char* str1 = strtok(rangestr, ",");
  const char* str2 = str1 ? strtok(NULL, ",") : NULL;
  if (str1 && str2) {
    TestRange* byterange = new TestRange;
    byterange->offset = atoi(str1);
    byterange->length = atoi(str2);
    byterange->waiting = true;
    byterange->next = instanceData->testrange;
    instanceData->testrange = byterange;
  }
}

static void sendBufferToFrame(NPP instance)
{
  InstanceData* instanceData = (InstanceData*)(instance->pdata);
  string outbuf;
  if (!instanceData->npnNewStream) outbuf = "data:text/html,";
  const char* buf = reinterpret_cast<char *>(instanceData->streamBuf);
  int32_t bufsize = instanceData->streamBufSize;
  if (instanceData->streamMode == NP_ASFILE || 
      instanceData->streamMode == NP_ASFILEONLY) {
    buf = reinterpret_cast<char *>(instanceData->fileBuf);
    bufsize = instanceData->fileBufSize;
  }
  if (instanceData->err.str().length() > 0) {
    outbuf.append(instanceData->err.str());
  }
  else if (bufsize > 0) {
    outbuf.append(buf);
  }
  else {
    outbuf.append("Error: no data in buffer");
  }
  
  if (instanceData->npnNewStream &&
      instanceData->err.str().length() == 0) {
    char typeHTML[] = "text/html";
    NPStream* stream;
    printf("calling NPN_NewStream...");
    NPError err = NPN_NewStream(instance, typeHTML, 
        instanceData->frame.c_str(), &stream);
    printf("return value %d\n", err);
    if (err != NPERR_NO_ERROR) {
      instanceData->err << "NPN_NewStream returned " << err;
      return;
    }
    
    int32_t bytesToWrite = outbuf.length();
    int32_t bytesWritten = 0;
    while ((bytesToWrite - bytesWritten) > 0) {
      int32_t numBytes = (bytesToWrite - bytesWritten) < 
          instanceData->streamChunkSize ?
          bytesToWrite - bytesWritten : instanceData->streamChunkSize;
      int32_t written = NPN_Write(instance, stream,
          numBytes, (void*)(outbuf.c_str() + bytesWritten));
      if (written <= 0) {
        instanceData->err << "NPN_Write returned " << written;
        break;
      }
      bytesWritten += numBytes;
      printf("%d bytes written, total %d\n", written, bytesWritten);
    }
    err = NPN_DestroyStream(instance, stream, NPRES_DONE);
    if (err != NPERR_NO_ERROR) {
      instanceData->err << "NPN_DestroyStream returned " << err;
    }
  }
  else {
    // Convert CRLF to LF, and escape most other non-alphanumeric chars.
    for (size_t i = 0; i < outbuf.length(); i++) {
      if (outbuf[i] == '\n') {
        outbuf.replace(i, 1, "%0a");
        i += 2;
      }
      else if (outbuf[i] == '\r') {
        outbuf.replace(i, 1, "");
        i -= 1;
      }
      else {
        int ascii = outbuf[i];
        if (!((ascii >= ',' && ascii <= ';') ||
              (ascii >= 'A' && ascii <= 'Z') ||
              (ascii >= 'a' && ascii <= 'z'))) {
          char hex[8];
          sprintf(hex, "%%%x", ascii);
          outbuf.replace(i, 1, hex);
          i += 2;
        }
      }
    }

    NPError err = NPN_GetURL(instance, outbuf.c_str(), 
                             instanceData->frame.c_str());
    if (err != NPERR_NO_ERROR) {
      instanceData->err << "NPN_GetURL returned " << err;
    }
  }
}

TestFunction
getFuncFromString(const char* funcname)
{
  FunctionTable funcTable[] = 
    {
      { FUNCTION_NPP_NEWSTREAM, "npp_newstream" },
      { FUNCTION_NPP_WRITEREADY, "npp_writeready" },
      { FUNCTION_NPP_WRITE, "npp_write" },
      { FUNCTION_NPP_DESTROYSTREAM, "npp_destroystream" },
      { FUNCTION_NPP_WRITE_RPC, "npp_write_rpc" },
      { FUNCTION_NONE, NULL }
    };
  int32_t i = 0;
  while(funcTable[i].funcName) {
    if (!strcmp(funcname, funcTable[i].funcName)) return funcTable[i].funcId;
    i++;
  }
  return FUNCTION_NONE;
}

//
// function signatures
//

NPObject* scriptableAllocate(NPP npp, NPClass* aClass);
void scriptableDeallocate(NPObject* npobj);
void scriptableInvalidate(NPObject* npobj);
bool scriptableHasMethod(NPObject* npobj, NPIdentifier name);
bool scriptableInvoke(NPObject* npobj, NPIdentifier name, const NPVariant* args, uint32_t argCount, NPVariant* result);
bool scriptableInvokeDefault(NPObject* npobj, const NPVariant* args, uint32_t argCount, NPVariant* result);
bool scriptableHasProperty(NPObject* npobj, NPIdentifier name);
bool scriptableGetProperty(NPObject* npobj, NPIdentifier name, NPVariant* result);
bool scriptableSetProperty(NPObject* npobj, NPIdentifier name, const NPVariant* value);
bool scriptableRemoveProperty(NPObject* npobj, NPIdentifier name);
bool scriptableEnumerate(NPObject* npobj, NPIdentifier** identifier, uint32_t* count);
bool scriptableConstruct(NPObject* npobj, const NPVariant* args, uint32_t argCount, NPVariant* result);

//
// npapi plugin functions
//

#ifdef XP_UNIX
NP_EXPORT(char*)
NP_GetPluginVersion()
{
  return PLUGIN_VERSION;
}
#endif

#if defined(XP_UNIX)
NP_EXPORT(char*) NP_GetMIMEDescription()
#elif defined(XP_WIN) || defined(XP_OS2)
char* NP_GetMIMEDescription()
#endif
{
  return "application/x-test:tst:Test mimetype";
}

#ifdef XP_UNIX
NP_EXPORT(NPError)
NP_GetValue(void* future, NPPVariable aVariable, void* aValue) {
  switch (aVariable) {
    case NPPVpluginNameString:
      *((char**)aValue) = PLUGIN_NAME;
      break;
    case NPPVpluginDescriptionString:
      *((char**)aValue) = PLUGIN_DESCRIPTION;
      break;
    default:
      return NPERR_INVALID_PARAM;
      break;
  }
  return NPERR_NO_ERROR;
}
#endif

static void fillPluginFunctionTable(NPPluginFuncs* pFuncs)
{
  pFuncs->version = 11;
  pFuncs->size = sizeof(*pFuncs);
  pFuncs->newp = NPP_New;
  pFuncs->destroy = NPP_Destroy;
  pFuncs->setwindow = NPP_SetWindow;
  pFuncs->newstream = NPP_NewStream;
  pFuncs->destroystream = NPP_DestroyStream;
  pFuncs->asfile = NPP_StreamAsFile;
  pFuncs->writeready = NPP_WriteReady;
  pFuncs->write = NPP_Write;
  pFuncs->print = NPP_Print;
  pFuncs->event = NPP_HandleEvent;
  pFuncs->urlnotify = testplugin_URLNotify;
  pFuncs->getvalue = NPP_GetValue;
  pFuncs->setvalue = NPP_SetValue;
}

#if defined(XP_MACOSX)
NP_EXPORT(NPError) NP_Initialize(NPNetscapeFuncs* bFuncs)
#elif defined(XP_WIN) || defined(XP_OS2)
NPError OSCALL NP_Initialize(NPNetscapeFuncs* bFuncs)
#elif defined(XP_UNIX)
NP_EXPORT(NPError) NP_Initialize(NPNetscapeFuncs* bFuncs, NPPluginFuncs* pFuncs)
#endif
{
  sBrowserFuncs = bFuncs;

  initializeIdentifiers();

  memset(&sNPClass, 0, sizeof(NPClass));
  sNPClass.structVersion =  NP_CLASS_STRUCT_VERSION;
  sNPClass.allocate =       (NPAllocateFunctionPtr)scriptableAllocate;
  sNPClass.deallocate =     (NPDeallocateFunctionPtr)scriptableDeallocate;
  sNPClass.invalidate =     (NPInvalidateFunctionPtr)scriptableInvalidate;
  sNPClass.hasMethod =      (NPHasMethodFunctionPtr)scriptableHasMethod;
  sNPClass.invoke =         (NPInvokeFunctionPtr)scriptableInvoke;
  sNPClass.invokeDefault =  (NPInvokeDefaultFunctionPtr)scriptableInvokeDefault;
  sNPClass.hasProperty =    (NPHasPropertyFunctionPtr)scriptableHasProperty;
  sNPClass.getProperty =    (NPGetPropertyFunctionPtr)scriptableGetProperty;
  sNPClass.setProperty =    (NPSetPropertyFunctionPtr)scriptableSetProperty;
  sNPClass.removeProperty = (NPRemovePropertyFunctionPtr)scriptableRemoveProperty;
  sNPClass.enumerate =      (NPEnumerationFunctionPtr)scriptableEnumerate;
  sNPClass.construct =      (NPConstructFunctionPtr)scriptableConstruct;

#if defined(XP_UNIX) && !defined(XP_MACOSX)
  fillPluginFunctionTable(pFuncs);
#endif

  return NPERR_NO_ERROR;
}

#if defined(XP_MACOSX)
NP_EXPORT(NPError) NP_GetEntryPoints(NPPluginFuncs* pFuncs)
#elif defined(XP_WIN) || defined(XP_OS2)
NPError OSCALL NP_GetEntryPoints(NPPluginFuncs* pFuncs)
#endif
#if defined(XP_MACOSX) || defined(XP_WIN) || defined(XP_OS2)
{
  fillPluginFunctionTable(pFuncs);
  return NPERR_NO_ERROR;
}
#endif

#if defined(XP_UNIX)
NP_EXPORT(NPError) NP_Shutdown()
#elif defined(XP_WIN) || defined(XP_OS2)
NPError OSCALL NP_Shutdown()
#endif
{
  clearIdentifiers();

  return NPERR_NO_ERROR;
}

NPError
NPP_New(NPMIMEType pluginType, NPP instance, uint16_t mode, int16_t argc, char* argn[], char* argv[], NPSavedData* saved)
{
  // Make sure we can render this plugin
  NPBool browserSupportsWindowless = false;
  NPN_GetValue(instance, NPNVSupportsWindowless, &browserSupportsWindowless);
  if (!browserSupportsWindowless && !pluginSupportsWindowMode()) {
    printf("Windowless mode not supported by the browser, windowed mode not supported by the plugin!\n");
    return NPERR_GENERIC_ERROR;
  }

  // set up our our instance data
  InstanceData* instanceData = new InstanceData;
  if (!instanceData)
    return NPERR_OUT_OF_MEMORY_ERROR;
  instanceData->npp = instance;
  instanceData->streamMode = NP_ASFILEONLY;
  instanceData->testFunction = FUNCTION_NONE;
  instanceData->functionToFail = FUNCTION_NONE;
  instanceData->failureCode = 0;
  instanceData->callOnDestroy = NULL;
  instanceData->streamChunkSize = 1024;
  instanceData->streamBuf = NULL;
  instanceData->streamBufSize = 0;
  instanceData->fileBuf = NULL;
  instanceData->fileBufSize = 0;
  instanceData->throwOnNextInvoke = false;
  instanceData->testrange = NULL;
  instanceData->hasWidget = false;
  instanceData->npnNewStream = false;
  instanceData->writeCount = 0;
  instanceData->writeReadyCount = 0;
  memset(&instanceData->window, 0, sizeof(instanceData->window));
  instanceData->crashOnDestroy = false;
  instance->pdata = instanceData;

  TestNPObject* scriptableObject = (TestNPObject*)NPN_CreateObject(instance, &sNPClass);
  if (!scriptableObject) {
    printf("NPN_CreateObject failed to create an object, can't create a plugin instance\n");
    free(instanceData);
    return NPERR_GENERIC_ERROR;
  }
  scriptableObject->npp = instance;
  scriptableObject->drawMode = DM_DEFAULT;
  scriptableObject->drawColor = 0;
  instanceData->scriptableObject = scriptableObject;

  instanceData->instanceCountWatchGeneration = sCurrentInstanceCountWatchGeneration;
  
  bool requestWindow = false;
  // handle extra params
  for (int i = 0; i < argc; i++) {
    if (strcmp(argn[i], "drawmode") == 0) {
      if (strcmp(argv[i], "solid") == 0)
        scriptableObject->drawMode = DM_SOLID_COLOR;    
    }
    else if (strcmp(argn[i], "color") == 0) {
      scriptableObject->drawColor = parseHexColor(argv[i], strlen(argv[i]));
    }
    else if (strcmp(argn[i], "wmode") == 0) {
      if (strcmp(argv[i], "window") == 0) {
        requestWindow = true;
      }
    }
	  if (strcmp(argn[i], "streammode") == 0) {
      if (strcmp(argv[i], "normal") == 0) {
        instanceData->streamMode = NP_NORMAL;
      }
      else if ((strcmp(argv[i], "asfile") == 0) &&
                strlen(argv[i]) == strlen("asfile")) {
        instanceData->streamMode = NP_ASFILE;
      }
      else if (strcmp(argv[i], "asfileonly") == 0) {
        instanceData->streamMode = NP_ASFILEONLY;
      }
      else if (strcmp(argv[i], "seek") == 0) {
        instanceData->streamMode = NP_SEEK;
      }
	  }
    if (strcmp(argn[i], "streamchunksize") == 0) {
      instanceData->streamChunkSize = atoi(argv[i]);
    }
    if (strcmp(argn[i], "failurecode") == 0) {
      instanceData->failureCode = atoi(argv[i]);
    }
    if (strcmp(argn[i], "functiontofail") == 0) {
      instanceData->functionToFail = getFuncFromString(argv[i]);
    }
    if (strcmp(argn[i], "geturl") == 0) {
      instanceData->testUrl = argv[i];
      instanceData->testFunction = FUNCTION_NPP_GETURL;
    }
    if (strcmp(argn[i], "posturl") == 0) {
      instanceData->testUrl = argv[i];
      instanceData->testFunction = FUNCTION_NPP_POSTURL;
    }
    if (strcmp(argn[i], "geturlnotify") == 0) {
      instanceData->testUrl = argv[i];
      instanceData->testFunction = FUNCTION_NPP_GETURLNOTIFY;
    }
    if (strcmp(argn[i], "postmode") == 0) {
      if (strcmp(argv[i], "frame") == 0) {
        instanceData->postMode = POSTMODE_FRAME;
      }
      else if (strcmp(argv[i], "stream") == 0) {
        instanceData->postMode = POSTMODE_STREAM;
      }
    }
    if (strcmp(argn[i], "frame") == 0) {
      instanceData->frame = argv[i];
    }
    if (strcmp(argn[i], "range") == 0) {
      string range = argv[i];
      size_t semicolon = range.find(';');
      while (semicolon != string::npos) {
        addRange(instanceData, range.substr(0, semicolon).c_str());
        if (semicolon == range.length()) {
          range = "";
          break;
        }
        range = range.substr(semicolon + 1);
        semicolon = range.find(';');
      }
      if (range.length()) addRange(instanceData, range.c_str());
    }
    if (strcmp(argn[i], "newstream") == 0 &&
        strcmp(argv[i], "true") == 0) {
      instanceData->npnNewStream = true;
    }
    if (strcmp(argn[i], "newcrash") == 0) {
      NoteIntentionalCrash();
      IntentionalCrash();
    }
  }

  if (!browserSupportsWindowless || !pluginSupportsWindowlessMode()) {
    requestWindow = true;
  } else if (!pluginSupportsWindowMode()) {
    requestWindow = false;
  }
  if (requestWindow) {
    instanceData->hasWidget = true;
  } else {
    // NPPVpluginWindowBool should default to true, so we may as well
    // test that by not setting it in the window case
    NPN_SetValue(instance, NPPVpluginWindowBool, (void*)false);
  }

  if (scriptableObject->drawMode == DM_SOLID_COLOR &&
      (scriptableObject->drawColor & 0xFF000000) != 0xFF000000) {
    NPN_SetValue(instance, NPPVpluginTransparentBool, (void*)true);
  }

  instanceData->lastReportedPrivateModeState = false;
  instanceData->lastMouseX = instanceData->lastMouseY = -1;
  instanceData->widthAtLastPaint = -1;
  instanceData->paintCount = 0;

  // do platform-specific initialization
  NPError err = pluginInstanceInit(instanceData);
  if (err != NPERR_NO_ERROR) {
    NPN_ReleaseObject(scriptableObject);
    free(instanceData);
    return err;
  }

  NPVariant variantTrue;
  BOOLEAN_TO_NPVARIANT(true, variantTrue);

  // Set a property on NPNVPluginElementNPObject
  NPObject* o = NULL;
  err = NPN_GetValue(instance, NPNVPluginElementNPObject, &o);
  if (err == NPERR_NO_ERROR) {
    NPN_SetProperty(instance, o,
                    NPN_GetStringIdentifier("pluginFoundElement"), &variantTrue);
    NPN_ReleaseObject(o);
    o = NULL;
  }
  
  // Set a property on NPNVWindowNPObject
  err = NPN_GetValue(instance, NPNVWindowNPObject, &o);
  if (err == NPERR_NO_ERROR) {
    NPN_SetProperty(instance, o,
                    NPN_GetStringIdentifier("pluginFoundWindow"), &variantTrue);
    NPN_ReleaseObject(o);
    o = NULL;
  }

  ++sInstanceCount;

  if (instanceData->testFunction == FUNCTION_NPP_GETURL) {
    NPError err = NPN_GetURL(instance, instanceData->testUrl.c_str(), NULL);
    if (err != NPERR_NO_ERROR) {
      instanceData->err << "NPN_GetURL returned " << err;
    }
  }
  else if (instanceData->testFunction == FUNCTION_NPP_GETURLNOTIFY) {
    NPError err = NPN_GetURLNotify(instance, instanceData->testUrl.c_str(), 
                                   NULL, static_cast<void*>(&kNotifyData));
    if (err != NPERR_NO_ERROR) {
      instanceData->err << "NPN_GetURLNotify returned " << err;
    }
  }

  return NPERR_NO_ERROR;
}

NPError
NPP_Destroy(NPP instance, NPSavedData** save)
{
  printf("NPP_Destroy\n");
  InstanceData* instanceData = (InstanceData*)(instance->pdata);

  if (instanceData->crashOnDestroy) {
    NoteIntentionalCrash();
    IntentionalCrash();
  }

  if (instanceData->callOnDestroy) {
    NPVariant result;
    NPN_InvokeDefault(instance, instanceData->callOnDestroy, NULL, 0, &result);
    NPN_ReleaseVariantValue(&result);
    NPN_ReleaseObject(instanceData->callOnDestroy);
  }

  if (instanceData->streamBuf) {
    free(instanceData->streamBuf);
  }
  if (instanceData->fileBuf) {
    free(instanceData->fileBuf);
  }

  TestRange* currentrange = instanceData->testrange;
  TestRange* nextrange;
  while (currentrange != NULL) {
    nextrange = reinterpret_cast<TestRange*>(currentrange->next);
    delete currentrange;
    currentrange = nextrange;
  }

  pluginInstanceShutdown(instanceData);
  NPN_ReleaseObject(instanceData->scriptableObject);

  if (sCurrentInstanceCountWatchGeneration == instanceData->instanceCountWatchGeneration) {
    --sInstanceCount;
  }
  delete instanceData;

  return NPERR_NO_ERROR;
}

NPError
NPP_SetWindow(NPP instance, NPWindow* window)
{
  InstanceData* instanceData = (InstanceData*)(instance->pdata);
  void* oldWindow = instanceData->window.window;
  pluginDoSetWindow(instanceData, window);
  if (instanceData->hasWidget && oldWindow != instanceData->window.window) {
    pluginWidgetInit(instanceData, oldWindow);
  }
  return NPERR_NO_ERROR;
}

NPError
NPP_NewStream(NPP instance, NPMIMEType type, NPStream* stream, NPBool seekable, uint16_t* stype)
{
  printf("NPP_NewStream\n");
  InstanceData* instanceData = (InstanceData*)(instance->pdata);
  
  if (instanceData->functionToFail == FUNCTION_NPP_NEWSTREAM &&
      instanceData->failureCode) {
    instanceData->err << SUCCESS_STRING;
    if (instanceData->frame.length() > 0) {
      sendBufferToFrame(instance);
    }
    return instanceData->failureCode;
  }

  if (stream->notifyData &&
      static_cast<URLNotifyData*>(stream->notifyData) != &kNotifyData) {
    // stream from streamTest
    *stype = NP_NORMAL;
  }
  else {
    *stype = instanceData->streamMode;

    if (instanceData->streamBufSize) {
      free(instanceData->streamBuf);
      instanceData->streamBufSize = 0;
      if (instanceData->testFunction == FUNCTION_NPP_POSTURL &&
          instanceData->postMode == POSTMODE_STREAM) {
        instanceData->testFunction = FUNCTION_NPP_GETURL;
      }
    }
  }
  return NPERR_NO_ERROR;
}

NPError
NPP_DestroyStream(NPP instance, NPStream* stream, NPReason reason)
{
  printf("NPP_DestroyStream\n");
  InstanceData* instanceData = (InstanceData*)(instance->pdata);

  if (instanceData->functionToFail == FUNCTION_NPP_NEWSTREAM) {
    instanceData->err << "NPP_DestroyStream called";
  }

  if (instanceData->functionToFail == FUNCTION_NPP_WRITE) {
    if (instanceData->writeCount == 1)
      instanceData->err << SUCCESS_STRING;
    else
      instanceData->err << "NPP_Write called after returning -1";
  }

  if (instanceData->functionToFail == FUNCTION_NPP_DESTROYSTREAM &&
      instanceData->failureCode) {
    instanceData->err << SUCCESS_STRING;
    if (instanceData->frame.length() > 0) {
      sendBufferToFrame(instance);
    }
    return instanceData->failureCode;
  }

  URLNotifyData* nd = static_cast<URLNotifyData*>(stream->notifyData);
  if (nd && nd != &kNotifyData) {
    return NPERR_NO_ERROR;
  }

  if (instanceData->streamMode == NP_ASFILE &&
      instanceData->functionToFail == FUNCTION_NONE) {
    if (!instanceData->streamBuf) {
      instanceData->err <<
        "Error: no data written with NPP_Write";
      return NPERR_GENERIC_ERROR;
    }

    if (!instanceData->fileBuf) {
      instanceData->err <<
        "Error: no data written with NPP_StreamAsFile";
      return NPERR_GENERIC_ERROR;
    }

    if (strcmp(reinterpret_cast<char *>(instanceData->fileBuf), 
               reinterpret_cast<char *>(instanceData->streamBuf))) {
      instanceData->err <<
        "Error: data passed to NPP_Write and NPP_StreamAsFile differed";
    }
  }
  if (instanceData->frame.length() > 0 && 
      instanceData->testFunction != FUNCTION_NPP_GETURLNOTIFY &&
      instanceData->testFunction != FUNCTION_NPP_POSTURL) {
    sendBufferToFrame(instance);
  }
  if (instanceData->testFunction == FUNCTION_NPP_POSTURL) {
    NPError err = NPN_PostURL(instance, instanceData->testUrl.c_str(), 
      instanceData->postMode == POSTMODE_FRAME ? instanceData->frame.c_str() : NULL, 
      instanceData->streamBufSize,
      reinterpret_cast<char *>(instanceData->streamBuf), false);
    if (err != NPERR_NO_ERROR)
      instanceData->err << "Error: NPN_PostURL returned error value " << err;
  }
  return NPERR_NO_ERROR;
}

int32_t
NPP_WriteReady(NPP instance, NPStream* stream)
{
  printf("NPP_WriteReady\n");
  InstanceData* instanceData = (InstanceData*)(instance->pdata);
  instanceData->writeReadyCount++;
  if (instanceData->functionToFail == FUNCTION_NPP_NEWSTREAM) {
    instanceData->err << "NPP_WriteReady called";
  }
  
  // temporarily disabled per bug 519870
  //if (instanceData->writeReadyCount == 1) {
  //  return 0;
  //}

  return instanceData->streamChunkSize;
}

int32_t
NPP_Write(NPP instance, NPStream* stream, int32_t offset, int32_t len, void* buffer)
{
  printf("NPP_Write, offset=%d, len=%d, end=%d\n", offset, len, stream->end);
  InstanceData* instanceData = (InstanceData*)(instance->pdata);
  instanceData->writeCount++;

  // temporarily disabled per bug 519870
  //if (instanceData->writeReadyCount == 1) {
  //  instanceData->err << "NPP_Write called even though NPP_WriteReady " <<
  //      "returned 0";
  //}

  if (instanceData->functionToFail == FUNCTION_NPP_WRITE_RPC) {
    // Make an RPC call and pretend to consume the data
    NPObject* windowObject = NULL;
    NPN_GetValue(instance, NPNVWindowNPObject, &windowObject);
    if (windowObject)
      NPN_ReleaseObject(windowObject);

    return len;
  }
  
  if (instanceData->functionToFail == FUNCTION_NPP_NEWSTREAM) {
    instanceData->err << "NPP_Write called";
  }

  if (instanceData->functionToFail == FUNCTION_NPP_WRITE) {
    return -1;
  }

  URLNotifyData* nd = static_cast<URLNotifyData*>(stream->notifyData);
  if (nd && nd != &kNotifyData) {
    uint32_t newsize = nd->size + len;
    nd->data = (char*) realloc(nd->data, newsize);
    memcpy(nd->data + nd->size, buffer, len);
    nd->size = newsize;
    return len;
  }

  // If the complete stream has been written, and we're doing a seek test,
  // then call NPN_RequestRead.
  if (instanceData->streamMode == NP_SEEK &&
      stream->end != 0 && 
      stream->end == ((uint32_t)instanceData->streamBufSize + len)) {
    // prevent recursion
    instanceData->streamMode = NP_NORMAL;

    if (instanceData->testrange != NULL) {
      NPError err = NPN_RequestRead(stream, instanceData->testrange);
      if (err != NPERR_NO_ERROR) {
        instanceData->err << "NPN_RequestRead returned error %d" << err;
      }
      printf("called NPN_RequestRead, return %d\n", err);
    }
  }

  char* streamBuf = reinterpret_cast<char *>(instanceData->streamBuf);
  if (offset + len <= instanceData->streamBufSize) {
    if (memcmp(buffer, streamBuf + offset, len)) {
      instanceData->err << 
          "Error: data written from NPN_RequestRead doesn't match";
    }
    else {
      printf("data matches!\n");
    }
    TestRange* range = instanceData->testrange;
    bool stillwaiting = false;
    while(range != NULL) {
      if (offset == range->offset &&
        (uint32_t)len == range->length) {
        range->waiting = false;
      }
      if (range->waiting) stillwaiting = true;
      range = reinterpret_cast<TestRange*>(range->next);
    }
    if (!stillwaiting) {
      NPError err = NPN_DestroyStream(instance, stream, NPRES_DONE);
      if (err != NPERR_NO_ERROR) {
        instanceData->err << "Error: NPN_DestroyStream returned " << err;
      }
    }
  }
  else {
    if (instanceData->streamBufSize == 0) {
      instanceData->streamBuf = malloc(len + 1);
      streamBuf = reinterpret_cast<char *>(instanceData->streamBuf);
    }
    else {
      instanceData->streamBuf = 
        realloc(reinterpret_cast<char *>(instanceData->streamBuf), 
        instanceData->streamBufSize + len + 1);
      streamBuf = reinterpret_cast<char *>(instanceData->streamBuf);
    }
    memcpy(streamBuf + instanceData->streamBufSize, buffer, len);
    instanceData->streamBufSize = instanceData->streamBufSize + len;
    streamBuf[instanceData->streamBufSize] = '\0';
  }
  return len;
}

void
NPP_StreamAsFile(NPP instance, NPStream* stream, const char* fname)
{
  printf("NPP_StreamAsFile, file=%s\n", fname);
  size_t size;

  InstanceData* instanceData = (InstanceData*)(instance->pdata);

  if (instanceData->functionToFail == FUNCTION_NPP_NEWSTREAM ||
      instanceData->functionToFail == FUNCTION_NPP_WRITE) {
    instanceData->err << "NPP_StreamAsFile called";
  }

  if (!fname)
    return;

  FILE *file = fopen(fname, "rb");
  if (file) {
    fseek(file, 0, SEEK_END);
    size = ftell(file);
    instanceData->fileBuf = malloc((int32_t)size + 1);
    char* buf = reinterpret_cast<char *>(instanceData->fileBuf);
    fseek(file, 0, SEEK_SET);
    fread(instanceData->fileBuf, 1, size, file);
    fclose(file);
    buf[size] = '\0';
    instanceData->fileBufSize = (int32_t)size;
  }
  else {
    printf("Unable to open file\n");
    instanceData->err << "Unable to open file " << fname;
  }
}

void
NPP_Print(NPP instance, NPPrint* platformPrint)
{
}

int16_t
NPP_HandleEvent(NPP instance, void* event)
{
  InstanceData* instanceData = (InstanceData*)(instance->pdata);
  return pluginHandleEvent(instanceData, event);
}

void
testplugin_URLNotify(NPP instance, const char* url, NPReason reason, void* notifyData)
{
  InstanceData* instanceData = (InstanceData*)(instance->pdata);
  URLNotifyData* ndata = static_cast<URLNotifyData*>(notifyData);

  printf("NPP_URLNotify called\n");
  if (&kNotifyData == ndata) {
    if (instanceData->frame.length() > 0) {
      sendBufferToFrame(instance);
    }
  }
  else if (!strcmp(ndata->cookie, "dynamic-cookie")) {
    NPVariant args[2];
    NPVariant result;
    INT32_TO_NPVARIANT(reason, args[0]);

    if (ndata->data)
      STRINGN_TO_NPVARIANT(ndata->data, ndata->size, args[1]);
    else
      STRINGN_TO_NPVARIANT("", 0, args[1]);

    NPN_InvokeDefault(instance, ndata->callback, args, 2, &result);
    NPN_ReleaseVariantValue(&result);

    // clean up the URLNotifyData
    NPN_ReleaseObject(ndata->callback);
    free(ndata->data);
    delete ndata;
  }
  else {
    printf("ERROR! NPP_URLNotify called with wrong cookie\n");
    instanceData->err << "Error: NPP_URLNotify called with wrong cookie";
  }
}

NPError
NPP_GetValue(NPP instance, NPPVariable variable, void* value)
{
  InstanceData* instanceData = (InstanceData*)instance->pdata;
  if (variable == NPPVpluginScriptableNPObject) {
    NPObject* object = instanceData->scriptableObject;
    NPN_RetainObject(object);
    *((NPObject**)value) = object;
    return NPERR_NO_ERROR;
  }
  if (variable == NPPVpluginNeedsXEmbed) {
    // Only relevant for X plugins
    *(NPBool*)value = instanceData->hasWidget;
    return NPERR_NO_ERROR;
  }

  return NPERR_GENERIC_ERROR;
}

NPError
NPP_SetValue(NPP instance, NPNVariable variable, void* value)
{
  if (variable == NPNVprivateModeBool) {
    InstanceData* instanceData = (InstanceData*)(instance->pdata);
    instanceData->lastReportedPrivateModeState = bool(*static_cast<NPBool*>(value));
    return NPERR_NO_ERROR;
  }
  return NPERR_GENERIC_ERROR;
}

//
// npapi browser functions
//

bool
NPN_SetProperty(NPP instance, NPObject* obj, NPIdentifier propertyName, const NPVariant* value)
{
  return sBrowserFuncs->setproperty(instance, obj, propertyName, value);
}

NPIdentifier
NPN_GetIntIdentifier(int32_t intid)
{
  return sBrowserFuncs->getintidentifier(intid);
}

NPIdentifier
NPN_GetStringIdentifier(const NPUTF8* name)
{
  return sBrowserFuncs->getstringidentifier(name);
}

void
NPN_GetStringIdentifiers(const NPUTF8 **names, int32_t nameCount, NPIdentifier *identifiers)
{
  return sBrowserFuncs->getstringidentifiers(names, nameCount, identifiers);
}

NPUTF8*
NPN_UTF8FromIdentifier(NPIdentifier identifier)
{
  return sBrowserFuncs->utf8fromidentifier(identifier);
}

int32_t
NPN_IntFromIdentifier(NPIdentifier identifier)
{
  return sBrowserFuncs->intfromidentifier(identifier);
}

NPError
NPN_GetValue(NPP instance, NPNVariable variable, void* value)
{
  return sBrowserFuncs->getvalue(instance, variable, value);
}

NPError
NPN_SetValue(NPP instance, NPPVariable variable, void* value)
{
  return sBrowserFuncs->setvalue(instance, variable, value);
}

void
NPN_InvalidateRect(NPP instance, NPRect* rect)
{
  sBrowserFuncs->invalidaterect(instance, rect);
}

bool
NPN_HasProperty(NPP instance, NPObject* obj, NPIdentifier propertyName)
{
  return sBrowserFuncs->hasproperty(instance, obj, propertyName);
}

NPObject*
NPN_CreateObject(NPP instance, NPClass* aClass)
{
  return sBrowserFuncs->createobject(instance, aClass);
}

bool
NPN_Invoke(NPP npp, NPObject* obj, NPIdentifier methodName, const NPVariant *args, uint32_t argCount, NPVariant *result)
{
  return sBrowserFuncs->invoke(npp, obj, methodName, args, argCount, result);
}

bool
NPN_InvokeDefault(NPP npp, NPObject* obj, const NPVariant *args, uint32_t argCount, NPVariant *result)
{
  return sBrowserFuncs->invokeDefault(npp, obj, args, argCount, result);
}

const char*
NPN_UserAgent(NPP instance)
{
  return sBrowserFuncs->uagent(instance);
}

NPObject*
NPN_RetainObject(NPObject* obj)
{
  return sBrowserFuncs->retainobject(obj);
}

void
NPN_ReleaseObject(NPObject* obj)
{
  return sBrowserFuncs->releaseobject(obj);
}

void*
NPN_MemAlloc(uint32_t size)
{
  return sBrowserFuncs->memalloc(size);
}

void
NPN_MemFree(void* ptr)
{
  return sBrowserFuncs->memfree(ptr);
}

uint32_t
NPN_ScheduleTimer(NPP instance, uint32_t interval, NPBool repeat, void (*timerFunc)(NPP npp, uint32_t timerID))
{
  return sBrowserFuncs->scheduletimer(instance, interval, repeat, timerFunc);
}

void
NPN_UnscheduleTimer(NPP instance, uint32_t timerID)
{
  return sBrowserFuncs->unscheduletimer(instance, timerID);
}

void
NPN_ReleaseVariantValue(NPVariant *variant)
{
  return sBrowserFuncs->releasevariantvalue(variant);
}

NPError
NPN_GetURLNotify(NPP instance, const char* url, const char* target, void* notifyData)
{
  return sBrowserFuncs->geturlnotify(instance, url, target, notifyData);
}

NPError
NPN_GetURL(NPP instance, const char* url, const char* target)
{
  return sBrowserFuncs->geturl(instance, url, target);
}

NPError
NPN_RequestRead(NPStream* stream, NPByteRange* rangeList)
{
  return sBrowserFuncs->requestread(stream, rangeList);
}

NPError
NPN_PostURLNotify(NPP instance, const char* url, 
                  const char* target, uint32_t len, 
                  const char* buf, NPBool file, void* notifyData)
{
  return sBrowserFuncs->posturlnotify(instance, url, target, len, buf, file, notifyData);
}

NPError 
NPN_PostURL(NPP instance, const char *url,
                    const char *target, uint32_t len,
                    const char *buf, NPBool file)
{
  return sBrowserFuncs->posturl(instance, url, target, len, buf, file);
}

NPError
NPN_DestroyStream(NPP instance, NPStream* stream, NPError reason)
{
  return sBrowserFuncs->destroystream(instance, stream, reason);
}

NPError
NPN_NewStream(NPP instance, 
              NPMIMEType  type, 
              const char* target,
              NPStream**  stream)
{
  return sBrowserFuncs->newstream(instance, type, target, stream);
}

int32_t
NPN_Write(NPP instance,
          NPStream* stream,
          int32_t len,
          void* buf)
{
  return sBrowserFuncs->write(instance, stream, len, buf);
}

bool
NPN_Enumerate(NPP instance,
              NPObject *npobj,
              NPIdentifier **identifiers,
              uint32_t *identifierCount)
{
  return sBrowserFuncs->enumerate(instance, npobj, identifiers, 
      identifierCount);
}

bool
NPN_GetProperty(NPP instance,
                NPObject *npobj,
                NPIdentifier propertyName,
                NPVariant *result)
{
  return sBrowserFuncs->getproperty(instance, npobj, propertyName, result);
}

bool
NPN_Evaluate(NPP instance, NPObject *npobj, NPString *script, NPVariant *result)
{
  return sBrowserFuncs->evaluate(instance, npobj, script, result);
}

void
NPN_SetException(NPObject *npobj, const NPUTF8 *message)
{
  return sBrowserFuncs->setexception(npobj, message);
}

NPBool
NPN_ConvertPoint(NPP instance, double sourceX, double sourceY, NPCoordinateSpace sourceSpace, double *destX, double *destY, NPCoordinateSpace destSpace)
{
  return sBrowserFuncs->convertpoint(instance, sourceX, sourceY, sourceSpace, destX, destY, destSpace);
}

NPError
NPN_SetValueForURL(NPP instance, NPNURLVariable variable, const char *url, const char *value, uint32_t len)
{
  return sBrowserFuncs->setvalueforurl(instance, variable, url, value, len);
}

NPError
NPN_GetValueForURL(NPP instance, NPNURLVariable variable, const char *url, char **value, uint32_t *len)
{
  return sBrowserFuncs->getvalueforurl(instance, variable, url, value, len);
}

NPError
NPN_GetAuthenticationInfo(NPP instance,
                          const char *protocol,
                          const char *host, int32_t port,
                          const char *scheme,
                          const char *realm,
                          char **username, uint32_t *ulen,
                          char **password,
                          uint32_t *plen)
{
  return sBrowserFuncs->getauthenticationinfo(instance, protocol, host, port, scheme, realm,
      username, ulen, password, plen);
}

void
NPN_PluginThreadAsyncCall(NPP plugin, void (*func)(void*), void* userdata)
{
  return sBrowserFuncs->pluginthreadasynccall(plugin, func, userdata);
}

//
// npruntime object functions
//

NPObject*
scriptableAllocate(NPP npp, NPClass* aClass)
{
  TestNPObject* object = (TestNPObject*)NPN_MemAlloc(sizeof(TestNPObject));
  if (!object)
    return NULL;
  memset(object, 0, sizeof(TestNPObject));
  return object;
}

void
scriptableDeallocate(NPObject* npobj)
{
  NPN_MemFree(npobj);
}

void
scriptableInvalidate(NPObject* npobj)
{
}

bool
scriptableHasMethod(NPObject* npobj, NPIdentifier name)
{
  for (int i = 0; i < int(ARRAY_LENGTH(sPluginMethodIdentifiers)); i++) {
    if (name == sPluginMethodIdentifiers[i])
      return true;
  }
  return false;
}

bool
scriptableInvoke(NPObject* npobj, NPIdentifier name, const NPVariant* args, uint32_t argCount, NPVariant* result)
{
  NPP npp = static_cast<TestNPObject*>(npobj)->npp;
  InstanceData* id = static_cast<InstanceData*>(npp->pdata);
  if (id->throwOnNextInvoke) {
    id->throwOnNextInvoke = false;
    if (argCount == 0) {
      NPN_SetException(npobj, NULL);
    }
    else {
      for (uint32_t i = 0; i < argCount; i++) {
        const NPString* argstr = &NPVARIANT_TO_STRING(args[i]);
        NPN_SetException(npobj, argstr->UTF8Characters);
      }
    }
    return false;
  }
  
  for (int i = 0; i < int(ARRAY_LENGTH(sPluginMethodIdentifiers)); i++) {
    if (name == sPluginMethodIdentifiers[i])
      return sPluginMethodFunctions[i](npobj, args, argCount, result);
  }
  return false;
}

bool
scriptableInvokeDefault(NPObject* npobj, const NPVariant* args, uint32_t argCount, NPVariant* result)
{
  NPP npp = static_cast<TestNPObject*>(npobj)->npp;
  InstanceData* id = static_cast<InstanceData*>(npp->pdata);
  if (id->throwOnNextInvoke) {
    id->throwOnNextInvoke = false;
    if (argCount == 0) {
      NPN_SetException(npobj, NULL);
    }
    else {
      for (uint32_t i = 0; i < argCount; i++) {
        const NPString* argstr = &NPVARIANT_TO_STRING(args[i]);
        NPN_SetException(npobj, argstr->UTF8Characters);
      }
    }
    return false;
  }

  ostringstream value;
  value << PLUGIN_NAME;
  for (uint32_t i = 0; i < argCount; i++) {
    switch(args[i].type) {
      case NPVariantType_Int32:
        value << ";" << NPVARIANT_TO_INT32(args[i]);
        break;
      case NPVariantType_String: {
        const NPString* argstr = &NPVARIANT_TO_STRING(args[i]);
        value << ";" << argstr->UTF8Characters;
        break;
      }
      case NPVariantType_Void:
        value << ";undefined";
        break;
      case NPVariantType_Null:
        value << ";null";
        break;
      default:
        value << ";other";
    }
  }
  STRINGZ_TO_NPVARIANT(strdup(value.str().c_str()), *result);
  return true;
}

bool
scriptableHasProperty(NPObject* npobj, NPIdentifier name)
{
  return false;
}

bool
scriptableGetProperty(NPObject* npobj, NPIdentifier name, NPVariant* result)
{
  return false;
}

bool
scriptableSetProperty(NPObject* npobj, NPIdentifier name, const NPVariant* value)
{
  return false;
}

bool
scriptableRemoveProperty(NPObject* npobj, NPIdentifier name)
{
  return false;
}

bool
scriptableEnumerate(NPObject* npobj, NPIdentifier** identifier, uint32_t* count)
{
  return false;
}

bool
scriptableConstruct(NPObject* npobj, const NPVariant* args, uint32_t argCount, NPVariant* result)
{
  return false;
}

//
// test functions
//

static bool
compareVariants(NPP instance, const NPVariant* var1, const NPVariant* var2)
{
  bool success = true;
  InstanceData* id = static_cast<InstanceData*>(instance->pdata);
  if (var1->type != var2->type) {
    id->err << "Variant types don't match; got " << var1->type <<
        " expected " << var2->type;
    return false;
  }
  
  switch (var1->type) {
    case NPVariantType_Int32: {
        int32_t result = NPVARIANT_TO_INT32(*var1);
        int32_t expected = NPVARIANT_TO_INT32(*var2);
        if (result != expected) {
          id->err << "Variant values don't match; got " << result <<
              " expected " << expected;
          success = false;
        }
        break;
      }
    case NPVariantType_Double: {
        double result = NPVARIANT_TO_DOUBLE(*var1);
        double expected = NPVARIANT_TO_DOUBLE(*var2);
        if (result != expected) {
          id->err << "Variant values don't match (double)";
          success = false;
        }
        break;
      }
    case NPVariantType_Void: {
        // void values are always equivalent
        break;
      }
    case NPVariantType_Null: {
        // null values are always equivalent
        break;
      }
    case NPVariantType_Bool: {
        bool result = NPVARIANT_TO_BOOLEAN(*var1);
        bool expected = NPVARIANT_TO_BOOLEAN(*var2);
        if (result != expected) {
          id->err << "Variant values don't match (bool)";
          success = false;
        }
        break;
      }
    case NPVariantType_String: {
        const NPString* result = &NPVARIANT_TO_STRING(*var1);
        const NPString* expected = &NPVARIANT_TO_STRING(*var2);
        if (strcmp(result->UTF8Characters, expected->UTF8Characters) ||
            strlen(result->UTF8Characters) != strlen(expected->UTF8Characters)) {
          id->err << "Variant values don't match; got " << 
              result->UTF8Characters << " expected " << 
              expected->UTF8Characters;
          success = false;
        }
        break;
      }
    case NPVariantType_Object: {
        uint32_t i, identifierCount = 0;
        NPIdentifier* identifiers;
        NPObject* result = NPVARIANT_TO_OBJECT(*var1);
        NPObject* expected = NPVARIANT_TO_OBJECT(*var2);
        bool enumerate_result = NPN_Enumerate(instance, expected,
            &identifiers, &identifierCount);
        if (!enumerate_result) {
          id->err << "NPN_Enumerate failed";
          success = false;
        }
        for (i = 0; i < identifierCount; i++) {
          NPVariant resultVariant, expectedVariant;
          if (!NPN_GetProperty(instance, expected, identifiers[i],
              &expectedVariant)) {
            id->err << "NPN_GetProperty returned false";
            success = false;
          }
          else {
            if (!NPN_HasProperty(instance, result, identifiers[i])) {
              id->err << "NPN_HasProperty returned false";
              success = false;
            }
            else {
              if (!NPN_GetProperty(instance, result, identifiers[i],
              &resultVariant)) {
                id->err << "NPN_GetProperty 2 returned false";
                success = false;
              }
              else {
                success = compareVariants(instance, &resultVariant, 
                    &expectedVariant);
                NPN_ReleaseVariantValue(&expectedVariant);
              }
            }
            NPN_ReleaseVariantValue(&resultVariant);
          }
        }
        break;
      }
    default:
      id->err << "Unknown variant type";
      success = false;
  }
  
  return success;
}

static bool
throwExceptionNextInvoke(NPObject* npobj, const NPVariant* args, uint32_t argCount, NPVariant* result)
{
  NPP npp = static_cast<TestNPObject*>(npobj)->npp;
  InstanceData* id = static_cast<InstanceData*>(npp->pdata);
  id->throwOnNextInvoke = true;
  BOOLEAN_TO_NPVARIANT(true, *result);
  return true;  
}

static bool
npnInvokeDefaultTest(NPObject* npobj, const NPVariant* args, uint32_t argCount, NPVariant* result)
{
  bool success = false;
  NPP npp = static_cast<TestNPObject*>(npobj)->npp;
 
  NPObject* windowObject;
  NPN_GetValue(npp, NPNVWindowNPObject, &windowObject);
  if (!windowObject)
    return false;

  NPIdentifier objectIdentifier = variantToIdentifier(args[0]);
  if (!objectIdentifier)
    return false;

  NPVariant objectVariant;
  if (NPN_GetProperty(npp, windowObject, objectIdentifier,
      &objectVariant)) {
    if (NPVARIANT_IS_OBJECT(objectVariant)) {
      NPObject* selfObject = NPVARIANT_TO_OBJECT(objectVariant);
      if (selfObject != NULL) {
        NPVariant resultVariant;
        if (NPN_InvokeDefault(npp, selfObject, argCount > 1 ? &args[1] : NULL, 
            argCount - 1, &resultVariant)) {
          *result = resultVariant;
          success = true;
        }
      }
    }
    NPN_ReleaseVariantValue(&objectVariant);
  }

  NPN_ReleaseObject(windowObject);
  return success;
}

static bool
npnInvokeTest(NPObject* npobj, const NPVariant* args, uint32_t argCount, NPVariant* result)
{
  NPP npp = static_cast<TestNPObject*>(npobj)->npp;
  InstanceData* id = static_cast<InstanceData*>(npp->pdata);
  id->err.str("");
  if (argCount < 2)
    return false;

  NPIdentifier function = variantToIdentifier(args[0]);
  if (!function)
    return false;
  
  NPObject* windowObject;
  NPN_GetValue(npp, NPNVWindowNPObject, &windowObject);
  if (!windowObject)
    return false;
  
  NPVariant invokeResult;
  bool invokeReturn = NPN_Invoke(npp, windowObject, function,
      argCount > 2 ? &args[2] : NULL, argCount - 2, &invokeResult);
      
  bool compareResult = compareVariants(npp, &invokeResult, &args[1]);
      
  NPN_ReleaseObject(windowObject);
  NPN_ReleaseVariantValue(&invokeResult);
  BOOLEAN_TO_NPVARIANT(invokeReturn && compareResult, *result);
  return true;
}

static bool
npnEvaluateTest(NPObject* npobj, const NPVariant* args, uint32_t argCount, NPVariant* result)
{
  bool success = false;
  NPP npp = static_cast<TestNPObject*>(npobj)->npp;
  
  if (argCount != 1)
    return false;
  
  if (!NPVARIANT_IS_STRING(args[0]))
    return false;

  NPObject* windowObject;
  NPN_GetValue(npp, NPNVWindowNPObject, &windowObject);
  if (!windowObject)
    return false;
  
  success = NPN_Evaluate(npp, windowObject, (NPString*)&NPVARIANT_TO_STRING(args[0]), result);
  
  NPN_ReleaseObject(windowObject);
  return success;
}

static bool
setUndefinedValueTest(NPObject* npobj, const NPVariant* args, uint32_t argCount, NPVariant* result)
{
  NPP npp = static_cast<TestNPObject*>(npobj)->npp;
  NPError err = NPN_SetValue(npp, (NPPVariable)0x0, 0x0);
  BOOLEAN_TO_NPVARIANT((err == NPERR_NO_ERROR), *result);
  return true;
}

static bool
identifierToStringTest(NPObject* npobj, const NPVariant* args, uint32_t argCount, NPVariant* result)
{
  if (argCount != 1)
    return false;
  NPIdentifier identifier = variantToIdentifier(args[0]);
  if (!identifier)
    return false;

  NPUTF8* utf8String = NPN_UTF8FromIdentifier(identifier);
  if (!utf8String)
    return false;
  STRINGZ_TO_NPVARIANT(utf8String, *result);
  return true;
}

static bool
queryPrivateModeState(NPObject* npobj, const NPVariant* args, uint32_t argCount, NPVariant* result)
{
  if (argCount != 0)
    return false;

  NPBool pms = false;
  NPN_GetValue(static_cast<TestNPObject*>(npobj)->npp, NPNVprivateModeBool, &pms);
  BOOLEAN_TO_NPVARIANT(pms, *result);
  return true;
}

static bool
lastReportedPrivateModeState(NPObject* npobj, const NPVariant* args, uint32_t argCount, NPVariant* result)
{
  if (argCount != 0)
    return false;

  InstanceData* id = static_cast<InstanceData*>(static_cast<TestNPObject*>(npobj)->npp->pdata);
  BOOLEAN_TO_NPVARIANT(id->lastReportedPrivateModeState, *result);
  return true;
}

static bool
hasWidget(NPObject* npobj, const NPVariant* args, uint32_t argCount, NPVariant* result)
{
  if (argCount != 0)
    return false;

  InstanceData* id = static_cast<InstanceData*>(static_cast<TestNPObject*>(npobj)->npp->pdata);
  BOOLEAN_TO_NPVARIANT(id->hasWidget, *result);
  return true;
}

static bool
getEdge(NPObject* npobj, const NPVariant* args, uint32_t argCount, NPVariant* result)
{
  if (argCount != 1)
    return false;
  if (!NPVARIANT_IS_INT32(args[0]))
    return false;
  int32_t edge = NPVARIANT_TO_INT32(args[0]);
  if (edge < EDGE_LEFT || edge > EDGE_BOTTOM)
    return false;

  InstanceData* id = static_cast<InstanceData*>(static_cast<TestNPObject*>(npobj)->npp->pdata);
  int32_t r = pluginGetEdge(id, RectEdge(edge));
  if (r == NPTEST_INT32_ERROR)
    return false;
  INT32_TO_NPVARIANT(r, *result);
  return true;
}

static bool
getClipRegionRectCount(NPObject* npobj, const NPVariant* args, uint32_t argCount, NPVariant* result)
{
  if (argCount != 0)
    return false;

  InstanceData* id = static_cast<InstanceData*>(static_cast<TestNPObject*>(npobj)->npp->pdata);
  int32_t r = pluginGetClipRegionRectCount(id);
  if (r == NPTEST_INT32_ERROR)
    return false;
  INT32_TO_NPVARIANT(r, *result);
  return true;
}

static bool
getClipRegionRectEdge(NPObject* npobj, const NPVariant* args, uint32_t argCount, NPVariant* result)
{
  if (argCount != 2)
    return false;
  if (!NPVARIANT_IS_INT32(args[0]))
    return false;
  int32_t rectIndex = NPVARIANT_TO_INT32(args[0]);
  if (rectIndex < 0)
    return false;
  if (!NPVARIANT_IS_INT32(args[1]))
    return false;
  int32_t edge = NPVARIANT_TO_INT32(args[1]);
  if (edge < EDGE_LEFT || edge > EDGE_BOTTOM)
    return false;

  InstanceData* id = static_cast<InstanceData*>(static_cast<TestNPObject*>(npobj)->npp->pdata);
  int32_t r = pluginGetClipRegionRectEdge(id, rectIndex, RectEdge(edge));
  if (r == NPTEST_INT32_ERROR)
    return false;
  INT32_TO_NPVARIANT(r, *result);
  return true;
}

static bool
startWatchingInstanceCount(NPObject* npobj, const NPVariant* args, uint32_t argCount, NPVariant* result)
{
  if (argCount != 0)
    return false;
  if (sWatchingInstanceCount)
    return false;

  sWatchingInstanceCount = true;
  sInstanceCount = 0;
  ++sCurrentInstanceCountWatchGeneration;
  return true;
}

static bool
getInstanceCount(NPObject* npobj, const NPVariant* args, uint32_t argCount, NPVariant* result)
{
  if (argCount != 0)
    return false;
  if (!sWatchingInstanceCount)
    return false;

  INT32_TO_NPVARIANT(sInstanceCount, *result);
  return true;
}

static bool
stopWatchingInstanceCount(NPObject* npobj, const NPVariant* args, uint32_t argCount, NPVariant* result)
{
  if (argCount != 0)
    return false;
  if (!sWatchingInstanceCount)
    return false;

  sWatchingInstanceCount = false;
  return true;
}

static bool
getLastMouseX(NPObject* npobj, const NPVariant* args, uint32_t argCount, NPVariant* result)
{
  if (argCount != 0)
    return false;

  NPP npp = static_cast<TestNPObject*>(npobj)->npp;
  InstanceData* id = static_cast<InstanceData*>(npp->pdata);
  INT32_TO_NPVARIANT(id->lastMouseX, *result);
  return true;
}

static bool
getLastMouseY(NPObject* npobj, const NPVariant* args, uint32_t argCount, NPVariant* result)
{
  if (argCount != 0)
    return false;

  NPP npp = static_cast<TestNPObject*>(npobj)->npp;
  InstanceData* id = static_cast<InstanceData*>(npp->pdata);
  INT32_TO_NPVARIANT(id->lastMouseY, *result);
  return true;
}

static bool
getPaintCount(NPObject* npobj, const NPVariant* args, uint32_t argCount, NPVariant* result)
{
  if (argCount != 0)
    return false;

  NPP npp = static_cast<TestNPObject*>(npobj)->npp;
  InstanceData* id = static_cast<InstanceData*>(npp->pdata);
  INT32_TO_NPVARIANT(id->paintCount, *result);
  return true;
}

static bool
getWidthAtLastPaint(NPObject* npobj, const NPVariant* args, uint32_t argCount, NPVariant* result)
{
  if (argCount != 0)
    return false;

  NPP npp = static_cast<TestNPObject*>(npobj)->npp;
  InstanceData* id = static_cast<InstanceData*>(npp->pdata);
  INT32_TO_NPVARIANT(id->widthAtLastPaint, *result);
  return true;
}

static bool
getError(NPObject* npobj, const NPVariant* args, uint32_t argCount, NPVariant* result)
{
  if (argCount != 0)
    return false;

  NPP npp = static_cast<TestNPObject*>(npobj)->npp;
  InstanceData* id = static_cast<InstanceData*>(npp->pdata);
  if (id->err.str().length() == 0)
    STRINGZ_TO_NPVARIANT(strdup(SUCCESS_STRING), *result);
  else
    STRINGZ_TO_NPVARIANT(strdup(id->err.str().c_str()), *result);
  return true;
}

static bool
doInternalConsistencyCheck(NPObject* npobj, const NPVariant* args, uint32_t argCount, NPVariant* result)
{
  if (argCount != 0)
    return false;

  NPP npp = static_cast<TestNPObject*>(npobj)->npp;
  InstanceData* id = static_cast<InstanceData*>(npp->pdata);
  string error;
  pluginDoInternalConsistencyCheck(id, error);
  NPUTF8* utf8String = (NPUTF8*)NPN_MemAlloc(error.length() + 1);
  if (!utf8String) {
    return false;
  }
  memcpy(utf8String, error.c_str(), error.length() + 1);
  STRINGZ_TO_NPVARIANT(utf8String, *result);
  return true;
}

static bool
convertPointX(NPObject* npobj, const NPVariant* args, uint32_t argCount, NPVariant* result)
{
  if (argCount != 4)
    return false;

  NPP npp = static_cast<TestNPObject*>(npobj)->npp;

  if (!NPVARIANT_IS_INT32(args[0]))
    return false;
  int32_t sourceSpace = NPVARIANT_TO_INT32(args[0]);

  if (!NPVARIANT_IS_INT32(args[1]))
    return false;
  double sourceX = static_cast<double>(NPVARIANT_TO_INT32(args[1]));

  if (!NPVARIANT_IS_INT32(args[2]))
    return false;
  double sourceY = static_cast<double>(NPVARIANT_TO_INT32(args[2]));

  if (!NPVARIANT_IS_INT32(args[3]))
    return false;
  int32_t destSpace = NPVARIANT_TO_INT32(args[3]);

  double resultX, resultY;
  NPN_ConvertPoint(npp, sourceX, sourceY, (NPCoordinateSpace)sourceSpace, &resultX, &resultY, (NPCoordinateSpace)destSpace);

  DOUBLE_TO_NPVARIANT(resultX, *result);
  return true;
}

static bool
convertPointY(NPObject* npobj, const NPVariant* args, uint32_t argCount, NPVariant* result)
{
  if (argCount != 4)
    return false;

  NPP npp = static_cast<TestNPObject*>(npobj)->npp;

  if (!NPVARIANT_IS_INT32(args[0]))
    return false;
  int32_t sourceSpace = NPVARIANT_TO_INT32(args[0]);

  if (!NPVARIANT_IS_INT32(args[1]))
    return false;
  double sourceX = static_cast<double>(NPVARIANT_TO_INT32(args[1]));

  if (!NPVARIANT_IS_INT32(args[2]))
    return false;
  double sourceY = static_cast<double>(NPVARIANT_TO_INT32(args[2]));

  if (!NPVARIANT_IS_INT32(args[3]))
    return false;
  int32_t destSpace = NPVARIANT_TO_INT32(args[3]);

  double resultX, resultY;
  NPN_ConvertPoint(npp, sourceX, sourceY, (NPCoordinateSpace)sourceSpace, &resultX, &resultY, (NPCoordinateSpace)destSpace);
  
  DOUBLE_TO_NPVARIANT(resultY, *result);
  return true;
}

static bool
streamTest(NPObject* npobj, const NPVariant* args, uint32_t argCount, NPVariant* result)
{
  // .streamTest(url, doPost, doNull, callback)
  if (4 != argCount)
    return false;

  NPP npp = static_cast<TestNPObject*>(npobj)->npp;

  if (!NPVARIANT_IS_STRING(args[0]))
    return false;
  NPString url = NPVARIANT_TO_STRING(args[0]);

  if (!NPVARIANT_IS_BOOLEAN(args[1]))
    return false;
  bool doPost = NPVARIANT_TO_BOOLEAN(args[1]);

  NPString postData = { NULL, 0 };
  if (NPVARIANT_IS_NULL(args[2])) {
  }
  else if (NPVARIANT_IS_STRING(args[2])) {
    postData = NPVARIANT_TO_STRING(args[2]);
  }
  else {
    return false;
  }

  if (!NPVARIANT_IS_OBJECT(args[3]))
    return false;
  NPObject* callback = NPVARIANT_TO_OBJECT(args[3]);

  URLNotifyData* ndata = new URLNotifyData;
  ndata->cookie = "dynamic-cookie";
  ndata->callback = callback;
  ndata->size = 0;
  ndata->data = NULL;

  /* null-terminate "url" */
  char* urlstr = (char*) malloc(url.UTF8Length + 1);
  strncpy(urlstr, url.UTF8Characters, url.UTF8Length);
  urlstr[url.UTF8Length] = '\0';

  NPError err;
  if (doPost) {
    err = NPN_PostURLNotify(npp, urlstr, NULL,
                            postData.UTF8Length, postData.UTF8Characters,
                            false, ndata);
  }
  else {
    err = NPN_GetURLNotify(npp, urlstr, NULL, ndata);
  }

  free(urlstr);

  if (NPERR_NO_ERROR == err) {
    NPN_RetainObject(ndata->callback);
    BOOLEAN_TO_NPVARIANT(true, *result);
  }
  else {
    delete ndata;
    BOOLEAN_TO_NPVARIANT(false, *result);
  }

  return true;
}

static bool
crashPlugin(NPObject* npobj, const NPVariant* args, uint32_t argCount, NPVariant* result)
{
  NoteIntentionalCrash();
  IntentionalCrash();
  VOID_TO_NPVARIANT(*result);
  return true;
}

static bool
crashOnDestroy(NPObject* npobj, const NPVariant* args, uint32_t argCount, NPVariant* result)
{
  NPP npp = static_cast<TestNPObject*>(npobj)->npp;
  InstanceData* id = static_cast<InstanceData*>(npp->pdata);

  id->crashOnDestroy = true;
  VOID_TO_NPVARIANT(*result);
  return true;
}

static bool
setColor(NPObject* npobj, const NPVariant* args, uint32_t argCount, NPVariant* result)
{
  if (argCount != 1)
    return false;
  if (!NPVARIANT_IS_STRING(args[0]))
    return false;
  const NPString* str = &NPVARIANT_TO_STRING(args[0]);

  NPP npp = static_cast<TestNPObject*>(npobj)->npp;
  InstanceData* id = static_cast<InstanceData*>(npp->pdata);

  id->scriptableObject->drawColor =
    parseHexColor(str->UTF8Characters, str->UTF8Length);

  NPRect r;
  r.left = 0;
  r.top = 0;
  r.right = id->window.width;
  r.bottom = id->window.height;
  NPN_InvalidateRect(npp, &r);

  VOID_TO_NPVARIANT(*result);
  return true;
}

void notifyDidPaint(InstanceData* instanceData)
{
  ++instanceData->paintCount;
  instanceData->widthAtLastPaint = instanceData->window.width;
}

static const NPClass kTestSharedNPClass = {
  NP_CLASS_STRUCT_VERSION,
  // Everything else is NULL
};

static bool getObjectValue(NPObject* npobj, const NPVariant* args, uint32_t argCount, NPVariant* result)
{
  NPP npp = static_cast<TestNPObject*>(npobj)->npp;

  NPObject* o = NPN_CreateObject(npp,
                                 const_cast<NPClass*>(&kTestSharedNPClass));
  if (!o)
    return false;

  OBJECT_TO_NPVARIANT(o, *result);
  return true;
}

static bool checkObjectValue(NPObject* npobj, const NPVariant* args, uint32_t argCount, NPVariant* result)
{
  VOID_TO_NPVARIANT(*result);

  if (1 != argCount)
    return false;

  if (!NPVARIANT_IS_OBJECT(args[0]))
    return false;

  NPObject* o = NPVARIANT_TO_OBJECT(args[0]);

  BOOLEAN_TO_NPVARIANT(o->_class == &kTestSharedNPClass, *result);
  return true;
}

static bool enableFPExceptions(NPObject* npobj, const NPVariant* args, uint32_t argCount, NPVariant* result)
{
  VOID_TO_NPVARIANT(*result);

#if defined(XP_WIN) && defined(_M_IX86)
  _control87(0, _MCW_EM);
  return true;
#else
  return false;
#endif
}

// caller is responsible for freeing return buffer
static char* URLForInstanceWindow(NPP instance) {
  char *outString = NULL;
  
  NPObject* windowObject = NULL;
  NPError err = NPN_GetValue(instance, NPNVWindowNPObject, &windowObject);
  if (err != NPERR_NO_ERROR || !windowObject)
    return NULL;
  
  NPIdentifier locationIdentifier = NPN_GetStringIdentifier("location");
  NPVariant locationVariant;
  if (NPN_GetProperty(instance, windowObject, locationIdentifier, &locationVariant)) {
    NPObject *locationObject = locationVariant.value.objectValue;
    if (locationObject) {
      NPIdentifier hrefIdentifier = NPN_GetStringIdentifier("href");
      NPVariant hrefVariant;
      if (NPN_GetProperty(instance, locationObject, hrefIdentifier, &hrefVariant)) {
        const NPString* hrefString = &NPVARIANT_TO_STRING(hrefVariant);
        if (hrefString) {
          outString = (char *)malloc(hrefString->UTF8Length + 1);
          if (outString) {
            strcpy(outString, hrefString->UTF8Characters);
            outString[hrefString->UTF8Length] = '\0';
          }
        }
        NPN_ReleaseVariantValue(&hrefVariant);
      }      
    }
    NPN_ReleaseVariantValue(&locationVariant);
  }
  
  NPN_ReleaseObject(windowObject);
  
  return outString;
}

static bool
setCookie(NPObject* npobj, const NPVariant* args, uint32_t argCount, NPVariant* result)
{
  if (argCount != 1)
    return false;
  if (!NPVARIANT_IS_STRING(args[0]))
    return false;
  const NPString* cookie = &NPVARIANT_TO_STRING(args[0]);
  
  NPP npp = static_cast<TestNPObject*>(npobj)->npp;
  
  char* url = URLForInstanceWindow(npp);
  if (!url)
    return false;
  NPError err = NPN_SetValueForURL(npp, NPNURLVCookie, url, cookie->UTF8Characters, cookie->UTF8Length);
  free(url);
  
  return (err == NPERR_NO_ERROR);
}

static bool
getCookie(NPObject* npobj, const NPVariant* args, uint32_t argCount, NPVariant* result)
{
  if (argCount != 0)
    return false;
  
  NPP npp = static_cast<TestNPObject*>(npobj)->npp;
  
  char* url = URLForInstanceWindow(npp);
  if (!url)
    return false;
  char* cookie = NULL;
  unsigned int length = 0;
  NPError err = NPN_GetValueForURL(npp, NPNURLVCookie, url, &cookie, &length);
  free(url);
  if (err != NPERR_NO_ERROR || !cookie)
    return false;
  
  STRINGZ_TO_NPVARIANT(cookie, *result);
  return true;
}

static bool
getAuthInfo(NPObject* npobj, const NPVariant* args, uint32_t argCount, NPVariant* result)
{
  if (argCount != 5)
    return false;

  NPP npp = static_cast<TestNPObject*>(npobj)->npp;

  if (!NPVARIANT_IS_STRING(args[0]) || !NPVARIANT_IS_STRING(args[1]) ||
      !NPVARIANT_IS_INT32(args[2]) || !NPVARIANT_IS_STRING(args[3]) ||
      !NPVARIANT_IS_STRING(args[4]))
    return false;

  const NPString* protocol = &NPVARIANT_TO_STRING(args[0]);
  const NPString* host = &NPVARIANT_TO_STRING(args[1]);
  uint32_t port = NPVARIANT_TO_INT32(args[2]);
  const NPString* scheme = &NPVARIANT_TO_STRING(args[3]);
  const NPString* realm = &NPVARIANT_TO_STRING(args[4]);

  char* username = NULL;
  char* password = NULL;
  uint32_t ulen = 0, plen = 0;
  
  NPError err = NPN_GetAuthenticationInfo(npp, 
      protocol->UTF8Characters, 
      host->UTF8Characters, 
      port, 
      scheme->UTF8Characters, 
      realm->UTF8Characters,
      &username, 
      &ulen, 
      &password, 
      &plen);
  
  if (err != NPERR_NO_ERROR) {
    return false;
  }

  char* outstring = (char*)NPN_MemAlloc(ulen + plen + 2);
  memset(outstring, 0, ulen + plen + 2);
  strncpy(outstring, username, ulen);
  strcat(outstring, "|");
  strncat(outstring, password, plen);

  STRINGZ_TO_NPVARIANT(outstring, *result);

  NPN_MemFree(username);
  NPN_MemFree(password);
  
  return true;
}

static void timerCallback(NPP npp, uint32_t timerID)
{
  InstanceData* id = static_cast<InstanceData*>(npp->pdata);
  timerEventCount++;
  timerEvent event = timerEvents[timerEventCount];

  NPObject* windowObject;
  NPN_GetValue(npp, NPNVWindowNPObject, &windowObject);
  if (!windowObject)
    return;

  NPVariant rval;
  if (timerID != id->timerID[event.timerIdReceive])
    id->timerTestResult = false;

  if (timerEventCount == totalTimerEvents - 1) {
    NPVariant arg;
    BOOLEAN_TO_NPVARIANT(id->timerTestResult, arg);
    NPN_Invoke(npp, windowObject, NPN_GetStringIdentifier(id->timerTestScriptCallback.c_str()), &arg, 1, &rval);
    NPN_ReleaseVariantValue(&arg);
  }

  NPN_ReleaseObject(windowObject);
  
  if (event.timerIdSchedule > -1) {
    id->timerID[event.timerIdSchedule] = NPN_ScheduleTimer(npp, event.timerInterval, event.timerRepeat, timerCallback);
  }
  if (event.timerIdUnschedule > -1) {
    NPN_UnscheduleTimer(npp, id->timerID[event.timerIdUnschedule]);
  }
}

static bool
timerTest(NPObject* npobj, const NPVariant* args, uint32_t argCount, NPVariant* result)
{
  NPP npp = static_cast<TestNPObject*>(npobj)->npp;
  InstanceData* id = static_cast<InstanceData*>(npp->pdata);
  timerEventCount = 0;

  if (argCount < 1 || !NPVARIANT_IS_STRING(args[0]))
    return false;
  const NPString* argstr = &NPVARIANT_TO_STRING(args[0]);
  id->timerTestScriptCallback = argstr->UTF8Characters;

  id->timerTestResult = true;
  timerEvent event = timerEvents[timerEventCount];
    
  id->timerID[event.timerIdSchedule] = NPN_ScheduleTimer(npp, event.timerInterval, event.timerRepeat, timerCallback);
  
  return id->timerID[event.timerIdSchedule] != 0;
}

#ifdef XP_WIN
void
ThreadProc(void* cookie)
#else
void*
ThreadProc(void* cookie)
#endif
{
  NPObject* npobj = (NPObject*)cookie;
  NPP npp = static_cast<TestNPObject*>(npobj)->npp;
  InstanceData* id = static_cast<InstanceData*>(npp->pdata);
  id->asyncTestPhase = 1;
  NPN_PluginThreadAsyncCall(npp, asyncCallback, (void*)npobj);
#ifndef XP_WIN
  return NULL;
#endif
}

void
asyncCallback(void* cookie)
{
  NPObject* npobj = (NPObject*)cookie;
  NPP npp = static_cast<TestNPObject*>(npobj)->npp;
  InstanceData* id = static_cast<InstanceData*>(npp->pdata);

  switch (id->asyncTestPhase) {
    // async callback triggered from same thread
    case 0:
#ifdef XP_WIN
      if (_beginthread(ThreadProc, 0, (void*)npobj) == -1)
        id->asyncCallbackResult = false;
#else
      pthread_t tid;
      if (pthread_create(&tid, 0, ThreadProc, (void*)npobj))
        id->asyncCallbackResult = false;
#endif
      break;
    
    // async callback triggered from different thread
    default:
      NPObject* windowObject;
      NPN_GetValue(npp, NPNVWindowNPObject, &windowObject);
      if (!windowObject)
        return;
      NPVariant arg, rval;
      BOOLEAN_TO_NPVARIANT(id->asyncCallbackResult, arg);
      NPN_Invoke(npp, windowObject, NPN_GetStringIdentifier(id->asyncTestScriptCallback.c_str()), &arg, 1, &rval);
      NPN_ReleaseVariantValue(&arg);
      NPN_ReleaseObject(windowObject);
      break;
  }
}

static bool
asyncCallbackTest(NPObject* npobj, const NPVariant* args, uint32_t argCount, NPVariant* result)
{
  NPP npp = static_cast<TestNPObject*>(npobj)->npp;
  InstanceData* id = static_cast<InstanceData*>(npp->pdata);

  if (argCount < 1 || !NPVARIANT_IS_STRING(args[0]))
    return false;
  const NPString* argstr = &NPVARIANT_TO_STRING(args[0]);
  id->asyncTestScriptCallback = argstr->UTF8Characters;
  
  id->asyncTestPhase = 0;
  id->asyncCallbackResult = true;
  NPN_PluginThreadAsyncCall(npp, asyncCallback, (void*)npobj);
  
  return true;
}

static bool
GCRaceInvoke(NPObject*, NPIdentifier, const NPVariant*, uint32_t, NPVariant*)
{
  return false;
}

static bool
GCRaceInvokeDefault(NPObject* o, const NPVariant* args, uint32_t argCount,
		    NPVariant* result)
{
  if (1 != argCount || !NPVARIANT_IS_INT32(args[0]) ||
      35 != NPVARIANT_TO_INT32(args[0]))
    return false;

  return true;
}

static const NPClass kGCRaceClass = {
  NP_CLASS_STRUCT_VERSION,
  NULL,
  NULL,
  NULL,
  NULL,
  GCRaceInvoke,
  GCRaceInvokeDefault,
  NULL,
  NULL,
  NULL,
  NULL,
  NULL,
  NULL
};

struct GCRaceData
{
  GCRaceData(NPP npp, NPObject* callback, NPObject* localFunc)
    : npp_(npp)
    , callback_(callback)
    , localFunc_(localFunc)
  {
    NPN_RetainObject(callback_);
    NPN_RetainObject(localFunc_);
  }

  ~GCRaceData()
  {
    NPN_ReleaseObject(callback_);
    NPN_ReleaseObject(localFunc_);
  }

  NPP npp_;
  NPObject* callback_;
  NPObject* localFunc_;
};

static void
FinishGCRace(void* closure)
{
  GCRaceData* rd = static_cast<GCRaceData*>(closure);

#ifdef XP_WIN
  Sleep(5000);
#else
  sleep(5);
#endif

  NPVariant arg;
  OBJECT_TO_NPVARIANT(rd->localFunc_, arg);

  NPVariant result;
  bool ok = NPN_InvokeDefault(rd->npp_, rd->callback_, &arg, 1, &result);
  if (!ok)
    return;

  NPN_ReleaseVariantValue(&result);
  delete rd;
}

bool
checkGCRace(NPObject* npobj, const NPVariant* args, uint32_t argCount,
	    NPVariant* result)
{
  if (1 != argCount || !NPVARIANT_IS_OBJECT(args[0]))
    return false;

  NPP npp = static_cast<TestNPObject*>(npobj)->npp;
  
  NPObject* localFunc =
    NPN_CreateObject(npp, const_cast<NPClass*>(&kGCRaceClass));

  GCRaceData* rd =
    new GCRaceData(npp, NPVARIANT_TO_OBJECT(args[0]), localFunc);
  NPN_PluginThreadAsyncCall(npp, FinishGCRace, rd);

  OBJECT_TO_NPVARIANT(localFunc, *result);
  return true;
}

bool
hangPlugin(NPObject* npobj, const NPVariant* args, uint32_t argCount,
           NPVariant* result)
{
  NoteIntentionalCrash();

#ifdef XP_WIN
  Sleep(100000000);
#else
  pause();
#endif
  // NB: returning true here means that we weren't terminated, and
  // thus the hang detection/handling didn't work correctly.  The
  // test harness will succeed in calling this function, and the
  // test will fail.
  return true;
}

#if defined(MOZ_WIDGET_GTK2)
bool
getClipboardText(NPObject* npobj, const NPVariant* args, uint32_t argCount,
                 NPVariant* result)
{
  NPP npp = static_cast<TestNPObject*>(npobj)->npp;
  InstanceData* id = static_cast<InstanceData*>(npp->pdata);
  string sel = pluginGetClipboardText(id);

  uint32 len = sel.size();
  char* selCopy = static_cast<char*>(NPN_MemAlloc(1 + len));
  if (!selCopy)
    return false;

  memcpy(selCopy, sel.c_str(), len);
  selCopy[len] = '\0';

  STRINGN_TO_NPVARIANT(selCopy, len, *result);
  // *result owns str now

  return true;
}

bool
crashPluginInNestedLoop(NPObject* npobj, const NPVariant* args,
                        uint32_t argCount, NPVariant* result)
{
  NPP npp = static_cast<TestNPObject*>(npobj)->npp;
  InstanceData* id = static_cast<InstanceData*>(npp->pdata);
  return pluginCrashInNestedLoop(id);
}

#else
bool
getClipboardText(NPObject* npobj, const NPVariant* args, uint32_t argCount,
                 NPVariant* result)
{
  // XXX Not implemented!
  return false;
}

bool
crashPluginInNestedLoop(NPObject* npobj, const NPVariant* args,
                        uint32_t argCount, NPVariant* result)
{
  // XXX Not implemented!
  return false;
}
#endif

bool
callOnDestroy(NPObject* npobj, const NPVariant* args, uint32_t argCount, NPVariant* result)
{
  NPP npp = static_cast<TestNPObject*>(npobj)->npp;
  InstanceData* id = static_cast<InstanceData*>(npp->pdata);

  if (id->callOnDestroy)
    return false;

  if (1 != argCount || !NPVARIANT_IS_OBJECT(args[0]))
    return false;

  id->callOnDestroy = NPVARIANT_TO_OBJECT(args[0]);
  NPN_RetainObject(id->callOnDestroy);

  return true;
}

// On Linux at least, a windowed plugin resize causes Flash Player to
// reconnect to the browser window.  This method simulates that.
bool
reinitWidget(NPObject* npobj, const NPVariant* args, uint32_t argCount,
             NPVariant* result)
{
  if (argCount != 0)
    return false;

  NPP npp = static_cast<TestNPObject*>(npobj)->npp;
  InstanceData* id = static_cast<InstanceData*>(npp->pdata);

  if (!id->hasWidget)
    return false;

  pluginWidgetInit(id, id->window.window);
  return true;
}<|MERGE_RESOLUTION|>--- conflicted
+++ resolved
@@ -156,11 +156,8 @@
 static bool hangPlugin(NPObject* npobj, const NPVariant* args, uint32_t argCount, NPVariant* result);
 static bool getClipboardText(NPObject* npobj, const NPVariant* args, uint32_t argCount, NPVariant* result);
 static bool callOnDestroy(NPObject* npobj, const NPVariant* args, uint32_t argCount, NPVariant* result);
-<<<<<<< HEAD
 static bool crashPluginInNestedLoop(NPObject* npobj, const NPVariant* args, uint32_t argCount, NPVariant* result);
-=======
 static bool reinitWidget(NPObject* npobj, const NPVariant* args, uint32_t argCount, NPVariant* result);
->>>>>>> 4dcc3ab0
 
 static const NPUTF8* sPluginMethodIdentifierNames[] = {
   "npnEvaluateTest",
@@ -202,11 +199,8 @@
   "hang",
   "getClipboardText",
   "callOnDestroy",
-<<<<<<< HEAD
   "crashInNestedLoop",
-=======
   "reinitWidget",
->>>>>>> 4dcc3ab0
 };
 static NPIdentifier sPluginMethodIdentifiers[ARRAY_LENGTH(sPluginMethodIdentifierNames)];
 static const ScriptableFunction sPluginMethodFunctions[] = {
@@ -249,11 +243,8 @@
   hangPlugin,
   getClipboardText,
   callOnDestroy,
-<<<<<<< HEAD
   crashPluginInNestedLoop,
-=======
   reinitWidget,
->>>>>>> 4dcc3ab0
 };
 
 STATIC_ASSERT(ARRAY_LENGTH(sPluginMethodIdentifierNames) ==

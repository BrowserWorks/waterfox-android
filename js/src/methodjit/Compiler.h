/* -*- Mode: C++; tab-width: 4; indent-tabs-mode: nil; c-basic-offset: 4 -*-
 * vim: set ts=4 sw=4 et tw=99:
 *
 * ***** BEGIN LICENSE BLOCK *****
 * Version: MPL 1.1/GPL 2.0/LGPL 2.1
 *
 * The contents of this file are subject to the Mozilla Public License Version
 * 1.1 (the "License"); you may not use this file except in compliance with
 * the License. You may obtain a copy of the License at
 * http://www.mozilla.org/MPL/
 *
 * Software distributed under the License is distributed on an "AS IS" basis,
 * WITHOUT WARRANTY OF ANY KIND, either express or implied. See the License
 * for the specific language governing rights and limitations under the
 * License.
 *
 * The Original Code is Mozilla SpiderMonkey JavaScript 1.9 code, released
 * May 28, 2008.
 *
 * The Initial Developer of the Original Code is
 *   Brendan Eich <brendan@mozilla.org>
 *
 * Contributor(s):
 *   David Anderson <danderson@mozilla.com>
 *   David Mandelin <dmandelin@mozilla.com>
 *
 * Alternatively, the contents of this file may be used under the terms of
 * either of the GNU General Public License Version 2 or later (the "GPL"),
 * or the GNU Lesser General Public License Version 2.1 or later (the "LGPL"),
 * in which case the provisions of the GPL or the LGPL are applicable instead
 * of those above. If you wish to allow use of your version of this file only
 * under the terms of either the GPL or the LGPL, and not to allow others to
 * use your version of this file under the terms of the MPL, indicate your
 * decision by deleting the provisions above and replace them with the notice
 * and other provisions required by the GPL or the LGPL. If you do not delete
 * the provisions above, a recipient may use your version of this file under
 * the terms of any one of the MPL, the GPL or the LGPL.
 *
 * ***** END LICENSE BLOCK ***** */
#if !defined jsjaeger_compiler_h__ && defined JS_METHODJIT
#define jsjaeger_compiler_h__

#include "jsanalyze.h"
#include "jscntxt.h"
#include "jstl.h"
#include "MethodJIT.h"
#include "CodeGenIncludes.h"
#include "BaseCompiler.h"
#include "StubCompiler.h"
#include "MonoIC.h"
#include "PolyIC.h"

namespace js {
namespace mjit {

/*
 * Patch for storing call site and rejoin site return addresses at, for
 * redirecting the return address in InvariantFailure.
 */
struct InvariantCodePatch {
    bool hasPatch;
    JSC::MacroAssembler::DataLabelPtr codePatch;
    InvariantCodePatch() : hasPatch(false) {}
};

class Compiler : public BaseCompiler
{
    friend class StubCompiler;

    struct BranchPatch {
        BranchPatch(const Jump &j, jsbytecode *pc, uint32 inlineIndex)
          : jump(j), pc(pc), inlineIndex(inlineIndex)
        { }

        Jump jump;
        jsbytecode *pc;
        uint32 inlineIndex;
    };

#if defined JS_MONOIC
    struct GlobalNameICInfo {
        Label fastPathStart;
        Call slowPathCall;
        DataLabel32 shape;
        DataLabelPtr addrLabel;
        bool usePropertyCache;

        void copyTo(ic::GlobalNameIC &to, JSC::LinkBuffer &full, JSC::LinkBuffer &stub) {
            to.fastPathStart = full.locationOf(fastPathStart);

            int offset = full.locationOf(shape) - to.fastPathStart;
            to.shapeOffset = offset;
            JS_ASSERT(to.shapeOffset == offset);

            to.slowPathCall = stub.locationOf(slowPathCall);
            to.usePropertyCache = usePropertyCache;
        }
    };

    struct GetGlobalNameICInfo : public GlobalNameICInfo {
        Label load;
    };

    struct SetGlobalNameICInfo : public GlobalNameICInfo {
        Label slowPathStart;
        Label fastPathRejoin;
        DataLabel32 store;
        Jump shapeGuardJump;
        ValueRemat vr;
        RegisterID objReg;
        RegisterID shapeReg;
        bool objConst;
    };

    struct EqualityGenInfo {
        DataLabelPtr addrLabel;
        Label stubEntry;
        Call stubCall;
        BoolStub stub;
        MaybeJump jumpToStub;
        Label fallThrough;
        jsbytecode *jumpTarget;
        bool trampoline;
        Label trampolineStart;
        ValueRemat lvr, rvr;
        Assembler::Condition cond;
        JSC::MacroAssembler::RegisterID tempReg;
    };
    
    struct TraceGenInfo {
        bool initialized;
        Label stubEntry;
        DataLabelPtr addrLabel;
        jsbytecode *jumpTarget;
        bool fastTrampoline;
        Label trampolineStart;
        Jump traceHint;
        MaybeJump slowTraceHint;

        TraceGenInfo() : initialized(false) {}
    };

    /* InlineFrameAssembler wants to see this. */
  public:
    struct CallGenInfo {
        /*
         * These members map to members in CallICInfo. See that structure for
         * more comments.
         */
        uint32       callIndex;
        DataLabelPtr funGuard;
        Jump         funJump;
        Jump         hotJump;
        Call         oolCall;
        Label        joinPoint;
        Label        slowJoinPoint;
        Label        slowPathStart;
        Label        hotPathLabel;
        DataLabelPtr addrLabel1;
        DataLabelPtr addrLabel2;
        Jump         oolJump;
        Label        icCall;
        RegisterID   funObjReg;
        RegisterID   funPtrReg;
        FrameSize    frameSize;
        bool         typeMonitored;
    };

  private:
#endif

    /*
     * Writes of call return addresses which needs to be delayed until the final
     * absolute address of the join point is known.
     */
    struct CallPatchInfo {
        CallPatchInfo() : hasFastNcode(false), hasSlowNcode(false), joinSlow(false) {}
        Label joinPoint;
        DataLabelPtr fastNcodePatch;
        DataLabelPtr slowNcodePatch;
        bool hasFastNcode;
        bool hasSlowNcode;
        bool joinSlow;
    };

    struct BaseICInfo {
        BaseICInfo(JSOp op) : op(op)
        { }
        Label fastPathStart;
        Label fastPathRejoin;
        Label slowPathStart;
        Call slowPathCall;
        DataLabelPtr paramAddr;
        JSOp op;

        void copyTo(ic::BaseIC &to, JSC::LinkBuffer &full, JSC::LinkBuffer &stub) {
            to.fastPathStart = full.locationOf(fastPathStart);
            to.fastPathRejoin = full.locationOf(fastPathRejoin);
            to.slowPathStart = stub.locationOf(slowPathStart);
            to.slowPathCall = stub.locationOf(slowPathCall);
            to.op = op;
            JS_ASSERT(to.op == op);
        }
    };

    struct GetElementICInfo : public BaseICInfo {
        GetElementICInfo(JSOp op) : BaseICInfo(op)
        { }
        RegisterID  typeReg;
        RegisterID  objReg;
        ValueRemat  id;
        MaybeJump   typeGuard;
        Jump        claspGuard;
    };

    struct SetElementICInfo : public BaseICInfo {
        SetElementICInfo(JSOp op) : BaseICInfo(op)
        { }
        RegisterID  objReg;
        StateRemat  objRemat;
        ValueRemat  vr;
        Jump        capacityGuard;
        Jump        claspGuard;
        Jump        holeGuard;
        Int32Key    key;
        uint32      volatileMask;
    };

    struct PICGenInfo : public BaseICInfo {
        PICGenInfo(ic::PICInfo::Kind kind, JSOp op, bool usePropCache)
          : BaseICInfo(op), kind(kind), usePropCache(usePropCache), typeMonitored(false)
        { }
        ic::PICInfo::Kind kind;
        Label typeCheck;
        RegisterID shapeReg;
        RegisterID objReg;
        RegisterID typeReg;
        bool usePropCache;
        Label shapeGuard;
        jsbytecode *pc;
        JSAtom *atom;
        bool hasTypeCheck;
        bool typeMonitored;
        types::TypeSet *rhsTypes;
        ValueRemat vr;
#ifdef JS_HAS_IC_LABELS
        union {
            ic::GetPropLabels getPropLabels_;
            ic::SetPropLabels setPropLabels_;
            ic::BindNameLabels bindNameLabels_;
            ic::ScopeNameLabels scopeNameLabels_;
        };

        ic::GetPropLabels &getPropLabels() {
            JS_ASSERT(kind == ic::PICInfo::GET || kind == ic::PICInfo::CALL);
            return getPropLabels_;
        }
        ic::SetPropLabels &setPropLabels() {
            JS_ASSERT(kind == ic::PICInfo::SET || kind == ic::PICInfo::SETMETHOD);
            return setPropLabels_;
        }
        ic::BindNameLabels &bindNameLabels() {
            JS_ASSERT(kind == ic::PICInfo::BIND);
            return bindNameLabels_;
        }
        ic::ScopeNameLabels &scopeNameLabels() {
            JS_ASSERT(kind == ic::PICInfo::NAME || kind == ic::PICInfo::CALLNAME ||
                      kind == ic::PICInfo::XNAME);
            return scopeNameLabels_;
        }
#else
        ic::GetPropLabels &getPropLabels() {
            JS_ASSERT(kind == ic::PICInfo::GET || kind == ic::PICInfo::CALL);
            return ic::PICInfo::getPropLabels_;
        }
        ic::SetPropLabels &setPropLabels() {
            JS_ASSERT(kind == ic::PICInfo::SET || kind == ic::PICInfo::SETMETHOD);
            return ic::PICInfo::setPropLabels_;
        }
        ic::BindNameLabels &bindNameLabels() {
            JS_ASSERT(kind == ic::PICInfo::BIND);
            return ic::PICInfo::bindNameLabels_;
        }
        ic::ScopeNameLabels &scopeNameLabels() {
            JS_ASSERT(kind == ic::PICInfo::NAME || kind == ic::PICInfo::CALLNAME ||
                      kind == ic::PICInfo::XNAME);
            return ic::PICInfo::scopeNameLabels_;
        }
#endif

        void copySimpleMembersTo(ic::PICInfo &ic) {
            ic.kind = kind;
            ic.shapeReg = shapeReg;
            ic.objReg = objReg;
            ic.atom = atom;
            ic.usePropCache = usePropCache;
            if (ic.isSet()) {
                ic.u.vr = vr;
            } else if (ic.isGet()) {
                ic.u.get.typeReg = typeReg;
                ic.u.get.hasTypeCheck = hasTypeCheck;
            }
            ic.typeMonitored = typeMonitored;
            ic.rhsTypes = rhsTypes;
#ifdef JS_HAS_IC_LABELS
            if (ic.isGet())
                ic.setLabels(getPropLabels());
            else if (ic.isSet())
                ic.setLabels(setPropLabels());
            else if (ic.isBind())
                ic.setLabels(bindNameLabels());
            else if (ic.isScopeName())
                ic.setLabels(scopeNameLabels());
#endif
        }

    };

    struct Defs {
        Defs(uint32 ndefs)
          : ndefs(ndefs)
        { }
        uint32 ndefs;
    };

    struct InternalCallSite {
        uint32 returnOffset;
        DataLabelPtr inlinePatch;
        uint32 inlineIndex;
        jsbytecode *inlinepc;
        RejoinState rejoin;
        bool ool;
        Label loopJumpLabel;
        InvariantCodePatch loopPatch;

        InternalCallSite(uint32 returnOffset,
                         uint32 inlineIndex, jsbytecode *inlinepc,
                         RejoinState rejoin, bool ool)
          : returnOffset(returnOffset),
            inlineIndex(inlineIndex), inlinepc(inlinepc),
            rejoin(rejoin), ool(ool)
        { }
    };

    struct DoublePatch {
        double d;
        DataLabelPtr label;
        bool ool;
    };

    struct JumpTable {
        DataLabelPtr label;
        size_t offsetIndex;
    };

    struct LoopEntry {
        uint32 pcOffset;
        Label label;
    };

    struct VarType {
        JSValueType type;
        types::TypeSet *types;
    };

    struct SlotType
    {
        uint32 slot;
        VarType vt;
        SlotType(uint32 slot, VarType vt) : slot(slot), vt(vt) {}
    };

    JSScript *outerScript;
    bool isConstructing;

    /* SSA information for the outer script and all frames we will be inlining. */
    analyze::CrossScriptSSA ssa;

    GlobalObject *globalObj;
    Value *globalSlots;  /* Original slots pointer. */

    Assembler masm;
    FrameState frame;

    /*
     * State for the current stack frame, and links to its parents going up to
     * the outermost script.
     */

    struct ActiveFrame {
        ActiveFrame *parent;
        jsbytecode *parentPC;
        JSScript *script;
        Label *jumpMap;

        /*
         * Index into inlineFrames or OUTER_FRAME, matches this frame's index
         * in the cross script SSA.
         */
        uint32 inlineIndex;

        /* Current types for non-escaping vars in the script. */
        VarType *varTypes;

        /* State for managing return from inlined frames. */
        bool needReturnValue;          /* Return value will be used. */
        bool syncReturnValue;          /* Return value should be fully synced. */
        bool returnValueDouble;        /* Return value should be a double. */
        bool returnSet;                /* Whether returnRegister is valid. */
        AnyRegisterID returnRegister;  /* Register holding return value. */
        const FrameEntry *returnEntry; /* Entry copied by return value. */
        Vector<Jump, 4, CompilerAllocPolicy> *returnJumps;

        /*
         * Snapshot of the heap state to use after the call, in case
         * there are multiple return paths the inlined frame could take.
         */
        RegisterAllocation *exitState;

        ActiveFrame(JSContext *cx);
        ~ActiveFrame();
    };
    ActiveFrame *a;
    ActiveFrame *outer;

    JSScript *script;
    analyze::ScriptAnalysis *analysis;
    jsbytecode *PC;

    LoopState *loop;

    /* State spanning all stack frames. */

    js::Vector<ActiveFrame*, 4, CompilerAllocPolicy> inlineFrames;
    js::Vector<BranchPatch, 64, CompilerAllocPolicy> branchPatches;
#if defined JS_MONOIC
    js::Vector<GetGlobalNameICInfo, 16, CompilerAllocPolicy> getGlobalNames;
    js::Vector<SetGlobalNameICInfo, 16, CompilerAllocPolicy> setGlobalNames;
    js::Vector<CallGenInfo, 64, CompilerAllocPolicy> callICs;
    js::Vector<EqualityGenInfo, 64, CompilerAllocPolicy> equalityICs;
    js::Vector<TraceGenInfo, 64, CompilerAllocPolicy> traceICs;
#endif
#if defined JS_POLYIC
    js::Vector<PICGenInfo, 16, CompilerAllocPolicy> pics;
    js::Vector<GetElementICInfo, 16, CompilerAllocPolicy> getElemICs;
    js::Vector<SetElementICInfo, 16, CompilerAllocPolicy> setElemICs;
#endif
    js::Vector<CallPatchInfo, 64, CompilerAllocPolicy> callPatches;
    js::Vector<InternalCallSite, 64, CompilerAllocPolicy> callSites;
    js::Vector<DoublePatch, 16, CompilerAllocPolicy> doubleList;
    js::Vector<uint32, 4, CompilerAllocPolicy> fixedDoubleEntries;
    js::Vector<JumpTable, 16> jumpTables;
    js::Vector<uint32, 16> jumpTableOffsets;
    js::Vector<LoopEntry, 16> loopEntries;
    StubCompiler stubcc;
    Label invokeLabel;
    Label arityLabel;
    Label argsCheckLabel;
#ifdef JS_MONOIC
    Label argsCheckStub;
    Label argsCheckFallthrough;
    Jump argsCheckJump;
#endif
    bool debugMode_;
    bool addTraceHints;
    bool inlining_;
    bool hasGlobalReallocation;
    bool oomInVector;       // True if we have OOM'd appending to a vector. 
    enum { NoApplyTricks, LazyArgsObj } applyTricks;
#ifdef DEBUG
    int *pcProfile;
#endif

    Compiler *thisFromCtor() { return this; }

    friend class CompilerAllocPolicy;
  public:
    Compiler(JSContext *cx, JSScript *outerScript, bool isConstructing);
    ~Compiler();

    CompileStatus compile();

    Label getLabel() { return masm.label(); }
    bool knownJump(jsbytecode *pc);
    Label labelOf(jsbytecode *target, uint32 inlineIndex);
    void addCallSite(const InternalCallSite &callSite);
    void addReturnSite();
    void inlineStubCall(void *stub, RejoinState rejoin);

    bool debugMode() { return debugMode_; }
    bool inlining() { return inlining_; }

    jsbytecode *outerPC() {
        if (a == outer)
            return PC;
        ActiveFrame *scan = a;
        while (scan && scan->parent != outer)
            scan = scan->parent;
        return scan->parentPC;
    }

    jsbytecode *inlinePC() { return PC; }
    uint32 inlineIndex() { return a->inlineIndex; }

    Assembler &getAssembler(bool ool) { return ool ? stubcc.masm : masm; }

    InvariantCodePatch *getInvariantPatch(unsigned index) {
        return &callSites[index].loopPatch;
    }
    jsbytecode *getInvariantPC(unsigned index) {
        return callSites[index].inlinepc;
    }

    bool arrayPrototypeHasIndexedProperty();

    bool activeFrameHasMultipleExits() {
        ActiveFrame *na = a;
        while (na->parent) {
            if (na->exitState)
                return true;
            na = na->parent;
        }
        return false;
    }

  private:
    CompileStatus performCompilation(JITScript **jitp);
    CompileStatus generatePrologue();
    CompileStatus generateMethod();
    CompileStatus generateEpilogue();
    CompileStatus finishThisUp(JITScript **jitp);
    CompileStatus pushActiveFrame(JSScript *script, uint32 argc);
    void popActiveFrame();

    /* Analysis helpers. */
    CompileStatus prepareInferenceTypes(JSScript *script, ActiveFrame *a);
    void ensureDoubleArguments();
    void fixDoubleTypes(jsbytecode *target);
    void watchGlobalReallocation();
    void updateVarType();
    void updateJoinVarTypes();
    void restoreVarType();
    JSValueType knownPushedType(uint32 pushed);
    bool mayPushUndefined(uint32 pushed);
    types::TypeSet *pushedTypeSet(uint32 which);
    bool monitored(jsbytecode *pc);
    bool hasTypeBarriers(jsbytecode *pc);
    bool testSingletonProperty(JSObject *obj, jsid id);
    bool testSingletonPropertyTypes(FrameEntry *top, jsid id, bool *testObject);
    CompileStatus addInlineFrame(JSScript *script, uint32 depth, uint32 parent, jsbytecode *parentpc);
    CompileStatus scanInlineCalls(uint32 index, uint32 depth);
    CompileStatus checkAnalysis(JSScript *script);

    struct BarrierState {
        MaybeJump jump;
        RegisterID typeReg;
        RegisterID dataReg;
    };

    MaybeJump trySingleTypeTest(types::TypeSet *types, RegisterID typeReg);
    Jump addTypeTest(types::TypeSet *types, RegisterID typeReg, RegisterID dataReg);
    BarrierState pushAddressMaybeBarrier(Address address, JSValueType type, bool reuseBase,
                                         bool testUndefined = false);
    BarrierState testBarrier(RegisterID typeReg, RegisterID dataReg,
                             bool testUndefined = false, bool testReturn = false);
    void finishBarrier(const BarrierState &barrier, RejoinState rejoin, uint32 which);

    /* Non-emitting helpers. */
    void pushSyncedEntry(uint32 pushed);
    uint32 fullAtomIndex(jsbytecode *pc);
    bool jumpInScript(Jump j, jsbytecode *pc);
    bool compareTwoValues(JSContext *cx, JSOp op, const Value &lhs, const Value &rhs);
    bool canUseApplyTricks();

    /* Emitting helpers. */
    bool constantFoldBranch(jsbytecode *target, bool taken);
    bool emitStubCmpOp(BoolStub stub, jsbytecode *target, JSOp fused);
    bool iter(uintN flags);
<<<<<<< HEAD
    void iterNext();
    bool iterMore(jsbytecode *target);
=======
    void iterNext(ptrdiff_t offset);
    bool iterMore();
>>>>>>> 6689d917
    void iterEnd();
    MaybeJump loadDouble(FrameEntry *fe, FPRegisterID *fpReg, bool *allocated);
#ifdef JS_POLYIC
    void passICAddress(BaseICInfo *ic);
#endif
#ifdef JS_MONOIC
    void passMICAddress(GlobalNameICInfo &mic);
#endif
    bool constructThis();
    void ensureDouble(FrameEntry *fe);

    /*
     * Ensure fe is an integer, truncating from double if necessary, or jump to
     * the slow path per uses.
     */
    void ensureInteger(FrameEntry *fe, Uses uses);

    /* Convert fe from a double to integer (per ValueToECMAInt32) in place. */
    void truncateDoubleToInt32(FrameEntry *fe, Uses uses);

    /* Opcode handlers. */
    bool jumpAndTrace(Jump j, jsbytecode *target, Jump *slow = NULL, bool *trampoline = NULL);
    bool startLoop(jsbytecode *head, Jump entry, jsbytecode *entryTarget);
    bool finishLoop(jsbytecode *head);
    void jsop_bindname(JSAtom *atom, bool usePropCache);
    void jsop_setglobal(uint32 index);
    void jsop_getglobal(uint32 index);
    void jsop_getprop_slow(JSAtom *atom, bool usePropCache = true);
    void jsop_getarg(uint32 slot);
    void jsop_setarg(uint32 slot, bool popped);
    void jsop_this();
    void emitReturn(FrameEntry *fe);
    void emitFinalReturn(Assembler &masm);
    void loadReturnValue(Assembler *masm, FrameEntry *fe);
    void emitReturnValue(Assembler *masm, FrameEntry *fe);
    void emitInlineReturnValue(FrameEntry *fe);
    void dispatchCall(VoidPtrStubUInt32 stub, uint32 argc);
    void interruptCheckHelper();
    void recompileCheckHelper();
    void emitUncachedCall(uint32 argc, bool callingNew);
    void checkCallApplySpeculation(uint32 callImmArgc, uint32 speculatedArgc,
                                   FrameEntry *origCallee, FrameEntry *origThis,
                                   MaybeRegisterID origCalleeType, RegisterID origCalleeData,
                                   MaybeRegisterID origThisType, RegisterID origThisData,
                                   Jump *uncachedCallSlowRejoin, CallPatchInfo *uncachedCallPatch);
    bool inlineCallHelper(uint32 argc, bool callingNew, FrameSize &callFrameSize);
    void fixPrimitiveReturn(Assembler *masm, FrameEntry *fe);
    void jsop_getgname(uint32 index);
    void jsop_getgname_slow(uint32 index);
    void jsop_callgname_epilogue();
    void jsop_setgname(JSAtom *atom, bool usePropertyCache, bool popGuaranteed);
    void jsop_setgname_slow(JSAtom *atom, bool usePropertyCache);
    void jsop_bindgname();
    void jsop_setelem_slow();
    void jsop_getelem_slow();
    void jsop_callelem_slow();
    void jsop_unbrand();
    bool jsop_getprop(JSAtom *atom, JSValueType type,
                      bool typeCheck = true, bool usePropCache = true);
    bool jsop_setprop(JSAtom *atom, bool usePropCache, bool popGuaranteed);
    void jsop_setprop_slow(JSAtom *atom, bool usePropCache = true);
    bool jsop_callprop_slow(JSAtom *atom);
    bool jsop_callprop(JSAtom *atom);
    bool jsop_callprop_obj(JSAtom *atom);
    bool jsop_callprop_str(JSAtom *atom);
    bool jsop_callprop_generic(JSAtom *atom);
    bool jsop_callprop_dispatch(JSAtom *atom);
    bool jsop_instanceof();
    void jsop_name(JSAtom *atom, JSValueType type, bool isCall);
    bool jsop_xname(JSAtom *atom);
    void enterBlock(JSObject *obj);
    void leaveBlock();
    void emitEval(uint32 argc);
    void jsop_arguments(RejoinState rejoin);
    bool jsop_tableswitch(jsbytecode *pc);

    /* Fast arithmetic. */
    bool jsop_binary(JSOp op, VoidStub stub, JSValueType type, types::TypeSet *typeSet);
    void jsop_binary_full(FrameEntry *lhs, FrameEntry *rhs, JSOp op, VoidStub stub,
                          JSValueType type, bool cannotOverflow, bool ignoreOverflow);
    void jsop_binary_full_simple(FrameEntry *fe, JSOp op, VoidStub stub,
                                 JSValueType type);
    void jsop_binary_double(FrameEntry *lhs, FrameEntry *rhs, JSOp op, VoidStub stub,
                            JSValueType type);
    void slowLoadConstantDouble(Assembler &masm, FrameEntry *fe,
                                FPRegisterID fpreg);
    void maybeJumpIfNotInt32(Assembler &masm, MaybeJump &mj, FrameEntry *fe,
                             MaybeRegisterID &mreg);
    void maybeJumpIfNotDouble(Assembler &masm, MaybeJump &mj, FrameEntry *fe,
                              MaybeRegisterID &mreg);
    bool jsop_relational(JSOp op, BoolStub stub, jsbytecode *target, JSOp fused);
    bool jsop_relational_full(JSOp op, BoolStub stub, jsbytecode *target, JSOp fused);
    bool jsop_relational_double(JSOp op, BoolStub stub, jsbytecode *target, JSOp fused);
    bool jsop_relational_int(JSOp op, jsbytecode *target, JSOp fused);

    void emitLeftDoublePath(FrameEntry *lhs, FrameEntry *rhs, FrameState::BinaryAlloc &regs,
                            MaybeJump &lhsNotDouble, MaybeJump &rhsNotNumber,
                            MaybeJump &lhsUnknownDone);
    void emitRightDoublePath(FrameEntry *lhs, FrameEntry *rhs, FrameState::BinaryAlloc &regs,
                             MaybeJump &rhsNotNumber2);
    bool tryBinaryConstantFold(JSContext *cx, FrameState &frame, JSOp op,
                               FrameEntry *lhs, FrameEntry *rhs, Value *vp);

    /* Fast opcodes. */
    void jsop_bitop(JSOp op);
    bool jsop_mod();
    void jsop_neg();
    void jsop_bitnot();
    void jsop_not();
    void jsop_typeof();
    bool booleanJumpScript(JSOp op, jsbytecode *target);
    bool jsop_ifneq(JSOp op, jsbytecode *target);
    bool jsop_andor(JSOp op, jsbytecode *target);
    bool jsop_arginc(JSOp op, uint32 slot);
    bool jsop_localinc(JSOp op, uint32 slot);
    bool jsop_newinit();
    void jsop_initmethod();
    void jsop_initprop();
    void jsop_initelem();
    void jsop_setelem_dense();
#ifdef JS_METHODJIT_TYPED_ARRAY
    void jsop_setelem_typed(int atype);
    void convertForTypedArray(int atype, ValueRemat *vr, bool *allocated);
#endif
    bool jsop_setelem(bool popGuaranteed);
    bool jsop_getelem(bool isCall);
    void jsop_getelem_dense(bool isPacked);
    void jsop_getelem_args();
#ifdef JS_METHODJIT_TYPED_ARRAY
    void jsop_getelem_typed(int atype);
#endif
    void jsop_toid();
    bool isCacheableBaseAndIndex(FrameEntry *obj, FrameEntry *id);
    void jsop_stricteq(JSOp op);
    bool jsop_equality(JSOp op, BoolStub stub, jsbytecode *target, JSOp fused);
    bool jsop_equality_int_string(JSOp op, BoolStub stub, jsbytecode *target, JSOp fused);
    void jsop_pos();

    static inline Assembler::Condition
    GetCompareCondition(JSOp op, JSOp fused)
    {
        bool ifeq = fused == JSOP_IFEQ;
        switch (op) {
          case JSOP_GT:
            return ifeq ? Assembler::LessThanOrEqual : Assembler::GreaterThan;
          case JSOP_GE:
            return ifeq ? Assembler::LessThan : Assembler::GreaterThanOrEqual;
          case JSOP_LT:
            return ifeq ? Assembler::GreaterThanOrEqual : Assembler::LessThan;
          case JSOP_LE:
            return ifeq ? Assembler::GreaterThan : Assembler::LessThanOrEqual;
          case JSOP_EQ:
            return ifeq ? Assembler::NotEqual : Assembler::Equal;
          case JSOP_NE:
            return ifeq ? Assembler::Equal : Assembler::NotEqual;
          default:
            JS_NOT_REACHED("unrecognized op");
            return Assembler::Equal;
        }
    }

    static inline Assembler::Condition
    GetStubCompareCondition(JSOp fused)
    {
        return (fused == JSOP_IFEQ) ? Assembler::Zero : Assembler::NonZero;
    }

    /* Fast builtins. */
    JSObject *pushedSingleton(unsigned pushed);
    CompileStatus callArrayBuiltin(uint32 argc, bool callingNew);
    CompileStatus inlineNativeFunction(uint32 argc, bool callingNew);
    CompileStatus inlineScriptedFunction(uint32 argc, bool callingNew);
    CompileStatus compileMathAbsInt(FrameEntry *arg);
    CompileStatus compileMathAbsDouble(FrameEntry *arg);
    CompileStatus compileMathSqrt(FrameEntry *arg);
    CompileStatus compileMathPowSimple(FrameEntry *arg1, FrameEntry *arg2);
    CompileStatus compileArrayPush(FrameEntry *thisv, FrameEntry *arg);
    CompileStatus compileArrayPop(FrameEntry *thisv, bool isPacked);

    enum RoundingMode { Floor, Round };
    CompileStatus compileRound(FrameEntry *arg, RoundingMode mode);

    enum GetCharMode { GetChar, GetCharCode };
    CompileStatus compileGetChar(FrameEntry *thisValue, FrameEntry *arg, GetCharMode mode);

    void prepareStubCall(Uses uses);
    Call emitStubCall(void *ptr, DataLabelPtr *pinline);
};

// Given a stub call, emits the call into the inline assembly path. rejoin
// indicates how to rejoin should this call trigger expansion/discarding.
#define INLINE_STUBCALL(stub, rejoin)                                       \
    inlineStubCall(JS_FUNC_TO_DATA_PTR(void *, (stub)), rejoin)

// Given a stub call, emits the call into the out-of-line assembly path.
// Unlike the INLINE_STUBCALL variant, this returns the Call offset.
#define OOL_STUBCALL(stub, rejoin)                                          \
    stubcc.emitStubCall(JS_FUNC_TO_DATA_PTR(void *, (stub)), rejoin)

// Same as OOL_STUBCALL, but specifies a slot depth.
#define OOL_STUBCALL_LOCAL_SLOTS(stub, rejoin, slots)                       \
    stubcc.emitStubCall(JS_FUNC_TO_DATA_PTR(void *, (stub)), rejoin, (slots))

} /* namespace js */
} /* namespace mjit */

#endif
<|MERGE_RESOLUTION|>--- conflicted
+++ resolved
@@ -576,13 +576,8 @@
     bool constantFoldBranch(jsbytecode *target, bool taken);
     bool emitStubCmpOp(BoolStub stub, jsbytecode *target, JSOp fused);
     bool iter(uintN flags);
-<<<<<<< HEAD
-    void iterNext();
+    void iterNext(ptrdiff_t offset);
     bool iterMore(jsbytecode *target);
-=======
-    void iterNext(ptrdiff_t offset);
-    bool iterMore();
->>>>>>> 6689d917
     void iterEnd();
     MaybeJump loadDouble(FrameEntry *fe, FPRegisterID *fpReg, bool *allocated);
 #ifdef JS_POLYIC

/* -*- Mode: C++; tab-width: 4; indent-tabs-mode: nil; c-basic-offset: 4 -*-
 * vim: set ts=8 sw=4 et tw=99 ft=cpp:
 *
 * ***** BEGIN LICENSE BLOCK *****
 * Version: MPL 1.1/GPL 2.0/LGPL 2.1
 *
 * The contents of this file are subject to the Mozilla Public License Version
 * 1.1 (the "License"); you may not use this file except in compliance with
 * the License. You may obtain a copy of the License at
 * http://www.mozilla.org/MPL/
 *
 * Software distributed under the License is distributed on an "AS IS" basis,
 * WITHOUT WARRANTY OF ANY KIND, either express or implied. See the License
 * for the specific language governing rights and limitations under the
 * License.
 *
 * The Original Code is Mozilla SpiderMonkey JavaScript 1.9 code, released
 * June 12, 2009.
 *
 * The Initial Developer of the Original Code is
 *   the Mozilla Corporation.
 *
 * Contributor(s):
 *   Dave Herman <dherman@mozilla.com>
 *
 * Alternatively, the contents of this file may be used under the terms of
 * either of the GNU General Public License Version 2 or later (the "GPL"),
 * or the GNU Lesser General Public License Version 2.1 or later (the "LGPL"),
 * in which case the provisions of the GPL or the LGPL are applicable instead
 * of those above. If you wish to allow use of your version of this file only
 * under the terms of either the GPL or the LGPL, and not to allow others to
 * use your version of this file under the terms of the MPL, indicate your
 * decision by deleting the provisions above and replace them with the notice
 * and other provisions required by the GPL or the LGPL. If you do not delete
 * the provisions above, a recipient may use your version of this file under
 * the terms of any one of the MPL, the GPL or the LGPL.
 *
 * ***** END LICENSE BLOCK ***** */

/*
 * JS reflection package.
 */
#include <stdlib.h>
#include <string.h>     /* for jsparse.h */
#include "jspubtd.h"
#include "jsatom.h"
#include "jsobj.h"
#include "jsreflect.h"
#include "jscntxt.h"    /* for jsparse.h */
#include "jsbit.h"      /* for jsparse.h */
#include "jsscript.h"   /* for jsparse.h */
#include "jsinterp.h"   /* for jsparse.h */
#include "jsparse.h"
#include "jsregexp.h"
#include "jsvector.h"
#include "jsemit.h"
#include "jsscan.h"
#include "jsprf.h"
#include "jsiter.h"
#include "jsbool.h"
#include "jsval.h"
#include "jsvalue.h"
#include "jsinferinlines.h"
#include "jsobjinlines.h"
#include "jsobj.h"
#include "jsarray.h"
#include "jsnum.h"

#include "jsscriptinlines.h"

using namespace js;

namespace js {

char const *aopNames[] = {
    "=",    /* AOP_ASSIGN */
    "+=",   /* AOP_PLUS */
    "-=",   /* AOP_MINUS */
    "*=",   /* AOP_STAR */
    "/=",   /* AOP_DIV */
    "%=",   /* AOP_MOD */
    "<<=",  /* AOP_LSH */
    ">>=",  /* AOP_RSH */
    ">>>=", /* AOP_URSH */
    "|=",   /* AOP_BITOR */
    "^=",   /* AOP_BITXOR */
    "&="    /* AOP_BITAND */
};

char const *binopNames[] = {
    "==",         /* BINOP_EQ */
    "!=",         /* BINOP_NE */
    "===",        /* BINOP_STRICTEQ */
    "!==",        /* BINOP_STRICTNE */
    "<",          /* BINOP_LT */
    "<=",         /* BINOP_LE */
    ">",          /* BINOP_GT */
    ">=",         /* BINOP_GE */
    "<<",         /* BINOP_LSH */
    ">>",         /* BINOP_RSH */
    ">>>",        /* BINOP_URSH */
    "+",          /* BINOP_PLUS */
    "-",          /* BINOP_MINUS */
    "*",          /* BINOP_STAR */
    "/",          /* BINOP_DIV */
    "%",          /* BINOP_MOD */
    "|",          /* BINOP_BITOR */
    "^",          /* BINOP_BITXOR */
    "&",          /* BINOP_BITAND */
    "in",         /* BINOP_IN */
    "instanceof", /* BINOP_INSTANCEOF */
    "..",         /* BINOP_DBLDOT */
};

char const *unopNames[] = {
    "delete",  /* UNOP_DELETE */
    "-",       /* UNOP_NEG */
    "+",       /* UNOP_POS */
    "!",       /* UNOP_NOT */
    "~",       /* UNOP_BITNOT */
    "typeof",  /* UNOP_TYPEOF */
    "void"     /* UNOP_VOID */
};

char const *nodeTypeNames[] = {
#define ASTDEF(ast, str, method) str,
#include "jsast.tbl"
#undef ASTDEF
    NULL
};

char const *callbackNames[] = {
#define ASTDEF(ast, str, method) method,
#include "jsast.tbl"
#undef ASTDEF
    NULL
};

typedef AutoValueVector NodeVector;

/*
 * JSParseNode is a somewhat intricate data structure, and its invariants have
 * evolved, making it more likely that there could be a disconnect between the
 * parser and the AST serializer. We use these macros to check invariants on a
 * parse node and raise a dynamic error on failure.
 */
#define LOCAL_ASSERT(expr)                                                             \
    JS_BEGIN_MACRO                                                                     \
        JS_ASSERT(expr);                                                               \
        if (!(expr)) {                                                                 \
            JS_ReportErrorNumber(cx, js_GetErrorMessage, NULL, JSMSG_BAD_PARSE_NODE);  \
            return false;                                                              \
        }                                                                              \
    JS_END_MACRO

#define LOCAL_NOT_REACHED(expr)                                                        \
    JS_BEGIN_MACRO                                                                     \
        JS_NOT_REACHED(expr);                                                          \
        JS_ReportErrorNumber(cx, js_GetErrorMessage, NULL, JSMSG_BAD_PARSE_NODE);      \
        return false;                                                                  \
    JS_END_MACRO


/*
 * Builder class that constructs JavaScript AST node objects. See:
 *
 *     https://developer.mozilla.org/en/SpiderMonkey/Parser_API
 *
 * Bug 569487: generalize builder interface
 */
class NodeBuilder
{
    JSContext   *cx;
    bool        saveLoc;               /* save source location information?     */
    char const  *src;                  /* source filename or null               */
    Value       srcval;                /* source filename JS value or null      */
    Value       callbacks[AST_LIMIT];  /* user-specified callbacks              */
    Value       userv;                 /* user-specified builder object or null */

  public:
    NodeBuilder(JSContext *c, bool l, char const *s)
        : cx(c), saveLoc(l), src(s) {
    }

    bool init(JSObject *userobj = NULL) {
        if (src) {
            if (!atomValue(src, &srcval))
                return false;
        } else {
            srcval.setNull();
        }

        if (!userobj) {
            userv.setNull();
            for (uintN i = 0; i < AST_LIMIT; i++) {
                callbacks[i].setNull();
            }
            return true;
        }

        userv.setObject(*userobj);

        for (uintN i = 0; i < AST_LIMIT; i++) {
            Value funv;

            const char *name = callbackNames[i];
            JSAtom *atom = js_Atomize(cx, name, strlen(name), 0);
            if (!atom || !GetPropertyDefault(cx, userobj, ATOM_TO_JSID(atom), NullValue(), &funv))
                return false;

            if (funv.isNullOrUndefined()) {
                callbacks[i].setNull();
                continue;
            }

            if (!funv.isObject() || !funv.toObject().isFunction()) {
                js_ReportValueErrorFlags(cx, JSREPORT_ERROR, JSMSG_NOT_FUNCTION,
                                         JSDVG_SEARCH_STACK, funv, NULL, NULL, NULL);
                return false;
            }

            callbacks[i] = funv;
        }

        return true;
    }

  private:
    bool callback(Value fun, TokenPos *pos, Value *dst) {
        if (saveLoc) {
            Value loc;
            if (!newNodeLoc(pos, &loc))
                return false;
            Value argv[] = { loc };
            return ExternalInvoke(cx, userv, fun, JS_ARRAY_LENGTH(argv), argv, dst);
        }

        Value argv[] = { NullValue() }; /* no zero-length arrays allowed! */
        return ExternalInvoke(cx, userv, fun, 0, argv, dst);
    }

    bool callback(Value fun, Value v1, TokenPos *pos, Value *dst) {
        if (saveLoc) {
            Value loc;
            if (!newNodeLoc(pos, &loc))
                return false;
            Value argv[] = { v1, loc };
            return ExternalInvoke(cx, userv, fun, JS_ARRAY_LENGTH(argv), argv, dst);
        }

        Value argv[] = { v1 };
        return ExternalInvoke(cx, userv, fun, JS_ARRAY_LENGTH(argv), argv, dst);
    }

    bool callback(Value fun, Value v1, Value v2, TokenPos *pos, Value *dst) {
        if (saveLoc) {
            Value loc;
            if (!newNodeLoc(pos, &loc))
                return false;
            Value argv[] = { v1, v2, loc };
            return ExternalInvoke(cx, userv, fun, JS_ARRAY_LENGTH(argv), argv, dst);
        }

        Value argv[] = { v1, v2 };
        return ExternalInvoke(cx, userv, fun, JS_ARRAY_LENGTH(argv), argv, dst);
    }

    bool callback(Value fun, Value v1, Value v2, Value v3, TokenPos *pos, Value *dst) {
        if (saveLoc) {
            Value loc;
            if (!newNodeLoc(pos, &loc))
                return false;
            Value argv[] = { v1, v2, v3, loc };
            return ExternalInvoke(cx, userv, fun, JS_ARRAY_LENGTH(argv), argv, dst);
        }

        Value argv[] = { v1, v2, v3 };
        return ExternalInvoke(cx, userv, fun, JS_ARRAY_LENGTH(argv), argv, dst);
    }

    bool callback(Value fun, Value v1, Value v2, Value v3, Value v4, TokenPos *pos, Value *dst) {
        if (saveLoc) {
            Value loc;
            if (!newNodeLoc(pos, &loc))
                return false;
            Value argv[] = { v1, v2, v3, v4, loc };
            return ExternalInvoke(cx, userv, fun, JS_ARRAY_LENGTH(argv), argv, dst);
        }

        Value argv[] = { v1, v2, v3, v4 };
        return ExternalInvoke(cx, userv, fun, JS_ARRAY_LENGTH(argv), argv, dst);
    }

    bool callback(Value fun, Value v1, Value v2, Value v3, Value v4, Value v5,
                  TokenPos *pos, Value *dst) {
        if (saveLoc) {
            Value loc;
            if (!newNodeLoc(pos, &loc))
                return false;
            Value argv[] = { v1, v2, v3, v4, v5, loc };
            return ExternalInvoke(cx, userv, fun, JS_ARRAY_LENGTH(argv), argv, dst);
        }

        Value argv[] = { v1, v2, v3, v4, v5 };
        return ExternalInvoke(cx, userv, fun, JS_ARRAY_LENGTH(argv), argv, dst);
    }

    Value opt(Value v) {
        JS_ASSERT_IF(v.isMagic(), v.whyMagic() == JS_SERIALIZE_NO_NODE);
        return v.isMagic(JS_SERIALIZE_NO_NODE) ? UndefinedValue() : v;
    }

    bool atomValue(const char *s, Value *dst) {
        /*
         * Bug 575416: instead of js_Atomize, lookup constant atoms in tbl file
         */
        JSAtom *atom = js_Atomize(cx, s, strlen(s), 0);
        if (!atom)
            return false;

        *dst = Valueify(ATOM_TO_JSVAL(atom));
        return true;
    }

    bool newObject(JSObject **dst) {
        JSObject *nobj = NewNonFunction<WithProto::Class>(cx, &js_ObjectClass, NULL, NULL);
        if (!nobj)
            return false;

        *dst = nobj;
        return true;
    }

    bool newArray(NodeVector &elts, Value *dst);

    bool newNode(ASTType type, TokenPos *pos, JSObject **dst);

    bool newNode(ASTType type, TokenPos *pos, Value *dst) {
        JSObject *node;
        return newNode(type, pos, &node) &&
               setResult(node, dst);
    }

    bool newNode(ASTType type, TokenPos *pos, const char *childName, Value child, Value *dst) {
        JSObject *node;
        return newNode(type, pos, &node) &&
               setProperty(node, childName, child) &&
               setResult(node, dst);
    }

    bool newNode(ASTType type, TokenPos *pos,
                 const char *childName1, Value child1,
                 const char *childName2, Value child2,
                 Value *dst) {
        JSObject *node;
        return newNode(type, pos, &node) &&
               setProperty(node, childName1, child1) &&
               setProperty(node, childName2, child2) &&
               setResult(node, dst);
    }

    bool newNode(ASTType type, TokenPos *pos,
                 const char *childName1, Value child1,
                 const char *childName2, Value child2,
                 const char *childName3, Value child3,
                 Value *dst) {
        JSObject *node;
        return newNode(type, pos, &node) &&
               setProperty(node, childName1, child1) &&
               setProperty(node, childName2, child2) &&
               setProperty(node, childName3, child3) &&
               setResult(node, dst);
    }

    bool newNode(ASTType type, TokenPos *pos,
                 const char *childName1, Value child1,
                 const char *childName2, Value child2,
                 const char *childName3, Value child3,
                 const char *childName4, Value child4,
                 Value *dst) {
        JSObject *node;
        return newNode(type, pos, &node) &&
               setProperty(node, childName1, child1) &&
               setProperty(node, childName2, child2) &&
               setProperty(node, childName3, child3) &&
               setProperty(node, childName4, child4) &&
               setResult(node, dst);
    }

    bool newNode(ASTType type, TokenPos *pos,
                 const char *childName1, Value child1,
                 const char *childName2, Value child2,
                 const char *childName3, Value child3,
                 const char *childName4, Value child4,
                 const char *childName5, Value child5,
                 Value *dst) {
        JSObject *node;
        return newNode(type, pos, &node) &&
               setProperty(node, childName1, child1) &&
               setProperty(node, childName2, child2) &&
               setProperty(node, childName3, child3) &&
               setProperty(node, childName4, child4) &&
               setProperty(node, childName5, child5) &&
               setResult(node, dst);
    }

    bool listNode(ASTType type, const char *propName, NodeVector &elts, TokenPos *pos, Value *dst) {
        Value array;
        if (!newArray(elts, &array))
            return false;

        Value cb = callbacks[type];
        if (!cb.isNull())
            return callback(cb, array, pos, dst);

        return newNode(type, pos, propName, array, dst);
    }

    bool setProperty(JSObject *obj, const char *name, Value val) {
        JS_ASSERT_IF(val.isMagic(), val.whyMagic() == JS_SERIALIZE_NO_NODE);

        /* Represent "no node" as null and ensure users are not exposed to magic values. */
        if (val.isMagic(JS_SERIALIZE_NO_NODE))
            val.setNull();

        /*
         * Bug 575416: instead of js_Atomize, lookup constant atoms in tbl file
         */
        JSAtom *atom = js_Atomize(cx, name, strlen(name), 0);
        if (!atom)
            return false;

        return obj->defineProperty(cx, ATOM_TO_JSID(atom), val);
    }

    bool newNodeLoc(TokenPos *pos, Value *dst);

    bool setNodeLoc(JSObject *obj, TokenPos *pos);

    bool setResult(JSObject *obj, Value *dst) {
        JS_ASSERT(obj);
        dst->setObject(*obj);
        return true;
    }

  public:
    /*
     * All of the public builder methods take as their last two
     * arguments a nullable token position and a non-nullable, rooted
     * outparam.
     *
     * All Value arguments are rooted. Any Value arguments representing
     * optional subnodes may be a JS_SERIALIZE_NO_NODE magic value.
     */

    /*
     * misc nodes
     */

    bool program(NodeVector &elts, TokenPos *pos, Value *dst);

    bool literal(Value val, TokenPos *pos, Value *dst);

    bool identifier(Value name, TokenPos *pos, Value *dst);

    bool function(ASTType type, TokenPos *pos,
                  Value id, NodeVector &args, Value body,
                  bool isGenerator, bool isExpression, Value *dst);

    bool variableDeclarator(Value id, Value init, TokenPos *pos, Value *dst);

    bool switchCase(Value expr, NodeVector &elts, TokenPos *pos, Value *dst);

    bool catchClause(Value var, Value guard, Value body, TokenPos *pos, Value *dst);

    bool propertyInitializer(Value key, Value val, PropKind kind, TokenPos *pos, Value *dst);


    /*
     * statements
     */

    bool blockStatement(NodeVector &elts, TokenPos *pos, Value *dst);

    bool expressionStatement(Value expr, TokenPos *pos, Value *dst);

    bool emptyStatement(TokenPos *pos, Value *dst);

    bool ifStatement(Value test, Value cons, Value alt, TokenPos *pos, Value *dst);

    bool breakStatement(Value label, TokenPos *pos, Value *dst);

    bool continueStatement(Value label, TokenPos *pos, Value *dst);

    bool labeledStatement(Value label, Value stmt, TokenPos *pos, Value *dst);

    bool throwStatement(Value arg, TokenPos *pos, Value *dst);

    bool returnStatement(Value arg, TokenPos *pos, Value *dst);

    bool forStatement(Value init, Value test, Value update, Value stmt,
                      TokenPos *pos, Value *dst);

    bool forInStatement(Value var, Value expr, Value stmt,
                        bool isForEach, TokenPos *pos, Value *dst);

    bool withStatement(Value expr, Value stmt, TokenPos *pos, Value *dst);

    bool whileStatement(Value test, Value stmt, TokenPos *pos, Value *dst);

    bool doWhileStatement(Value stmt, Value test, TokenPos *pos, Value *dst);

    bool switchStatement(Value disc, NodeVector &elts, bool lexical, TokenPos *pos, Value *dst);

    bool tryStatement(Value body, NodeVector &catches, Value finally, TokenPos *pos, Value *dst);

    bool debuggerStatement(TokenPos *pos, Value *dst);

    bool letStatement(NodeVector &head, Value stmt, TokenPos *pos, Value *dst);

    /*
     * expressions
     */

    bool binaryExpression(BinaryOperator op, Value left, Value right, TokenPos *pos, Value *dst);

    bool unaryExpression(UnaryOperator op, Value expr, TokenPos *pos, Value *dst);

    bool assignmentExpression(AssignmentOperator op, Value lhs, Value rhs,
                              TokenPos *pos, Value *dst);

    bool updateExpression(Value expr, bool incr, bool prefix, TokenPos *pos, Value *dst);

    bool logicalExpression(bool lor, Value left, Value right, TokenPos *pos, Value *dst);

    bool conditionalExpression(Value test, Value cons, Value alt, TokenPos *pos, Value *dst);

    bool sequenceExpression(NodeVector &elts, TokenPos *pos, Value *dst);

    bool newExpression(Value callee, NodeVector &args, TokenPos *pos, Value *dst);

    bool callExpression(Value callee, NodeVector &args, TokenPos *pos, Value *dst);

    bool memberExpression(bool computed, Value expr, Value member, TokenPos *pos, Value *dst);

    bool arrayExpression(NodeVector &elts, TokenPos *pos, Value *dst);

    bool objectExpression(NodeVector &elts, TokenPos *pos, Value *dst);

    bool thisExpression(TokenPos *pos, Value *dst);

    bool yieldExpression(Value arg, TokenPos *pos, Value *dst);

    bool comprehensionBlock(Value patt, Value src, bool isForEach, TokenPos *pos, Value *dst);

    bool comprehensionExpression(Value body, NodeVector &blocks, Value filter,
                                 TokenPos *pos, Value *dst);

    bool generatorExpression(Value body, NodeVector &blocks, Value filter,
                             TokenPos *pos, Value *dst);

    bool graphExpression(jsint idx, Value expr, TokenPos *pos, Value *dst);

    bool graphIndexExpression(jsint idx, TokenPos *pos, Value *dst);

    bool letExpression(NodeVector &head, Value expr, TokenPos *pos, Value *dst);

    /*
     * declarations
     */

    bool variableDeclaration(NodeVector &elts, VarDeclKind kind, TokenPos *pos, Value *dst);

    /*
     * patterns
     */

    bool arrayPattern(NodeVector &elts, TokenPos *pos, Value *dst);

    bool objectPattern(NodeVector &elts, TokenPos *pos, Value *dst);

    bool propertyPattern(Value key, Value patt, TokenPos *pos, Value *dst);

    /*
     * xml
     */

    bool xmlAnyName(TokenPos *pos, Value *dst);

    bool xmlEscapeExpression(Value expr, TokenPos *pos, Value *dst);

    bool xmlDefaultNamespace(Value ns, TokenPos *pos, Value *dst);

    bool xmlFilterExpression(Value left, Value right, TokenPos *pos, Value *dst);

    bool xmlAttributeSelector(Value expr, TokenPos *pos, Value *dst);

    bool xmlQualifiedIdentifier(Value left, Value right, bool computed, TokenPos *pos, Value *dst);

    bool xmlFunctionQualifiedIdentifier(Value right, bool computed, TokenPos *pos, Value *dst);

    bool xmlElement(NodeVector &elts, TokenPos *pos, Value *dst);

    bool xmlText(Value text, TokenPos *pos, Value *dst);

    bool xmlList(NodeVector &elts, TokenPos *pos, Value *dst);

    bool xmlStartTag(NodeVector &elts, TokenPos *pos, Value *dst);

    bool xmlEndTag(NodeVector &elts, TokenPos *pos, Value *dst);

    bool xmlPointTag(NodeVector &elts, TokenPos *pos, Value *dst);

    bool xmlName(Value text, TokenPos *pos, Value *dst);

    bool xmlName(NodeVector &elts, TokenPos *pos, Value *dst);

    bool xmlAttribute(Value text, TokenPos *pos, Value *dst);

    bool xmlCdata(Value text, TokenPos *pos, Value *dst);

    bool xmlComment(Value text, TokenPos *pos, Value *dst);

    bool xmlPI(Value target, TokenPos *pos, Value *dst);

    bool xmlPI(Value target, Value content, TokenPos *pos, Value *dst);
};

bool
NodeBuilder::newNode(ASTType type, TokenPos *pos, JSObject **dst)
{
    JS_ASSERT(type > AST_ERROR && type < AST_LIMIT);

    Value tv;

    JSObject *node = NewNonFunction<WithProto::Class>(cx, &js_ObjectClass, NULL, NULL);
    if (!node ||
        !setNodeLoc(node, pos) ||
        !atomValue(nodeTypeNames[type], &tv) ||
        !setProperty(node, "type", tv)) {
        return false;
    }

    *dst = node;
    return true;
}

bool
NodeBuilder::newArray(NodeVector &elts, Value *dst)
{
    JSObject *array = NewDenseEmptyArray(cx);
    if (!array)
        return false;

    const size_t len = elts.length();
    for (size_t i = 0; i < len; i++) {
        Value val = elts[i];

        JS_ASSERT_IF(val.isMagic(), val.whyMagic() == JS_SERIALIZE_NO_NODE);

        /* Represent "no node" as an array hole by not adding the value. */
        if (val.isMagic(JS_SERIALIZE_NO_NODE))
            continue;

        if (!array->setProperty(cx, INT_TO_JSID(i), &val, false))
            return false;
    }

    dst->setObject(*array);
    return true;
}

bool
NodeBuilder::newNodeLoc(TokenPos *pos, Value *dst)
{
    if (!pos) {
        dst->setNull();
        return true;
    }
 
    JSObject *loc, *to;
    Value tv;

    if (!newObject(&loc))
        return false;

    dst->setObject(*loc);

    return newObject(&to) &&
           setProperty(loc, "start", ObjectValue(*to)) &&
           (tv.setNumber(pos->begin.lineno), true) &&
           setProperty(to, "line", tv) &&
           (tv.setNumber(pos->begin.index), true) &&
           setProperty(to, "column", tv) &&

           newObject(&to) &&
           setProperty(loc, "end", ObjectValue(*to)) &&
           (tv.setNumber(pos->end.lineno), true) &&
           setProperty(to, "line", tv) &&
           (tv.setNumber(pos->end.index), true) &&
           setProperty(to, "column", tv) &&

           setProperty(loc, "source", srcval);
}

bool
NodeBuilder::setNodeLoc(JSObject *node, TokenPos *pos)
{
    if (!saveLoc) {
        setProperty(node, "loc", NullValue());
        return true;
    }

    Value loc;
    return newNodeLoc(pos, &loc) &&
           setProperty(node, "loc", loc);
}

bool
NodeBuilder::program(NodeVector &elts, TokenPos *pos, Value *dst)
{
    return listNode(AST_PROGRAM, "body", elts, pos, dst);
}

bool
NodeBuilder::blockStatement(NodeVector &elts, TokenPos *pos, Value *dst)
{
    return listNode(AST_BLOCK_STMT, "body", elts, pos, dst);
}

bool
NodeBuilder::expressionStatement(Value expr, TokenPos *pos, Value *dst)
{
    Value cb = callbacks[AST_EXPR_STMT];
    if (!cb.isNull())
        return callback(cb, expr, pos, dst);

    return newNode(AST_EXPR_STMT, pos, "expression", expr, dst);
}

bool
NodeBuilder::emptyStatement(TokenPos *pos, Value *dst)
{
    Value cb = callbacks[AST_EMPTY_STMT];
    if (!cb.isNull())
        return callback(cb, pos, dst);

    return newNode(AST_EMPTY_STMT, pos, dst);
}

bool
NodeBuilder::ifStatement(Value test, Value cons, Value alt, TokenPos *pos, Value *dst)
{
    Value cb = callbacks[AST_IF_STMT];
    if (!cb.isNull())
        return callback(cb, test, cons, opt(alt), pos, dst);

    return newNode(AST_IF_STMT, pos,
                   "test", test,
                   "consequent", cons,
                   "alternate", alt,
                   dst);
}

bool
NodeBuilder::breakStatement(Value label, TokenPos *pos, Value *dst)
{
    Value cb = callbacks[AST_BREAK_STMT];
    if (!cb.isNull())
        return callback(cb, opt(label), pos, dst);

    return newNode(AST_BREAK_STMT, pos, "label", label, dst);
}

bool
NodeBuilder::continueStatement(Value label, TokenPos *pos, Value *dst)
{
    Value cb = callbacks[AST_CONTINUE_STMT];
    if (!cb.isNull())
        return callback(cb, opt(label), pos, dst);

    return newNode(AST_CONTINUE_STMT, pos, "label", label, dst);
}

bool
NodeBuilder::labeledStatement(Value label, Value stmt, TokenPos *pos, Value *dst)
{
    Value cb = callbacks[AST_LAB_STMT];
    if (!cb.isNull())
        return callback(cb, label, stmt, pos, dst);

    return newNode(AST_LAB_STMT, pos,
                   "label", label,
                   "body", stmt,
                   dst);
}

bool
NodeBuilder::throwStatement(Value arg, TokenPos *pos, Value *dst)
{
    Value cb = callbacks[AST_THROW_STMT];
    if (!cb.isNull())
        return callback(cb, arg, pos, dst);

    return newNode(AST_THROW_STMT, pos, "argument", arg, dst);
}

bool
NodeBuilder::returnStatement(Value arg, TokenPos *pos, Value *dst)
{
    Value cb = callbacks[AST_RETURN_STMT];
    if (!cb.isNull())
        return callback(cb, opt(arg), pos, dst);

    return newNode(AST_RETURN_STMT, pos, "argument", arg, dst);
}

bool
NodeBuilder::forStatement(Value init, Value test, Value update, Value stmt,
                          TokenPos *pos, Value *dst)
{
    Value cb = callbacks[AST_FOR_STMT];
    if (!cb.isNull())
        return callback(cb, opt(init), opt(test), opt(update), stmt, pos, dst);

    return newNode(AST_FOR_STMT, pos,
                   "init", init,
                   "test", test,
                   "update", update,
                   "body", stmt,
                   dst);
}

bool
NodeBuilder::forInStatement(Value var, Value expr, Value stmt, bool isForEach,
                            TokenPos *pos, Value *dst)
{
    Value cb = callbacks[AST_FOR_IN_STMT];
    if (!cb.isNull())
        return callback(cb, var, expr, stmt, BooleanValue(isForEach), pos, dst);

    return newNode(AST_FOR_IN_STMT, pos,
                   "left", var,
                   "right", expr,
                   "body", stmt,
                   "each", BooleanValue(isForEach),
                   dst);
}

bool
NodeBuilder::withStatement(Value expr, Value stmt, TokenPos *pos, Value *dst)
{
    Value cb = callbacks[AST_WITH_STMT];
    if (!cb.isNull())
        return callback(cb, expr, stmt, pos, dst);

    return newNode(AST_WITH_STMT, pos,
                   "object", expr,
                   "body", stmt,
                   dst);
}

bool
NodeBuilder::whileStatement(Value test, Value stmt, TokenPos *pos, Value *dst)
{
    Value cb = callbacks[AST_WHILE_STMT];
    if (!cb.isNull())
        return callback(cb, test, stmt, pos, dst);

    return newNode(AST_WHILE_STMT, pos,
                   "test", test,
                   "body", stmt,
                   dst);
}

bool
NodeBuilder::doWhileStatement(Value stmt, Value test, TokenPos *pos, Value *dst)
{
    Value cb = callbacks[AST_DO_STMT];
    if (!cb.isNull())
        return callback(cb, stmt, test, pos, dst);

    return newNode(AST_DO_STMT, pos,
                   "body", stmt,
                   "test", test,
                   dst);
}

bool
NodeBuilder::switchStatement(Value disc, NodeVector &elts, bool lexical, TokenPos *pos, Value *dst)
{
    Value array;
    if (!newArray(elts, &array))
        return false;

    Value cb = callbacks[AST_SWITCH_STMT];
    if (!cb.isNull())
        return callback(cb, disc, array, BooleanValue(lexical), pos, dst);

    return newNode(AST_SWITCH_STMT, pos,
                   "discriminant", disc,
                   "cases", array,
                   "lexical", BooleanValue(lexical),
                   dst);
}

bool
NodeBuilder::tryStatement(Value body, NodeVector &catches, Value finally,
                          TokenPos *pos, Value *dst)
{
    Value handler;

    Value cb = callbacks[AST_TRY_STMT];
    if (!cb.isNull()) {
        return newArray(catches, &handler) &&
               callback(cb, body, handler, opt(finally), pos, dst);
    }

    switch (catches.length()) {
      case 0:
        handler.setNull();
        break;
      case 1:
        handler = catches[0];
        break;
      default:
        if (!newArray(catches, &handler))
            return false;
    }

    return newNode(AST_TRY_STMT, pos,
                   "block", body,
                   "handler", handler,
                   "finalizer", finally,
                   dst);
}

bool
NodeBuilder::debuggerStatement(TokenPos *pos, Value *dst)
{
    Value cb = callbacks[AST_DEBUGGER_STMT];
    if (!cb.isNull())
        return callback(cb, pos, dst);

    return newNode(AST_DEBUGGER_STMT, pos, dst);
}

bool
NodeBuilder::binaryExpression(BinaryOperator op, Value left, Value right, TokenPos *pos, Value *dst)
{
    JS_ASSERT(op > BINOP_ERR && op < BINOP_LIMIT);

    Value opName;
    if (!atomValue(binopNames[op], &opName))
        return false;

    Value cb = callbacks[AST_BINARY_EXPR];
    if (!cb.isNull())
        return callback(cb, opName, left, right, pos, dst);

    return newNode(AST_BINARY_EXPR, pos,
                   "operator", opName,
                   "left", left,
                   "right", right,
                   dst);
}

bool
NodeBuilder::unaryExpression(UnaryOperator unop, Value expr, TokenPos *pos, Value *dst)
{
    JS_ASSERT(unop > UNOP_ERR && unop < UNOP_LIMIT);

    Value opName;
    if (!atomValue(unopNames[unop], &opName))
        return false;

    Value cb = callbacks[AST_UNARY_EXPR];
    if (!cb.isNull())
        return callback(cb, opName, expr, pos, dst);

    return newNode(AST_UNARY_EXPR, pos,
                   "operator", opName,
                   "argument", expr,
                   "prefix", BooleanValue(true),
                   dst);
}

bool
NodeBuilder::assignmentExpression(AssignmentOperator aop, Value lhs, Value rhs,
                                  TokenPos *pos, Value *dst)
{
    JS_ASSERT(aop > AOP_ERR && aop < AOP_LIMIT);

    Value opName;
    if (!atomValue(aopNames[aop], &opName))
        return false;

    Value cb = callbacks[AST_ASSIGN_EXPR];
    if (!cb.isNull())
        return callback(cb, opName, lhs, rhs, pos, dst);

    return newNode(AST_ASSIGN_EXPR, pos,
                   "operator", opName,
                   "left", lhs,
                   "right", rhs,
                   dst);
}

bool
NodeBuilder::updateExpression(Value expr, bool incr, bool prefix, TokenPos *pos, Value *dst)
{
    Value opName;
    if (!atomValue(incr ? "++" : "--", &opName))
        return false;

    Value cb = callbacks[AST_UPDATE_EXPR];
    if (!cb.isNull())
        return callback(cb, expr, opName, BooleanValue(prefix), pos, dst);

    return newNode(AST_UPDATE_EXPR, pos,
                   "operator", opName,
                   "argument", expr,
                   "prefix", BooleanValue(prefix),
                   dst);
}

bool
NodeBuilder::logicalExpression(bool lor, Value left, Value right, TokenPos *pos, Value *dst)
{
    Value opName;
    if (!atomValue(lor ? "||" : "&&", &opName))
        return false;

    Value cb = callbacks[AST_LOGICAL_EXPR];
    if (!cb.isNull())
        return callback(cb, opName, left, right, pos, dst);

    return newNode(AST_LOGICAL_EXPR, pos,
                   "operator", opName,
                   "left", left,
                   "right", right,
                   dst);
}

bool
NodeBuilder::conditionalExpression(Value test, Value cons, Value alt, TokenPos *pos, Value *dst)
{
    Value cb = callbacks[AST_COND_EXPR];
    if (!cb.isNull())
        return callback(cb, test, cons, alt, pos, dst);

    return newNode(AST_COND_EXPR, pos,
                   "test", test,
                   "consequent", cons,
                   "alternate", alt,
                   dst);
}

bool
NodeBuilder::sequenceExpression(NodeVector &elts, TokenPos *pos, Value *dst)
{
    return listNode(AST_LIST_EXPR, "expressions", elts, pos, dst);
}

bool
NodeBuilder::callExpression(Value callee, NodeVector &args, TokenPos *pos, Value *dst)
{
    Value array;
    if (!newArray(args, &array))
        return false;

    Value cb = callbacks[AST_CALL_EXPR];
    if (!cb.isNull())
        return callback(cb, callee, array, pos, dst);

    return newNode(AST_CALL_EXPR, pos,
                   "callee", callee,
                   "arguments", array,
                   dst);
}

bool
NodeBuilder::newExpression(Value callee, NodeVector &args, TokenPos *pos, Value *dst)
{
    Value array;
    if (!newArray(args, &array))
        return false;

    Value cb = callbacks[AST_NEW_EXPR];
    if (!cb.isNull())
        return callback(cb, callee, array, pos, dst);

    return newNode(AST_NEW_EXPR, pos,
                   "callee", callee,
                   "arguments", array,
                   dst);
}

bool
NodeBuilder::memberExpression(bool computed, Value expr, Value member, TokenPos *pos, Value *dst)
{
    Value cb = callbacks[AST_MEMBER_EXPR];
    if (!cb.isNull())
        return callback(cb, BooleanValue(computed), expr, member, pos, dst);

    return newNode(AST_MEMBER_EXPR, pos,
                   "object", expr,
                   "property", member,
                   "computed", BooleanValue(computed),
                   dst);
}

bool
NodeBuilder::arrayExpression(NodeVector &elts, TokenPos *pos, Value *dst)
{
    return listNode(AST_ARRAY_EXPR, "elements", elts, pos, dst);
}

bool
NodeBuilder::propertyPattern(Value key, Value patt, TokenPos *pos, Value *dst)
{
    Value kindName;
    if (!atomValue("init", &kindName))
        return false;

    Value cb = callbacks[AST_PROP_PATT];
    if (!cb.isNull())
        return callback(cb, key, patt, pos, dst);

    return newNode(AST_PROP_PATT, pos,
                   "key", key,
                   "value", patt,
                   "kind", kindName,
                   dst);
}

bool
NodeBuilder::propertyInitializer(Value key, Value val, PropKind kind, TokenPos *pos, Value *dst)
{
    Value kindName;
    if (!atomValue(kind == PROP_INIT
                   ? "init"
                   : kind == PROP_GETTER
                   ? "get"
                   : "set", &kindName)) {
        return false;
    }

    Value cb = callbacks[AST_PROPERTY];
    if (!cb.isNull())
        return callback(cb, kindName, key, val, pos, dst);

    return newNode(AST_PROPERTY, pos,
                   "key", key,
                   "value", val,
                   "kind", kindName,
                   dst);
}

bool
NodeBuilder::objectExpression(NodeVector &elts, TokenPos *pos, Value *dst)
{
    return listNode(AST_OBJECT_EXPR, "properties", elts, pos, dst);
}

bool
NodeBuilder::thisExpression(TokenPos *pos, Value *dst)
{
    Value cb = callbacks[AST_THIS_EXPR];
    if (!cb.isNull())
        return callback(cb, pos, dst);

    return newNode(AST_THIS_EXPR, pos, dst);
}

bool
NodeBuilder::yieldExpression(Value arg, TokenPos *pos, Value *dst)
{
    Value cb = callbacks[AST_YIELD_EXPR];
    if (!cb.isNull())
        return callback(cb, opt(arg), pos, dst);

    return newNode(AST_YIELD_EXPR, pos, "argument", arg, dst);
}

bool
NodeBuilder::comprehensionBlock(Value patt, Value src, bool isForEach, TokenPos *pos, Value *dst)
{
    Value cb = callbacks[AST_COMP_BLOCK];
    if (!cb.isNull())
        return callback(cb, patt, src, BooleanValue(isForEach), pos, dst);

    return newNode(AST_COMP_BLOCK, pos,
                   "left", patt,
                   "right", src,
                   "each", BooleanValue(isForEach),
                   dst);
}

bool
NodeBuilder::comprehensionExpression(Value body, NodeVector &blocks, Value filter,
                                     TokenPos *pos, Value *dst)
{
    Value array;
    if (!newArray(blocks, &array))
        return false;

    Value cb = callbacks[AST_COMP_EXPR];
    if (!cb.isNull())
        return callback(cb, body, array, opt(filter), pos, dst);

    return newNode(AST_COMP_EXPR, pos,
                   "body", body,
                   "blocks", array,
                   "filter", filter,
                   dst);
}

bool
NodeBuilder::generatorExpression(Value body, NodeVector &blocks, Value filter, TokenPos *pos, Value *dst)
{
    Value array;
    if (!newArray(blocks, &array))
        return false;

    Value cb = callbacks[AST_GENERATOR_EXPR];
    if (!cb.isNull())
        return callback(cb, body, array, opt(filter), pos, dst);

    return newNode(AST_GENERATOR_EXPR, pos,
                   "body", body,
                   "blocks", array,
                   "filter", filter,
                   dst);
}

bool
NodeBuilder::graphExpression(jsint idx, Value expr, TokenPos *pos, Value *dst)
{
    Value cb = callbacks[AST_GRAPH_EXPR];
    if (!cb.isNull())
        return callback(cb, NumberValue(idx), pos, dst);

    return newNode(AST_GRAPH_EXPR, pos,
                   "index", NumberValue(idx),
                   "expression", expr,
                   dst);
}

bool
NodeBuilder::graphIndexExpression(jsint idx, TokenPos *pos, Value *dst)
{
    Value cb = callbacks[AST_GRAPH_IDX_EXPR];
    if (!cb.isNull())
        return callback(cb, NumberValue(idx), pos, dst);

    return newNode(AST_GRAPH_IDX_EXPR, pos, "index", NumberValue(idx), dst);
}

bool
NodeBuilder::letExpression(NodeVector &head, Value expr, TokenPos *pos, Value *dst)
{
    Value array;
    if (!newArray(head, &array))
        return false;

    Value cb = callbacks[AST_LET_EXPR];
    if (!cb.isNull())
        return callback(cb, array, expr, pos, dst);

    return newNode(AST_LET_EXPR, pos,
                   "head", array,
                   "body", expr,
                   dst);
}

bool
NodeBuilder::letStatement(NodeVector &head, Value stmt, TokenPos *pos, Value *dst)
{
    Value array;
    if (!newArray(head, &array))
        return false;

    Value cb = callbacks[AST_LET_STMT];
    if (!cb.isNull())
        return callback(cb, array, stmt, pos, dst);

    return newNode(AST_LET_STMT, pos,
                   "head", array,
                   "body", stmt,
                   dst);
}

bool
NodeBuilder::variableDeclaration(NodeVector &elts, VarDeclKind kind, TokenPos *pos, Value *dst)
{
    JS_ASSERT(kind > VARDECL_ERR && kind < VARDECL_LIMIT);

    Value array, kindName;
    if (!newArray(elts, &array) ||
        !atomValue(kind == VARDECL_CONST
                   ? "const"
                   : kind == VARDECL_LET
                   ? "let"
                   : "var", &kindName)) {
        return false;
    }

    Value cb = callbacks[AST_VAR_DECL];
    if (!cb.isNull())
        return callback(cb, kindName, array, pos, dst);

    return newNode(AST_VAR_DECL, pos,
                   "kind", kindName,
                   "declarations", array,
                   dst);
}

bool
NodeBuilder::variableDeclarator(Value id, Value init, TokenPos *pos, Value *dst)
{
    Value cb = callbacks[AST_VAR_DTOR];
    if (!cb.isNull())
        return callback(cb, id, opt(init), pos, dst);

    return newNode(AST_VAR_DTOR, pos, "id", id, "init", init, dst);
}

bool
NodeBuilder::switchCase(Value expr, NodeVector &elts, TokenPos *pos, Value *dst)
{
    Value array;
    if (!newArray(elts, &array))
        return false;

    Value cb = callbacks[AST_CASE];
    if (!cb.isNull())
        return callback(cb, opt(expr), array, pos, dst);

    return newNode(AST_CASE, pos,
                   "test", expr,
                   "consequent", array,
                   dst);
}

bool
NodeBuilder::catchClause(Value var, Value guard, Value body, TokenPos *pos, Value *dst)
{
    Value cb = callbacks[AST_CATCH];
    if (!cb.isNull())
        return callback(cb, var, opt(guard), body, pos, dst);

    return newNode(AST_CATCH, pos,
                   "param", var,
                   "guard", guard,
                   "body", body,
                   dst);
}

bool
NodeBuilder::literal(Value val, TokenPos *pos, Value *dst)
{
    Value cb = callbacks[AST_LITERAL];
    if (!cb.isNull())
        return callback(cb, val, pos, dst);

    return newNode(AST_LITERAL, pos, "value", val, dst);
}

bool
NodeBuilder::identifier(Value name, TokenPos *pos, Value *dst)
{
    Value cb = callbacks[AST_IDENTIFIER];
    if (!cb.isNull())
        return callback(cb, name, pos, dst);

    return newNode(AST_IDENTIFIER, pos, "name", name, dst);
}

bool
NodeBuilder::objectPattern(NodeVector &elts, TokenPos *pos, Value *dst)
{
    return listNode(AST_OBJECT_PATT, "properties", elts, pos, dst);
}

bool
NodeBuilder::arrayPattern(NodeVector &elts, TokenPos *pos, Value *dst)
{
    return listNode(AST_ARRAY_PATT, "elements", elts, pos, dst);
}

bool
NodeBuilder::function(ASTType type, TokenPos *pos,
                      Value id, NodeVector &args, Value body,
                      bool isGenerator, bool isExpression,
                      Value *dst)
{
    Value array;
    if (!newArray(args, &array))
        return false;

    Value cb = callbacks[type];
    if (!cb.isNull()) {
        return callback(cb, opt(id), array, body, BooleanValue(isGenerator),
                        BooleanValue(isExpression), pos, dst);
    }

    return newNode(type, pos,
                   "id", id,
                   "params", array,
                   "body", body,
                   "generator", BooleanValue(isGenerator),
                   "expression", BooleanValue(isExpression),
                   dst);
}

bool
NodeBuilder::xmlAnyName(TokenPos *pos, Value *dst)
{
    Value cb = callbacks[AST_XMLANYNAME];
    if (!cb.isNull())
        return callback(cb, pos, dst);

    return newNode(AST_XMLANYNAME, pos, dst);
}

bool
NodeBuilder::xmlEscapeExpression(Value expr, TokenPos *pos, Value *dst)
{
    Value cb = callbacks[AST_XMLESCAPE];
    if (!cb.isNull())
        return callback(cb, expr, pos, dst);

    return newNode(AST_XMLESCAPE, pos, "expression", expr, dst);
}

bool
NodeBuilder::xmlFilterExpression(Value left, Value right, TokenPos *pos, Value *dst)
{
    Value cb = callbacks[AST_XMLFILTER];
    if (!cb.isNull())
        return callback(cb, left, right, pos, dst);

    return newNode(AST_XMLFILTER, pos, "left", left, "right", right, dst);
}

bool
NodeBuilder::xmlDefaultNamespace(Value ns, TokenPos *pos, Value *dst)
{
    Value cb = callbacks[AST_XMLDEFAULT];
    if (!cb.isNull())
        return callback(cb, ns, pos, dst);

    return newNode(AST_XMLDEFAULT, pos, "namespace", ns, dst);
}

bool
NodeBuilder::xmlAttributeSelector(Value expr, TokenPos *pos, Value *dst)
{
    Value cb = callbacks[AST_XMLATTR_SEL];
    if (!cb.isNull())
        return callback(cb, expr, pos, dst);

    return newNode(AST_XMLATTR_SEL, pos, "attribute", expr, dst);
}

bool
NodeBuilder::xmlFunctionQualifiedIdentifier(Value right, bool computed, TokenPos *pos, Value *dst)
{
    Value cb = callbacks[AST_XMLFUNCQUAL];
    if (!cb.isNull())
        return callback(cb, right, BooleanValue(computed), pos, dst);

    return newNode(AST_XMLFUNCQUAL, pos,
                   "right", right,
                   "computed", BooleanValue(computed),
                   dst);
}

bool
NodeBuilder::xmlQualifiedIdentifier(Value left, Value right, bool computed,
                                    TokenPos *pos, Value *dst)
{
    Value cb = callbacks[AST_XMLQUAL];
    if (!cb.isNull())
        return callback(cb, left, right, BooleanValue(computed), pos, dst);

    return newNode(AST_XMLQUAL, pos,
                   "left", left,
                   "right", right,
                   "computed", BooleanValue(computed),
                   dst);
}

bool
NodeBuilder::xmlElement(NodeVector &elts, TokenPos *pos, Value *dst)
{
    return listNode(AST_XMLELEM, "contents", elts, pos, dst);
}

bool
NodeBuilder::xmlText(Value text, TokenPos *pos, Value *dst)
{
    Value cb = callbacks[AST_XMLTEXT];
    if (!cb.isNull())
        return callback(cb, text, pos, dst);

    return newNode(AST_XMLTEXT, pos, "text", text, dst);
}

bool
NodeBuilder::xmlList(NodeVector &elts, TokenPos *pos, Value *dst)
{
    return listNode(AST_XMLLIST, "contents", elts, pos, dst);
}

bool
NodeBuilder::xmlStartTag(NodeVector &elts, TokenPos *pos, Value *dst)
{
    return listNode(AST_XMLSTART, "contents", elts, pos, dst);
}

bool
NodeBuilder::xmlEndTag(NodeVector &elts, TokenPos *pos, Value *dst)
{
    return listNode(AST_XMLEND, "contents", elts, pos, dst);
}

bool
NodeBuilder::xmlPointTag(NodeVector &elts, TokenPos *pos, Value *dst)
{
    return listNode(AST_XMLPOINT, "contents", elts, pos, dst);
}

bool
NodeBuilder::xmlName(Value text, TokenPos *pos, Value *dst)
{
    Value cb = callbacks[AST_XMLNAME];
    if (!cb.isNull())
        return callback(cb, text, pos, dst);

    return newNode(AST_XMLNAME, pos, "contents", text, dst);
}

bool
NodeBuilder::xmlName(NodeVector &elts, TokenPos *pos, Value *dst)
{
    return listNode(AST_XMLNAME, "contents", elts, pos ,dst);
}

bool
NodeBuilder::xmlAttribute(Value text, TokenPos *pos, Value *dst)
{
    Value cb = callbacks[AST_XMLATTR];
    if (!cb.isNull())
        return callback(cb, text, pos, dst);

    return newNode(AST_XMLATTR, pos, "value", text, dst);
}

bool
NodeBuilder::xmlCdata(Value text, TokenPos *pos, Value *dst)
{
    Value cb = callbacks[AST_XMLCDATA];
    if (!cb.isNull())
        return callback(cb, text, pos, dst);

    return newNode(AST_XMLCDATA, pos, "contents", text, dst);
}

bool
NodeBuilder::xmlComment(Value text, TokenPos *pos, Value *dst)
{
    Value cb = callbacks[AST_XMLCOMMENT];
    if (!cb.isNull())
        return callback(cb, text, pos, dst);

    return newNode(AST_XMLCOMMENT, pos, "contents", text, dst);
}

bool
NodeBuilder::xmlPI(Value target, TokenPos *pos, Value *dst)
{
    return xmlPI(target, NullValue(), pos, dst);
}

bool
NodeBuilder::xmlPI(Value target, Value contents, TokenPos *pos, Value *dst)
{
    Value cb = callbacks[AST_XMLPI];
    if (!cb.isNull())
        return callback(cb, target, contents, pos, dst);

    return newNode(AST_XMLPI, pos,
                   "target", target,
                   "contents", contents,
                   dst);
}


/*
 * Serialization of parse nodes to JavaScript objects.
 *
 * All serialization methods take a non-nullable JSParseNode pointer.
 */

class ASTSerializer
{
    JSContext     *cx;
    NodeBuilder   builder;
    uint32        lineno;

    Value atomContents(JSAtom *atom) {
        return Valueify(ATOM_TO_JSVAL(atom ? atom : cx->runtime->atomState.emptyAtom));
    }

    BinaryOperator binop(TokenKind tk, JSOp op);
    UnaryOperator unop(TokenKind tk, JSOp op);
    AssignmentOperator aop(JSOp op);

    bool statements(JSParseNode *pn, NodeVector &elts);
    bool expressions(JSParseNode *pn, NodeVector &elts);
    bool xmls(JSParseNode *pn, NodeVector &elts);
    bool leftAssociate(JSParseNode *pn, Value *dst);
    bool binaryOperands(JSParseNode *pn, NodeVector &elts);
    bool functionArgs(JSParseNode *pn, JSParseNode *pnargs, JSParseNode *pndestruct,
                      JSParseNode *pnbody, NodeVector &args);

    bool sourceElement(JSParseNode *pn, Value *dst);

    bool declaration(JSParseNode *pn, Value *dst);
    bool variableDeclaration(JSParseNode *pn, bool let, Value *dst);
    bool variableDeclarator(JSParseNode *pn, VarDeclKind *pkind, Value *dst);
    bool letHead(JSParseNode *pn, NodeVector &dtors);

    bool optStatement(JSParseNode *pn, Value *dst) {
        if (!pn) {
            dst->setMagic(JS_SERIALIZE_NO_NODE);
            return true;
        }
        return statement(pn, dst);
    }

    bool forInit(JSParseNode *pn, Value *dst);
    bool statement(JSParseNode *pn, Value *dst);
    bool blockStatement(JSParseNode *pn, Value *dst);
    bool switchStatement(JSParseNode *pn, Value *dst);
    bool switchCase(JSParseNode *pn, Value *dst);
    bool tryStatement(JSParseNode *pn, Value *dst);
    bool catchClause(JSParseNode *pn, Value *dst);

    bool optExpression(JSParseNode *pn, Value *dst) {
        if (!pn) {
            dst->setMagic(JS_SERIALIZE_NO_NODE);
            return true;
        }
        return expression(pn, dst);
    }

    bool expression(JSParseNode *pn, Value *dst);

    bool propertyName(JSParseNode *pn, Value *dst);
    bool property(JSParseNode *pn, Value *dst);

    bool optIdentifier(JSAtom *atom, TokenPos *pos, Value *dst) {
        if (!atom) {
            dst->setMagic(JS_SERIALIZE_NO_NODE);
            return true;
        }
        return identifier(atom, pos, dst);
    }

    bool identifier(JSAtom *atom, TokenPos *pos, Value *dst);
    bool identifier(JSParseNode *pn, Value *dst);
    bool literal(JSParseNode *pn, Value *dst);

    bool pattern(JSParseNode *pn, VarDeclKind *pkind, Value *dst);
    bool arrayPattern(JSParseNode *pn, VarDeclKind *pkind, Value *dst);
    bool objectPattern(JSParseNode *pn, VarDeclKind *pkind, Value *dst);

    bool function(JSParseNode *pn, ASTType type, Value *dst);
    bool functionArgsAndBody(JSParseNode *pn, NodeVector &args, Value *body);
    bool functionBody(JSParseNode *pn, TokenPos *pos, Value *dst);

    bool comprehensionBlock(JSParseNode *pn, Value *dst);
    bool comprehension(JSParseNode *pn, Value *dst);
    bool generatorExpression(JSParseNode *pn, Value *dst);

    bool xml(JSParseNode *pn, Value *dst);

  public:
    ASTSerializer(JSContext *c, bool l, char const *src, uint32 ln)
        : cx(c), builder(c, l, src), lineno(ln) {
    }

    bool init(JSObject *userobj) {
        return builder.init(userobj);
    }

    bool program(JSParseNode *pn, Value *dst);
};

AssignmentOperator
ASTSerializer::aop(JSOp op)
{
    switch (op) {
      case JSOP_NOP:
        return AOP_ASSIGN;
      case JSOP_ADD:
        return AOP_PLUS;
      case JSOP_SUB:
        return AOP_MINUS;
      case JSOP_MUL:
        return AOP_STAR;
      case JSOP_DIV:
        return AOP_DIV;
      case JSOP_MOD:
        return AOP_MOD;
      case JSOP_LSH:
        return AOP_LSH;
      case JSOP_RSH:
        return AOP_RSH;
      case JSOP_URSH:
        return AOP_URSH;
      case JSOP_BITOR:
        return AOP_BITOR;
      case JSOP_BITXOR:
        return AOP_BITXOR;
      case JSOP_BITAND:
        return AOP_BITAND;
      default:
        return AOP_ERR;
    }
}

UnaryOperator
ASTSerializer::unop(TokenKind tk, JSOp op)
{
    if (tk == TOK_DELETE)
        return UNOP_DELETE;

    switch (op) {
      case JSOP_NEG:
        return UNOP_NEG;
      case JSOP_POS:
        return UNOP_POS;
      case JSOP_NOT:
        return UNOP_NOT;
      case JSOP_BITNOT:
        return UNOP_BITNOT;
      case JSOP_TYPEOF:
      case JSOP_TYPEOFEXPR:
        return UNOP_TYPEOF;
      case JSOP_VOID:
        return UNOP_VOID;
      default:
        return UNOP_ERR;
    }
}

BinaryOperator
ASTSerializer::binop(TokenKind tk, JSOp op)
{
    switch (tk) {
      case TOK_EQOP:
        switch (op) {
          case JSOP_EQ:
            return BINOP_EQ;
          case JSOP_NE:
            return BINOP_NE;
          case JSOP_STRICTEQ:
            return BINOP_STRICTEQ;
          case JSOP_STRICTNE:
            return BINOP_STRICTNE;
          default:
            return BINOP_ERR;
        }

      case TOK_RELOP:
        switch (op) {
          case JSOP_LT:
            return BINOP_LT;
          case JSOP_LE:
            return BINOP_LE;
          case JSOP_GT:
            return BINOP_GT;
          case JSOP_GE:
            return BINOP_GE;
          default:
            return BINOP_ERR;
        }

      case TOK_SHOP:
        switch (op) {
          case JSOP_LSH:
            return BINOP_LSH;
          case JSOP_RSH:
            return BINOP_RSH;
          case JSOP_URSH:
            return BINOP_URSH;
          default:
            return BINOP_ERR;
        }

      case TOK_PLUS:
        return BINOP_PLUS;
      case TOK_MINUS:
        return BINOP_MINUS;
      case TOK_STAR:
        return BINOP_STAR;
      case TOK_DIVOP:
        return (op == JSOP_MOD) ? BINOP_MOD : BINOP_DIV;
      case TOK_BITOR:
        return BINOP_BITOR;
      case TOK_BITXOR:
        return BINOP_BITXOR;
      case TOK_BITAND:
        return BINOP_BITAND;
      case TOK_IN:
        return BINOP_IN;
      case TOK_INSTANCEOF:
        return BINOP_INSTANCEOF;
      case TOK_DBLDOT:
        return BINOP_DBLDOT;
      default:
        return BINOP_ERR;
    }
}

bool
ASTSerializer::statements(JSParseNode *pn, NodeVector &elts)
{
    JS_ASSERT(PN_TYPE(pn) == TOK_LC && pn->pn_arity == PN_LIST);

    if (!elts.reserve(pn->pn_count))
        return false;

    for (JSParseNode *next = pn->pn_head; next; next = next->pn_next) {
        Value elt;
        if (!sourceElement(next, &elt))
            return false;
        JS_ALWAYS_TRUE(elts.append(elt)); /* space check above */
    }

    return true;
}

bool
ASTSerializer::expressions(JSParseNode *pn, NodeVector &elts)
{
    if (!elts.reserve(pn->pn_count))
        return false;

    for (JSParseNode *next = pn->pn_head; next; next = next->pn_next) {
        Value elt;
        if (!expression(next, &elt))
            return false;
        JS_ALWAYS_TRUE(elts.append(elt)); /* space check above */
    }

    return true;
}

bool
ASTSerializer::xmls(JSParseNode *pn, NodeVector &elts)
{
    if (!elts.reserve(pn->pn_count))
        return false;

    for (JSParseNode *next = pn->pn_head; next; next = next->pn_next) {
        Value elt;
        if (!xml(next, &elt))
            return false;
        JS_ALWAYS_TRUE(elts.append(elt)); /* space check above */
    }

    return true;
}

bool
ASTSerializer::blockStatement(JSParseNode *pn, Value *dst)
{
    JS_ASSERT(PN_TYPE(pn) == TOK_LC);

    NodeVector stmts(cx);
    return statements(pn, stmts) &&
           builder.blockStatement(stmts, &pn->pn_pos, dst);
}

bool
ASTSerializer::program(JSParseNode *pn, Value *dst)
{
    JS_ASSERT(pn);

    /* Workaround for bug 588061: parser's reported start position is always 0:0. */
    pn->pn_pos.begin.lineno = lineno;

    NodeVector stmts(cx);
    return statements(pn, stmts) &&
           builder.program(stmts, &pn->pn_pos, dst);
}

bool
ASTSerializer::sourceElement(JSParseNode *pn, Value *dst)
{
    /* SpiderMonkey allows declarations even in pure statement contexts. */
    return statement(pn, dst);
}

bool
ASTSerializer::declaration(JSParseNode *pn, Value *dst)
{
    JS_ASSERT(PN_TYPE(pn) == TOK_FUNCTION ||
              PN_TYPE(pn) == TOK_VAR ||
              PN_TYPE(pn) == TOK_LET);

    switch (PN_TYPE(pn)) {
      case TOK_FUNCTION:
        return function(pn, AST_FUNC_DECL, dst);

      case TOK_VAR:
        return variableDeclaration(pn, false, dst);

      default:
        JS_ASSERT(PN_TYPE(pn) == TOK_LET);
        return variableDeclaration(pn, true, dst);
    }
}

bool
ASTSerializer::variableDeclaration(JSParseNode *pn, bool let, Value *dst)
{
    JS_ASSERT(let ? PN_TYPE(pn) == TOK_LET : PN_TYPE(pn) == TOK_VAR);

    /* Later updated to VARDECL_CONST if we find a PND_CONST declarator. */
    VarDeclKind kind = let ? VARDECL_LET : VARDECL_VAR;

    NodeVector dtors(cx);
    if (!dtors.reserve(pn->pn_count))
        return false;

    /* In a for-in context, variable declarations contain just a single pattern. */
    if (pn->pn_xflags & PNX_FORINVAR) {
        Value patt, child;
        return pattern(pn->pn_head, &kind, &patt) &&
               builder.variableDeclarator(patt, NullValue(), &pn->pn_head->pn_pos, &child) &&
               dtors.append(child) &&
               builder.variableDeclaration(dtors, kind, &pn->pn_pos, dst);
    }

    for (JSParseNode *next = pn->pn_head; next; next = next->pn_next) {
        Value child;
        if (!variableDeclarator(next, &kind, &child))
            return false;
        JS_ALWAYS_TRUE(dtors.append(child)); /* space check above */
    }

    return builder.variableDeclaration(dtors, kind, &pn->pn_pos, dst);
}

bool
ASTSerializer::variableDeclarator(JSParseNode *pn, VarDeclKind *pkind, Value *dst)
{
    /* A destructuring declarator is always a TOK_ASSIGN. */
    JS_ASSERT(PN_TYPE(pn) == TOK_NAME || PN_TYPE(pn) == TOK_ASSIGN);

    JSParseNode *pnleft;
    JSParseNode *pnright;

    if (PN_TYPE(pn) == TOK_NAME) {
        pnleft = pn;
        pnright = pn->pn_expr;
    } else {
        JS_ASSERT(PN_TYPE(pn) == TOK_ASSIGN);
        pnleft = pn->pn_left;
        pnright = pn->pn_right;
    }

    Value left, right;
    return pattern(pnleft, pkind, &left) &&
           optExpression(pnright, &right) &&
           builder.variableDeclarator(left, right, &pn->pn_pos, dst);
}

bool
ASTSerializer::letHead(JSParseNode *pn, NodeVector &dtors)
{
    if (!dtors.reserve(pn->pn_count))
        return false;

    VarDeclKind kind = VARDECL_LET_HEAD;

    for (JSParseNode *next = pn->pn_head; next; next = next->pn_next) {
        Value child;
        /*
         * Unlike in |variableDeclaration|, this does not update |kind|; since let-heads do
         * not contain const declarations, declarators should never have PND_CONST set.
         */
        if (!variableDeclarator(next, &kind, &child))
            return false;
        JS_ALWAYS_TRUE(dtors.append(child)); /* space check above */
    }

    return true;
}

bool
ASTSerializer::switchCase(JSParseNode *pn, Value *dst)
{
    NodeVector stmts(cx);

    Value expr;

    return optExpression(pn->pn_left, &expr) &&
           statements(pn->pn_right, stmts) &&
           builder.switchCase(expr, stmts, &pn->pn_pos, dst);
}

bool
ASTSerializer::switchStatement(JSParseNode *pn, Value *dst)
{
    Value disc;

    if (!expression(pn->pn_left, &disc))
        return false;

    JSParseNode *listNode;
    bool lexical;

    if (PN_TYPE(pn->pn_right) == TOK_LEXICALSCOPE) {
        listNode = pn->pn_right->pn_expr;
        lexical = true;
    } else {
        listNode = pn->pn_right;
        lexical = false;
    }

    NodeVector cases(cx);
    if (!cases.reserve(listNode->pn_count))
        return false;

    for (JSParseNode *next = listNode->pn_head; next; next = next->pn_next) {
        Value child;
#ifdef __GNUC__ /* quell GCC overwarning */
        child = UndefinedValue();
#endif
        if (!switchCase(next, &child))
            return false;
        JS_ALWAYS_TRUE(cases.append(child)); /* space check above */
    }

    return builder.switchStatement(disc, cases, lexical, &pn->pn_pos, dst);
}

bool
ASTSerializer::catchClause(JSParseNode *pn, Value *dst)
{
    Value var, guard, body;

    return pattern(pn->pn_kid1, NULL, &var) &&
           optExpression(pn->pn_kid2, &guard) &&
           statement(pn->pn_kid3, &body) &&
           builder.catchClause(var, guard, body, &pn->pn_pos, dst);
}

bool
ASTSerializer::tryStatement(JSParseNode *pn, Value *dst)
{
    Value body;
    if (!statement(pn->pn_kid1, &body))
        return false;

    NodeVector clauses(cx);
    if (pn->pn_kid2) {
        if (!clauses.reserve(pn->pn_kid2->pn_count))
            return false;

        for (JSParseNode *next = pn->pn_kid2->pn_head; next; next = next->pn_next) {
            Value clause;
            if (!catchClause(next->pn_expr, &clause))
                return false;
            JS_ALWAYS_TRUE(clauses.append(clause)); /* space check above */
        }
    }

    Value finally;
    return optStatement(pn->pn_kid3, &finally) &&
           builder.tryStatement(body, clauses, finally, &pn->pn_pos, dst);
}

bool
ASTSerializer::forInit(JSParseNode *pn, Value *dst)
{
    if (!pn) {
        dst->setMagic(JS_SERIALIZE_NO_NODE);
        return true;
    }

    return (PN_TYPE(pn) == TOK_VAR)
           ? variableDeclaration(pn, false, dst)
           : (PN_TYPE(pn) == TOK_LET)
           ? variableDeclaration(pn, true, dst)
           : expression(pn, dst);
}

bool
ASTSerializer::statement(JSParseNode *pn, Value *dst)
{
    switch (PN_TYPE(pn)) {
      case TOK_FUNCTION:
      case TOK_VAR:
      case TOK_LET:
        return declaration(pn, dst);

      case TOK_NAME:
        LOCAL_ASSERT(pn->pn_used);
        return statement(pn->pn_lexdef, dst);

      case TOK_SEMI:
        if (pn->pn_kid) {
            Value expr;
            return expression(pn->pn_kid, &expr) &&
                   builder.expressionStatement(expr, &pn->pn_pos, dst);
        }
        return builder.emptyStatement(&pn->pn_pos, dst);

      case TOK_LEXICALSCOPE:
        pn = pn->pn_expr;
        if (PN_TYPE(pn) == TOK_LET) {
            NodeVector dtors(cx);
            Value stmt;

            return letHead(pn->pn_left, dtors) &&
                   statement(pn->pn_right, &stmt) &&
                   builder.letStatement(dtors, stmt, &pn->pn_pos, dst);
        }

        if (PN_TYPE(pn) != TOK_LC)
            return statement(pn, dst);
        /* FALL THROUGH */

      case TOK_LC:
        return blockStatement(pn, dst);

      case TOK_IF:
      {
        Value test, cons, alt;

        return expression(pn->pn_kid1, &test) &&
               statement(pn->pn_kid2, &cons) &&
               optStatement(pn->pn_kid3, &alt) &&
               builder.ifStatement(test, cons, alt, &pn->pn_pos, dst);
      }

      case TOK_SWITCH:
        return switchStatement(pn, dst);

      case TOK_TRY:
        return tryStatement(pn, dst);

      case TOK_WITH:
      case TOK_WHILE:
      {
        Value expr, stmt;

        return expression(pn->pn_left, &expr) &&
               statement(pn->pn_right, &stmt) &&
               (PN_TYPE(pn) == TOK_WITH)
               ? builder.withStatement(expr, stmt, &pn->pn_pos, dst)
               : builder.whileStatement(expr, stmt, &pn->pn_pos, dst);
      }

      case TOK_DO:
      {
        Value stmt, test;

        return statement(pn->pn_left, &stmt) &&
               expression(pn->pn_right, &test) &&
               builder.doWhileStatement(stmt, test, &pn->pn_pos, dst);
      }

      case TOK_FOR:
      {
        JSParseNode *head = pn->pn_left;

        Value stmt;
        if (!statement(pn->pn_right, &stmt))
            return false;

        bool isForEach = pn->pn_iflags & JSITER_FOREACH;

        if (PN_TYPE(head) == TOK_IN) {
            Value var, expr;

            return (PN_TYPE(head->pn_left) == TOK_VAR
                    ? variableDeclaration(head->pn_left, false, &var)
                    : PN_TYPE(head->pn_left) == TOK_LET
                    ? variableDeclaration(head->pn_left, true, &var)
                    : pattern(head->pn_left, NULL, &var)) &&
                   expression(head->pn_right, &expr) &&
                   builder.forInStatement(var, expr, stmt, isForEach, &pn->pn_pos, dst);
        }

        Value init, test, update;

        return forInit(head->pn_kid1, &init) &&
               optExpression(head->pn_kid2, &test) &&
               optExpression(head->pn_kid3, &update) &&
               builder.forStatement(init, test, update, stmt, &pn->pn_pos, dst);
      }

      /* Synthesized by the parser when a for-in loop contains a variable initializer. */
      case TOK_SEQ:
      {
        LOCAL_ASSERT(pn->pn_count == 2);

        JSParseNode *prelude = pn->pn_head;
        JSParseNode *body = prelude->pn_next;

        LOCAL_ASSERT((PN_TYPE(prelude) == TOK_VAR && PN_TYPE(body) == TOK_FOR) ||
                     (PN_TYPE(prelude) == TOK_SEMI && PN_TYPE(body) == TOK_LEXICALSCOPE));

        JSParseNode *loop;
        Value var;

        if (PN_TYPE(prelude) == TOK_VAR) {
            loop = body;

            if (!variableDeclaration(prelude, false, &var))
                return false;
        } else {
            loop = body->pn_expr;

            LOCAL_ASSERT(PN_TYPE(loop->pn_left) == TOK_IN &&
                         PN_TYPE(loop->pn_left->pn_left) == TOK_LET &&
                         loop->pn_left->pn_left->pn_count == 1);

            JSParseNode *pnlet = loop->pn_left->pn_left;

            VarDeclKind kind = VARDECL_LET;
            NodeVector dtors(cx);
            Value patt, init, dtor;

            if (!pattern(pnlet->pn_head, &kind, &patt) ||
                !expression(prelude->pn_kid, &init) ||
                !builder.variableDeclarator(patt, init, &pnlet->pn_pos, &dtor) ||
                !dtors.append(dtor) ||
                !builder.variableDeclaration(dtors, kind, &pnlet->pn_pos, &var)) {
                return false;
            }
        }

        JSParseNode *head = loop->pn_left;
        JS_ASSERT(PN_TYPE(head) == TOK_IN);

        bool isForEach = loop->pn_iflags & JSITER_FOREACH;

        Value expr, stmt;

        return expression(head->pn_right, &expr) &&
               statement(loop->pn_right, &stmt) &&
               builder.forInStatement(var, expr, stmt, isForEach, &pn->pn_pos, dst);
      }

      case TOK_BREAK:
      case TOK_CONTINUE:
      {
        Value label;

        return optIdentifier(pn->pn_atom, NULL, &label) &&
               (PN_TYPE(pn) == TOK_BREAK
                ? builder.breakStatement(label, &pn->pn_pos, dst)
                : builder.continueStatement(label, &pn->pn_pos, dst));
      }

      case TOK_COLON:
      {
        Value label, stmt;

        return identifier(pn->pn_atom, NULL, &label) &&
               statement(pn->pn_expr, &stmt) &&
               builder.labeledStatement(label, stmt, &pn->pn_pos, dst);
      }

      case TOK_THROW:
      case TOK_RETURN:
      {
        Value arg;

        return optExpression(pn->pn_kid, &arg) &&
               (PN_TYPE(pn) == TOK_THROW
                ? builder.throwStatement(arg, &pn->pn_pos, dst)
                : builder.returnStatement(arg, &pn->pn_pos, dst));
      }

      case TOK_DEBUGGER:
        return builder.debuggerStatement(&pn->pn_pos, dst);

#if JS_HAS_XML_SUPPORT
      case TOK_DEFAULT:
      {
        LOCAL_ASSERT(pn->pn_arity == PN_UNARY);

        Value ns;

        return expression(pn->pn_kid, &ns) &&
               builder.xmlDefaultNamespace(ns, &pn->pn_pos, dst);
      }
#endif

      default:
        LOCAL_NOT_REACHED("unexpected statement type");
    }
}

bool
ASTSerializer::leftAssociate(JSParseNode *pn, Value *dst)
{
    JS_ASSERT(pn->pn_arity == PN_LIST);

    const size_t len = pn->pn_count;
    JS_ASSERT(len >= 1);

    if (len == 1)
        return expression(pn->pn_head, dst);

    JS_ASSERT(len >= 2);

    Vector<JSParseNode *, 8> list(cx);
    if (!list.reserve(len))
        return false;

    for (JSParseNode *next = pn->pn_head; next; next = next->pn_next) {
        JS_ALWAYS_TRUE(list.append(next)); /* space check above */
    }

    TokenKind tk = PN_TYPE(pn);

    bool lor = tk == TOK_OR;
    bool logop = lor || (tk == TOK_AND);

    Value right;

    if (!expression(list[len - 1], &right))
        return false;

    size_t i = len - 2;

    do {
        JSParseNode *next = list[i];

        Value left;
        if (!expression(next, &left))
            return false;

        TokenPos subpos = { next->pn_pos.begin, pn->pn_pos.end };

        if (logop) {
            if (!builder.logicalExpression(lor, left, right, &subpos, &right))
                return false;
        } else {
            BinaryOperator op = binop(PN_TYPE(pn), PN_OP(pn));
            LOCAL_ASSERT(op > BINOP_ERR && op < BINOP_LIMIT);

            if (!builder.binaryExpression(op, left, right, &subpos, &right))
                return false;
        }
    } while (i-- != 0);

    *dst = right;
    return true;
}

bool
ASTSerializer::binaryOperands(JSParseNode *pn, NodeVector &elts)
{
    if (pn->pn_arity == PN_BINARY) {
        Value left, right;

        return expression(pn->pn_left, &left) &&
               elts.append(left) &&
               expression(pn->pn_right, &right) &&
               elts.append(right);
    }

    LOCAL_ASSERT(pn->pn_arity == PN_LIST);

    return expressions(pn, elts);
}

bool
ASTSerializer::comprehensionBlock(JSParseNode *pn, Value *dst)
{
    LOCAL_ASSERT(pn->pn_arity == PN_BINARY);

    JSParseNode *in = pn->pn_left;

    LOCAL_ASSERT(in && PN_TYPE(in) == TOK_IN);

    bool isForEach = pn->pn_iflags & JSITER_FOREACH;

    Value patt, src;
    return pattern(in->pn_left, NULL, &patt) &&
           expression(in->pn_right, &src) &&
           builder.comprehensionBlock(patt, src, isForEach, &in->pn_pos, dst);
}

bool
ASTSerializer::comprehension(JSParseNode *pn, Value *dst)
{
    LOCAL_ASSERT(PN_TYPE(pn) == TOK_FOR);

    NodeVector blocks(cx);

    JSParseNode *next = pn;
    while (PN_TYPE(next) == TOK_FOR) {
        Value block;
        if (!comprehensionBlock(next, &block) || !blocks.append(block))
            return false;
        next = next->pn_right;
    }

    Value filter = MagicValue(JS_SERIALIZE_NO_NODE);

    if (PN_TYPE(next) == TOK_IF) {
        if (!optExpression(next->pn_kid1, &filter))
            return false;
        next = next->pn_kid2;
    } else if (PN_TYPE(next) == TOK_LC && next->pn_count == 0) {
        /* js_FoldConstants optimized away the push. */
        NodeVector empty(cx);
        return builder.arrayExpression(empty, &pn->pn_pos, dst);
    }

    LOCAL_ASSERT(PN_TYPE(next) == TOK_ARRAYPUSH);

    Value body;

    return expression(next->pn_kid, &body) &&
           builder.comprehensionExpression(body, blocks, filter, &pn->pn_pos, dst);
}

bool
ASTSerializer::generatorExpression(JSParseNode *pn, Value *dst)
{
    LOCAL_ASSERT(PN_TYPE(pn) == TOK_FOR);

    NodeVector blocks(cx);

    JSParseNode *next = pn;
    while (PN_TYPE(next) == TOK_FOR) {
        Value block;
        if (!comprehensionBlock(next, &block) || !blocks.append(block))
            return false;
        next = next->pn_right;
    }

    Value filter = MagicValue(JS_SERIALIZE_NO_NODE);

    if (PN_TYPE(next) == TOK_IF) {
        if (!optExpression(next->pn_kid1, &filter))
            return false;
        next = next->pn_kid2;
    }

    LOCAL_ASSERT(PN_TYPE(next) == TOK_SEMI &&
                 PN_TYPE(next->pn_kid) == TOK_YIELD &&
                 next->pn_kid->pn_kid);

    Value body;

    return expression(next->pn_kid->pn_kid, &body) &&
           builder.generatorExpression(body, blocks, filter, &pn->pn_pos, dst);
}

bool
ASTSerializer::expression(JSParseNode *pn, Value *dst)
{
    switch (PN_TYPE(pn)) {
      case TOK_FUNCTION:
        return function(pn, AST_FUNC_EXPR, dst);

      case TOK_COMMA:
      {
        NodeVector exprs(cx);
        return expressions(pn, exprs) &&
               builder.sequenceExpression(exprs, &pn->pn_pos, dst);
      }

      case TOK_HOOK:
      {
        Value test, cons, alt;

        return expression(pn->pn_kid1, &test) &&
               expression(pn->pn_kid2, &cons) &&
               expression(pn->pn_kid3, &alt) &&
               builder.conditionalExpression(test, cons, alt, &pn->pn_pos, dst);
      }

      case TOK_OR:
      case TOK_AND:
      {
        if (pn->pn_arity == PN_BINARY) {
            Value left, right;
            return expression(pn->pn_left, &left) &&
                   expression(pn->pn_right, &right) &&
                   builder.logicalExpression(PN_TYPE(pn) == TOK_OR, left, right, &pn->pn_pos, dst);
        }
        return leftAssociate(pn, dst);
      }

      case TOK_INC:
      case TOK_DEC:
      {
        bool incr = PN_TYPE(pn) == TOK_INC;
        bool prefix = PN_OP(pn) >= JSOP_INCNAME && PN_OP(pn) <= JSOP_DECELEM;

        Value expr;
        return expression(pn->pn_kid, &expr) &&
               builder.updateExpression(expr, incr, prefix, &pn->pn_pos, dst);
      }

      case TOK_ASSIGN:
      {
        AssignmentOperator op = aop(PN_OP(pn));
        LOCAL_ASSERT(op > AOP_ERR && op < AOP_LIMIT);

        Value lhs, rhs;
        return pattern(pn->pn_left, NULL, &lhs) &&
               expression(pn->pn_right, &rhs) &&
               builder.assignmentExpression(op, lhs, rhs, &pn->pn_pos, dst);
      }

      case TOK_EQOP:
      case TOK_RELOP:
      case TOK_SHOP:
      case TOK_PLUS:
      case TOK_MINUS:
      case TOK_STAR:
      case TOK_DIVOP:
      case TOK_BITOR:
      case TOK_BITXOR:
      case TOK_BITAND:
      case TOK_IN:
      case TOK_INSTANCEOF:
      case TOK_DBLDOT:
        if (pn->pn_arity == PN_BINARY) {
            BinaryOperator op = binop(PN_TYPE(pn), PN_OP(pn));
            LOCAL_ASSERT(op > BINOP_ERR && op < BINOP_LIMIT);

            Value left, right;
            return expression(pn->pn_left, &left) &&
                   expression(pn->pn_right, &right) &&
                   builder.binaryExpression(op, left, right, &pn->pn_pos, dst);
        }
        return leftAssociate(pn, dst);

      case TOK_DELETE:
      case TOK_UNARYOP:
#if JS_HAS_XML_SUPPORT
        if (PN_OP(pn) == JSOP_XMLNAME ||
            PN_OP(pn) == JSOP_SETXMLNAME ||
            PN_OP(pn) == JSOP_BINDXMLNAME)
            return expression(pn->pn_kid, dst);
#endif

      {
        UnaryOperator op = unop(PN_TYPE(pn), PN_OP(pn));
        LOCAL_ASSERT(op > UNOP_ERR && op < UNOP_LIMIT);

        Value expr;
        return expression(pn->pn_kid, &expr) &&
               builder.unaryExpression(op, expr, &pn->pn_pos, dst);
      }

      case TOK_NEW:
      case TOK_LP:
      {
#ifdef JS_HAS_GENERATOR_EXPRS
        if (pn->isGeneratorExpr())
            return generatorExpression(pn->generatorExpr(), dst);
#endif

        JSParseNode *next = pn->pn_head;

        Value callee;
        if (!expression(next, &callee))
            return false;

        NodeVector args(cx);
        if (!args.reserve(pn->pn_count - 1))
            return false;

        for (next = next->pn_next; next; next = next->pn_next) {
            Value arg;
            if (!expression(next, &arg))
                return false;
            JS_ALWAYS_TRUE(args.append(arg)); /* space check above */
        }

        return PN_TYPE(pn) == TOK_NEW
               ? builder.newExpression(callee, args, &pn->pn_pos, dst)
               : builder.callExpression(callee, args, &pn->pn_pos, dst);
      }

      case TOK_DOT:
      {
        Value expr, id;
        return expression(pn->pn_expr, &expr) &&
               identifier(pn->pn_atom, NULL, &id) &&
               builder.memberExpression(false, expr, id, &pn->pn_pos, dst);
      }

      case TOK_LB:
      {
        Value left, right;
        return expression(pn->pn_left, &left) &&
               expression(pn->pn_right, &right) &&
               builder.memberExpression(true, left, right, &pn->pn_pos, dst);
      }

      case TOK_RB:
      {
        NodeVector elts(cx);
        if (!elts.reserve(pn->pn_count))
            return false;

        for (JSParseNode *next = pn->pn_head; next; next = next->pn_next) {
            if (PN_TYPE(next) == TOK_COMMA) {
                JS_ALWAYS_TRUE(elts.append(MagicValue(JS_SERIALIZE_NO_NODE))); /* space check above */
            } else {
                Value expr;
                if (!expression(next, &expr))
                    return false;
                JS_ALWAYS_TRUE(elts.append(expr)); /* space check above */
            }
        }

        return builder.arrayExpression(elts, &pn->pn_pos, dst);
      }

      case TOK_RC:
      {
        NodeVector elts(cx);
        if (!elts.reserve(pn->pn_count))
            return false;

        for (JSParseNode *next = pn->pn_head; next; next = next->pn_next) {
            Value prop;
            if (!property(next, &prop))
                return false;
            JS_ALWAYS_TRUE(elts.append(prop)); /* space check above */
        }

        return builder.objectExpression(elts, &pn->pn_pos, dst);
      }

      case TOK_NAME:
        return identifier(pn, dst);

      case TOK_STRING:
      case TOK_REGEXP:
      case TOK_NUMBER:
      case TOK_PRIMARY:
        return PN_OP(pn) == JSOP_THIS ? builder.thisExpression(&pn->pn_pos, dst) : literal(pn, dst);

      case TOK_YIELD:
      {
        Value arg;
        return optExpression(pn->pn_kid, &arg) &&
               builder.yieldExpression(arg, &pn->pn_pos, dst);
      }

      case TOK_DEFSHARP:
      {
        Value expr;
        return expression(pn->pn_kid, &expr) &&
               builder.graphExpression(pn->pn_num, expr, &pn->pn_pos, dst);
      }

      case TOK_USESHARP:
        return builder.graphIndexExpression(pn->pn_num, &pn->pn_pos, dst);

      case TOK_ARRAYCOMP:
        /* NB: it's no longer the case that pn_count could be 2. */
        LOCAL_ASSERT(pn->pn_count == 1);
        LOCAL_ASSERT(PN_TYPE(pn->pn_head) == TOK_LEXICALSCOPE);

        return comprehension(pn->pn_head->pn_expr, dst);

      case TOK_LEXICALSCOPE:
      {
        pn = pn->pn_expr;

        NodeVector dtors(cx);
        Value expr;

        return letHead(pn->pn_left, dtors) &&
               expression(pn->pn_right, &expr) &&
               builder.letExpression(dtors, expr, &pn->pn_pos, dst);
      }

#ifdef JS_HAS_XML_SUPPORT
      case TOK_ANYNAME:
        return builder.xmlAnyName(&pn->pn_pos, dst);

      case TOK_DBLCOLON:
      {
        Value right;

        LOCAL_ASSERT(pn->pn_arity == PN_NAME || pn->pn_arity == PN_BINARY);

        JSParseNode *pnleft;
        bool computed;

        if (pn->pn_arity == PN_BINARY) {
            computed = true;
            pnleft = pn->pn_left;
            if (!expression(pn->pn_right, &right))
                return false;
        } else {
            JS_ASSERT(pn->pn_arity == PN_NAME);
            computed = false;
            pnleft = pn->pn_expr;
            if (!identifier(pn->pn_atom, NULL, &right))
                return false;
        }

        if (PN_TYPE(pnleft) == TOK_FUNCTION)
            return builder.xmlFunctionQualifiedIdentifier(right, computed, &pn->pn_pos, dst);

        Value left;
        return expression(pnleft, &left) &&
               builder.xmlQualifiedIdentifier(left, right, computed, &pn->pn_pos, dst);
      }

      case TOK_AT:
      {
        Value expr;
        return expression(pn->pn_kid, &expr) &&
               builder.xmlAttributeSelector(expr, &pn->pn_pos, dst);
      }

      case TOK_FILTER:
      {
        Value left, right;
        return expression(pn->pn_left, &left) &&
               expression(pn->pn_right, &right) &&
               builder.xmlFilterExpression(left, right, &pn->pn_pos, dst);
      }

      default:
        return xml(pn, dst);

#else
      default:
        LOCAL_NOT_REACHED("unexpected expression type");
#endif
    }
}

bool
ASTSerializer::xml(JSParseNode *pn, Value *dst)
{
    switch (PN_TYPE(pn)) {
#ifdef JS_HAS_XML_SUPPORT
      case TOK_LC:
      {
        Value expr;
        return expression(pn->pn_kid, &expr) &&
               builder.xmlEscapeExpression(expr, &pn->pn_pos, dst);
      }

      case TOK_XMLELEM:
      {
        NodeVector elts(cx);
        if (!xmls(pn, elts))
            return false;
        return builder.xmlElement(elts, &pn->pn_pos, dst);
      }

      case TOK_XMLLIST:
      {
        NodeVector elts(cx);
        if (!xmls(pn, elts))
            return false;
        return builder.xmlList(elts, &pn->pn_pos, dst);
      }

      case TOK_XMLSTAGO:
      {
        NodeVector elts(cx);
        if (!xmls(pn, elts))
            return false;
        return builder.xmlStartTag(elts, &pn->pn_pos, dst);
      }

      case TOK_XMLETAGO:
      {
        NodeVector elts(cx);
        if (!xmls(pn, elts))
            return false;
        return builder.xmlEndTag(elts, &pn->pn_pos, dst);
      }

      case TOK_XMLPTAGC:
      {
        NodeVector elts(cx);
        if (!xmls(pn, elts))
            return false;
        return builder.xmlPointTag(elts, &pn->pn_pos, dst);
      }

      case TOK_XMLTEXT:
      case TOK_XMLSPACE:
        return builder.xmlText(atomContents(pn->pn_atom), &pn->pn_pos, dst);

      case TOK_XMLNAME:
        if (pn->pn_arity == PN_NULLARY)
            return builder.xmlName(atomContents(pn->pn_atom), &pn->pn_pos, dst);

        LOCAL_ASSERT(pn->pn_arity == PN_LIST);

        {
            NodeVector elts(cx);
            return xmls(pn, elts) &&
                   builder.xmlName(elts, &pn->pn_pos, dst);
        }

      case TOK_XMLATTR:
        return builder.xmlAttribute(atomContents(pn->pn_atom), &pn->pn_pos, dst);

      case TOK_XMLCDATA:
        return builder.xmlCdata(atomContents(pn->pn_atom), &pn->pn_pos, dst);

      case TOK_XMLCOMMENT:
        return builder.xmlComment(atomContents(pn->pn_atom), &pn->pn_pos, dst);

      case TOK_XMLPI:
        if (!pn->pn_atom2)
            return builder.xmlPI(atomContents(pn->pn_atom), &pn->pn_pos, dst);
        else
            return builder.xmlPI(atomContents(pn->pn_atom),
                                 atomContents(pn->pn_atom2),
                                 &pn->pn_pos,
                                 dst);
#endif

      default:
        LOCAL_NOT_REACHED("unexpected XML node type");
    }
}

bool
ASTSerializer::propertyName(JSParseNode *pn, Value *dst)
{
    if (PN_TYPE(pn) == TOK_NAME)
        return identifier(pn, dst);

    LOCAL_ASSERT(PN_TYPE(pn) == TOK_STRING || PN_TYPE(pn) == TOK_NUMBER);

    return literal(pn, dst);
}

bool
ASTSerializer::property(JSParseNode *pn, Value *dst)
{
    PropKind kind;
    switch (PN_OP(pn)) {
      case JSOP_INITPROP:
        kind = PROP_INIT;
        break;

      case JSOP_GETTER:
        kind = PROP_GETTER;
        break;

      case JSOP_SETTER:
        kind = PROP_SETTER;
        break;

      default:
        LOCAL_NOT_REACHED("unexpected object-literal property");
    }

    Value key, val;
    return propertyName(pn->pn_left, &key) &&
           expression(pn->pn_right, &val) &&
           builder.propertyInitializer(key, val, kind, &pn->pn_pos, dst);
}

bool
ASTSerializer::literal(JSParseNode *pn, Value *dst)
{
    Value val;
    switch (PN_TYPE(pn)) {
      case TOK_STRING:
        val = Valueify(ATOM_TO_JSVAL(pn->pn_atom));
        break;

      case TOK_REGEXP:
      {
        JSObject *re1 = pn->pn_objbox ? pn->pn_objbox->object : NULL;
        LOCAL_ASSERT(re1 && re1->isRegExp());

        JSObject *proto;
        if (!js_GetClassPrototype(cx, &cx->fp()->scopeChain(), JSProto_RegExp, &proto))
            return false;

        JSObject *re2 = js_CloneRegExpObject(cx, re1, proto);
        if (!re2)
            return false;

        val.setObject(*re2);
        break;
      }

      case TOK_NUMBER:
        val.setNumber(pn->pn_dval);
        break;

      case TOK_PRIMARY:
        if (PN_OP(pn) == JSOP_NULL)
            val.setNull();
        else
            val.setBoolean(PN_OP(pn) == JSOP_TRUE);
        break;

      default:
        LOCAL_NOT_REACHED("unexpected literal type");
    }

    return builder.literal(val, &pn->pn_pos, dst);
}

bool
ASTSerializer::arrayPattern(JSParseNode *pn, VarDeclKind *pkind, Value *dst)
{
    JS_ASSERT(PN_TYPE(pn) == TOK_RB);

    NodeVector elts(cx);
    if (!elts.reserve(pn->pn_count))
        return false;

    for (JSParseNode *next = pn->pn_head; next; next = next->pn_next) {
        if (PN_TYPE(next) == TOK_COMMA) {
            JS_ALWAYS_TRUE(elts.append(MagicValue(JS_SERIALIZE_NO_NODE))); /* space check above */
        } else {
            Value patt;
            if (!pattern(next, pkind, &patt))
                return false;
            JS_ALWAYS_TRUE(elts.append(patt)); /* space check above */
        }
    }

    return builder.arrayPattern(elts, &pn->pn_pos, dst);
}

bool
ASTSerializer::objectPattern(JSParseNode *pn, VarDeclKind *pkind, Value *dst)
{
    JS_ASSERT(PN_TYPE(pn) == TOK_RC);

    NodeVector elts(cx);
    if (!elts.reserve(pn->pn_count))
        return false;

    for (JSParseNode *next = pn->pn_head; next; next = next->pn_next) {
        LOCAL_ASSERT(PN_OP(next) == JSOP_INITPROP);

        Value key, patt, prop;
        if (!propertyName(next->pn_left, &key) ||
            !pattern(next->pn_right, pkind, &patt) ||
            !builder.propertyPattern(key, patt, &next->pn_pos, &prop)) {
            return false;
        }

        JS_ALWAYS_TRUE(elts.append(prop)); /* space check above */
    }

    return builder.objectPattern(elts, &pn->pn_pos, dst);
}

bool
ASTSerializer::pattern(JSParseNode *pn, VarDeclKind *pkind, Value *dst)
{
    switch (PN_TYPE(pn)) {
      case TOK_RC:
        return objectPattern(pn, pkind, dst);

      case TOK_RB:
        return arrayPattern(pn, pkind, dst);

      case TOK_NAME:
        if (pkind && (pn->pn_dflags & PND_CONST))
            *pkind = VARDECL_CONST;
        /* FALL THROUGH */

      default:
        return expression(pn, dst);
    }
}

bool
ASTSerializer::identifier(JSAtom *atom, TokenPos *pos, Value *dst)
{
    return builder.identifier(atomContents(atom), pos, dst);
}

bool
ASTSerializer::identifier(JSParseNode *pn, Value *dst)
{
    LOCAL_ASSERT(pn->pn_arity == PN_NAME || pn->pn_arity == PN_NULLARY);
    LOCAL_ASSERT(pn->pn_atom);

    return identifier(pn->pn_atom, &pn->pn_pos, dst);
}

bool
ASTSerializer::function(JSParseNode *pn, ASTType type, Value *dst)
{
    JSFunction *func = (JSFunction *)pn->pn_funbox->object;

    bool isGenerator =
#ifdef JS_HAS_GENERATORS
        pn->pn_funbox->tcflags & TCF_FUN_IS_GENERATOR;
#else
        false;
#endif

    bool isExpression =
#ifdef JS_HAS_EXPR_CLOSURES
        func->flags & JSFUN_EXPR_CLOSURE;
#else
        false;
#endif

    Value id;
    if (!optIdentifier(func->atom, NULL, &id))
        return false;

    NodeVector args(cx);

    JSParseNode *argsAndBody = (PN_TYPE(pn->pn_body) == TOK_UPVARS)
                               ? pn->pn_body->pn_tree
                               : pn->pn_body;

    Value body;
    return functionArgsAndBody(argsAndBody, args, &body) &&
           builder.function(type, &pn->pn_pos, id, args, body, isGenerator, isExpression, dst);
}

bool
ASTSerializer::functionArgsAndBody(JSParseNode *pn, NodeVector &args, Value *body)
{
    JSParseNode *pnargs;
    JSParseNode *pnbody;

    /* Extract the args and body separately. */
    if (PN_TYPE(pn) == TOK_ARGSBODY) {
        pnargs = pn;
        pnbody = pn->last();
    } else {
        pnargs = NULL;
        pnbody = pn;
    }

    JSParseNode *pndestruct;

    /* Extract the destructuring assignments. */
    if (pnbody->pn_arity == PN_LIST && (pnbody->pn_xflags & PNX_DESTRUCT)) {
        JSParseNode *head = pnbody->pn_head;
        LOCAL_ASSERT(head && PN_TYPE(head) == TOK_SEMI);

        pndestruct = head->pn_kid;
        LOCAL_ASSERT(pndestruct && PN_TYPE(pndestruct) == TOK_VAR);
    } else {
        pndestruct = NULL;
    }

    /* Serialize the arguments and body. */
    switch (PN_TYPE(pnbody)) {
      case TOK_RETURN: /* expression closure, no destructured args */
        return functionArgs(pn, pnargs, NULL, pnbody, args) &&
               expression(pnbody->pn_kid, body);

      case TOK_SEQ:    /* expression closure with destructured args */
      {
        JSParseNode *pnstart = pnbody->pn_head->pn_next;
        LOCAL_ASSERT(pnstart && PN_TYPE(pnstart) == TOK_RETURN);

        return functionArgs(pn, pnargs, pndestruct, pnbody, args) &&
               expression(pnstart->pn_kid, body);
      }

      case TOK_LC:     /* statement closure */
      {
        JSParseNode *pnstart = (pnbody->pn_xflags & PNX_DESTRUCT)
                               ? pnbody->pn_head->pn_next
                               : pnbody->pn_head;

        return functionArgs(pn, pnargs, pndestruct, pnbody, args) &&
               functionBody(pnstart, &pnbody->pn_pos, body);
      }

      default:
        LOCAL_NOT_REACHED("unexpected function contents");
    }
}

bool
ASTSerializer::functionArgs(JSParseNode *pn, JSParseNode *pnargs, JSParseNode *pndestruct,
                            JSParseNode *pnbody, NodeVector &args)
{
    uint32 i = 0;
    JSParseNode *arg = pnargs ? pnargs->pn_head : NULL;
    JSParseNode *destruct = pndestruct ? pndestruct->pn_head : NULL;
    Value node;

    /*
     * Arguments are found in potentially two different places: 1) the
     * argsbody sequence (which ends with the body node), or 2) a
     * destructuring initialization at the beginning of the body. Loop
     * |arg| through the argsbody and |destruct| through the initial
     * destructuring assignments, stopping only when we've exhausted
     * both.
     */
    while ((arg && arg != pnbody) || destruct) {
        if (destruct && destruct->pn_right->frameSlot() == i) {
            if (!pattern(destruct->pn_left, NULL, &node) || !args.append(node))
                return false;
            destruct = destruct->pn_next;
        } else if (arg && arg != pnbody) {
            /*
             * We don't check that arg->frameSlot() == i since we
             * can't call that method if the arg def has been turned
             * into a use, e.g.:
             *
             *     function(a) { function a() { } }
             *
             * There's no other way to ask a non-destructuring arg its
             * index in the formals list, so we rely on the ability to
             * ask destructuring args their index above.
             */
            if (!identifier(arg, &node) || !args.append(node))
                return false;
            arg = arg->pn_next;
        } else {
            LOCAL_NOT_REACHED("missing function argument");
        }
        ++i;
    }

    return true;
}

bool
ASTSerializer::functionBody(JSParseNode *pn, TokenPos *pos, Value *dst)
{
    NodeVector elts(cx);

    /* We aren't sure how many elements there are up front, so we'll check each append. */
    for (JSParseNode *next = pn; next; next = next->pn_next) {
        Value child;
        if (!sourceElement(next, &child) || !elts.append(child))
            return false;
    }

    return builder.blockStatement(elts, pos, dst);
}

} /* namespace js */

/* Reflect class */

Class js_ReflectClass = {
    js_Reflect_str,
    JSCLASS_HAS_CACHED_PROTO(JSProto_Reflect),
    PropertyStub,
    PropertyStub,
    PropertyStub,
    StrictPropertyStub,
    EnumerateStub,
    ResolveStub,
    ConvertStub
};

static JSBool
reflect_parse(JSContext *cx, uint32 argc, jsval *vp)
{
    if (argc < 1) {
        JS_ReportErrorNumber(cx, js_GetErrorMessage, NULL, JSMSG_MORE_ARGS_NEEDED,
                             "Reflect.parse", "0", "s");
        return JS_FALSE;
    }

    JSString *src = js_ValueToString(cx, Valueify(JS_ARGV(cx, vp)[0]));
    if (!src)
        return JS_FALSE;

    char *filename = NULL;
    AutoReleaseNullablePtr filenamep(cx, filename);
    uint32 lineno = 1;
    bool loc = true;

    JSObject *builder = NULL;

    Value arg = argc > 1 ? Valueify(JS_ARGV(cx, vp)[1]) : UndefinedValue();

    if (!arg.isNullOrUndefined()) {
        if (!arg.isObject()) {
            js_ReportValueErrorFlags(cx, JSREPORT_ERROR, JSMSG_UNEXPECTED_TYPE,
                                     JSDVG_SEARCH_STACK, arg, NULL, "not an object", NULL);
            return JS_FALSE;
        }

        JSObject *config = &arg.toObject();

        Value prop;

        /* config.loc */
        if (!GetPropertyDefault(cx, config, ATOM_TO_JSID(cx->runtime->atomState.locAtom),
                                BooleanValue(true), &prop)) {
            return JS_FALSE;
        }

        loc = js_ValueToBoolean(prop);

        if (loc) {
            /* config.source */
            if (!GetPropertyDefault(cx, config, ATOM_TO_JSID(cx->runtime->atomState.sourceAtom),
                                    NullValue(), &prop)) {
                return JS_FALSE;
            }

            if (!prop.isNullOrUndefined()) {
                JSString *str = js_ValueToString(cx, prop);
                if (!str)
                    return JS_FALSE;

                size_t length = str->length();
                const jschar *chars = str->getChars(cx);
                if (!chars)
                    return JS_FALSE;

                filename = js_DeflateString(cx, chars, length);
                if (!filename)
                    return JS_FALSE;
                filenamep.reset(filename);
            }

            /* config.line */
            if (!GetPropertyDefault(cx, config, ATOM_TO_JSID(cx->runtime->atomState.lineAtom),
                                    Int32Value(1), &prop) ||
                !ValueToECMAUint32(cx, prop, &lineno)) {
                return JS_FALSE;
            }
        }

        /* config.builder */
        if (!GetPropertyDefault(cx, config, ATOM_TO_JSID(cx->runtime->atomState.builderAtom),
                                NullValue(), &prop)) {
            return JS_FALSE;
        }

        if (!prop.isNullOrUndefined()) {
            if (!prop.isObject()) {
                js_ReportValueErrorFlags(cx, JSREPORT_ERROR, JSMSG_UNEXPECTED_TYPE,
                                         JSDVG_SEARCH_STACK, prop, NULL, "not an object", NULL);
                return JS_FALSE;
            }
            builder = &prop.toObject();
        }
    }

    /* Extract the builder methods first to report errors before parsing. */
    ASTSerializer serialize(cx, loc, filename, lineno);
    if (!serialize.init(builder))
        return JS_FALSE;

    size_t length = src->length();
    const jschar *chars = src->getChars(cx);
    if (!chars)
        return JS_FALSE;

    Parser parser(cx);

    if (!parser.init(chars, length, filename, lineno, cx->findVersion()))
        return JS_FALSE;

    JSParseNode *pn = parser.parse(NULL);
    if (!pn)
        return JS_FALSE;

    Value val;
    if (!serialize.program(pn, &val)) {
        JS_SET_RVAL(cx, vp, JSVAL_NULL);
        return JS_FALSE;
    }

    JS_SET_RVAL(cx, vp, Jsvalify(val));
    return JS_TRUE;
}

static JSFunctionSpec static_methods[] = {
    JS_FN_TYPE("parse", reflect_parse, 1, 0, JS_TypeHandlerDynamic),
    JS_FS_END
};


JSObject *
js_InitReflectClass(JSContext *cx, JSObject *obj)
{
    JSObject *Reflect = NewNonFunction<WithProto::Class>(cx, &js_ReflectClass, NULL, obj);
    if (!Reflect)
        return NULL;

<<<<<<< HEAD
    types::TypeObject *type = cx->newTypeObject(js_ReflectClass.name, Reflect->getProto());
    if (!type)
        return NULL;
    Reflect->setType(type);

    if (!JS_DefinePropertyWithType(cx, obj, js_Reflect_str, OBJECT_TO_JSVAL(Reflect),
                                   JS_PropertyStub, JS_PropertyStub, 0)) {
=======
    if (!JS_DefineProperty(cx, obj, js_Reflect_str, OBJECT_TO_JSVAL(Reflect),
                           JS_PropertyStub, JS_StrictPropertyStub, 0)) {
>>>>>>> d0a8366c
        return NULL;
    }

    if (!JS_DefineFunctionsWithPrefix(cx, Reflect, static_methods, "Reflect"))
        return NULL;

    return Reflect;
}<|MERGE_RESOLUTION|>--- conflicted
+++ resolved
@@ -3315,18 +3315,13 @@
     if (!Reflect)
         return NULL;
 
-<<<<<<< HEAD
     types::TypeObject *type = cx->newTypeObject(js_ReflectClass.name, Reflect->getProto());
     if (!type)
         return NULL;
     Reflect->setType(type);
 
     if (!JS_DefinePropertyWithType(cx, obj, js_Reflect_str, OBJECT_TO_JSVAL(Reflect),
-                                   JS_PropertyStub, JS_PropertyStub, 0)) {
-=======
-    if (!JS_DefineProperty(cx, obj, js_Reflect_str, OBJECT_TO_JSVAL(Reflect),
-                           JS_PropertyStub, JS_StrictPropertyStub, 0)) {
->>>>>>> d0a8366c
+                                   JS_PropertyStub, JS_StrictPropertyStub, 0)) {
         return NULL;
     }
 

--- conflicted
+++ resolved
@@ -97,7 +97,6 @@
 
     nsRefPtr<XPCJSStackFrame> first = new XPCJSStackFrame();
     nsRefPtr<XPCJSStackFrame> self = first;
-<<<<<<< HEAD
 
     JS::StackDescription* desc = JS::DescribeStack(cx, MAX_FRAMES);
     if (!desc)
@@ -118,24 +117,6 @@
             self->mLineno = desc->frames[i].lineno;
 
             JSFunction* fun = desc->frames[i].fun;
-=======
-    while (fp && self) {
-        self->mLanguage = nsIProgrammingLanguage::JAVASCRIPT;
-        JSScript* script = JS_GetFrameScript(cx, fp);
-        jsbytecode* pc = JS_GetFramePC(cx, fp);
-        if (script && pc) {
-            JSAutoCompartment ac(cx, fp);
-            const char* filename = JS_GetScriptFilename(cx, script);
-            if (filename) {
-                self->mFilename = (char*)
-                    nsMemory::Clone(filename,
-                                    sizeof(char)*(strlen(filename)+1));
-            }
-
-            self->mLineno = (int32_t) JS_PCToLineNumber(cx, script, pc);
-
-            JSFunction* fun = JS_GetFrameFunction(cx, fp);
->>>>>>> 145ef800
             if (fun) {
                 JSString *funid = JS_GetFunctionId(fun);
                 if (funid) {
@@ -149,9 +130,6 @@
                     }
                 }
             }
-        } else {
-            self->mLanguage = nsIProgrammingLanguage::CPLUSPLUS;
-        }
 
         XPCJSStackFrame* frame = new XPCJSStackFrame();
         self->mCaller = frame;

/* This Source Code Form is subject to the terms of the Mozilla Public
 * License, v. 2.0. If a copy of the MPL was not distributed with this
 * file, You can obtain one at http://mozilla.org/MPL/2.0/. */

"use strict";

this.EXPORTED_SYMBOLS = ["ExtensionChild"];

/*
 * This file handles addon logic that is independent of the chrome process.
 * When addons run out-of-process, this is the main entry point.
 * Its primary function is managing addon globals.
 *
 * Don't put contentscript logic here, use ExtensionContent.jsm instead.
 */

const Ci = Components.interfaces;
const Cc = Components.classes;
const Cu = Components.utils;
const Cr = Components.results;

Cu.import("resource://gre/modules/Services.jsm");
Cu.import("resource://gre/modules/XPCOMUtils.jsm");

XPCOMUtils.defineLazyModuleGetter(this, "ExtensionManagement",
                                  "resource://gre/modules/ExtensionManagement.jsm");
XPCOMUtils.defineLazyModuleGetter(this, "MessageChannel",
                                  "resource://gre/modules/MessageChannel.jsm");
XPCOMUtils.defineLazyModuleGetter(this, "NativeApp",
                                  "resource://gre/modules/NativeMessaging.jsm");
XPCOMUtils.defineLazyModuleGetter(this, "PromiseUtils",
                                  "resource://gre/modules/PromiseUtils.jsm");
XPCOMUtils.defineLazyModuleGetter(this, "Schemas",
                                  "resource://gre/modules/Schemas.jsm");

const CATEGORY_EXTENSION_SCRIPTS_ADDON = "webextension-scripts-addon";
const CATEGORY_EXTENSION_SCRIPTS_DEVTOOLS = "webextension-scripts-devtools";

Cu.import("resource://gre/modules/ExtensionCommon.jsm");
Cu.import("resource://gre/modules/ExtensionUtils.jsm");

const {
  DefaultMap,
  EventManager,
  SingletonEventManager,
  SpreadArgs,
  defineLazyGetter,
  getInnerWindowID,
  getMessageManager,
  getUniqueId,
  injectAPI,
  promiseEvent,
} = ExtensionUtils;

const {
  BaseContext,
  LocalAPIImplementation,
  SchemaAPIInterface,
  SchemaAPIManager,
} = ExtensionCommon;

var ExtensionChild;

/**
 * Abstraction for a Port object in the extension API.
 *
 * @param {BaseContext} context The context that owns this port.
 * @param {nsIMessageSender} senderMM The message manager to send messages to.
 * @param {Array<nsIMessageListenerManager>} receiverMMs Message managers to
 *     listen on.
 * @param {string} name Arbitrary port name as defined by the addon.
 * @param {string} id An ID that uniquely identifies this port's channel.
 * @param {object} sender The `port.sender` property.
 * @param {object} recipient The recipient of messages sent from this port.
 */
class Port {
  constructor(context, senderMM, receiverMMs, name, id, sender, recipient) {
    this.context = context;
    this.senderMM = senderMM;
    this.receiverMMs = receiverMMs;
    this.name = name;
    this.id = id;
    this.sender = sender;
    this.recipient = recipient;
    this.disconnected = false;
    this.disconnectListeners = new Set();
    this.unregisterMessageFuncs = new Set();

    // Common options for onMessage and onDisconnect.
    this.handlerBase = {
      messageFilterStrict: {portId: id},

      filterMessage: (sender, recipient) => {
        return sender.contextId !== this.context.contextId;
      },
    };

    this.disconnectHandler = Object.assign({
      receiveMessage: ({data}) => this.disconnectByOtherEnd(data),
    }, this.handlerBase);

    MessageChannel.addListener(this.receiverMMs, "Extension:Port:Disconnect", this.disconnectHandler);

    this.context.callOnClose(this);
  }

  api() {
    let portObj = Cu.createObjectIn(this.context.cloneScope);

    let portError = null;
    let publicAPI = {
      name: this.name,

      disconnect: () => {
        this.disconnect();
      },

      postMessage: json => {
        this.postMessage(json);
      },

      onDisconnect: new EventManager(this.context, "Port.onDisconnect", fire => {
        return this.registerOnDisconnect(error => {
          portError = error && this.context.normalizeError(error);
          fire.withoutClone(portObj);
        });
      }).api(),

      onMessage: new EventManager(this.context, "Port.onMessage", fire => {
        return this.registerOnMessage(msg => {
          msg = Cu.cloneInto(msg, this.context.cloneScope);
          fire.withoutClone(msg, portObj);
        });
      }).api(),

      get error() {
        return portError;
      },
    };

    if (this.sender) {
      publicAPI.sender = this.sender;
    }

    injectAPI(publicAPI, portObj);
    return portObj;
  }

  postMessage(json) {
    if (this.disconnected) {
      throw new this.context.cloneScope.Error("Attempt to postMessage on disconnected port");
    }

    this._sendMessage("Extension:Port:PostMessage", json);
  }

  /**
   * Register a callback that is called when the port is disconnected by the
   * *other* end. The callback is automatically unregistered when the port or
   * context is closed.
   *
   * @param {function} callback Called when the other end disconnects the port.
   *     If the disconnect is caused by an error, the first parameter is an
   *     object with a "message" string property that describes the cause.
   * @returns {function} Function to unregister the listener.
   */
  registerOnDisconnect(callback) {
    let listener = error => {
      if (this.context.active && !this.disconnected) {
        callback(error);
      }
    };
    this.disconnectListeners.add(listener);
    return () => {
      this.disconnectListeners.delete(listener);
    };
  }

  /**
   * Register a callback that is called when a message is received. The callback
   * is automatically unregistered when the port or context is closed.
   *
   * @param {function} callback Called when a message is received.
   * @returns {function} Function to unregister the listener.
   */
  registerOnMessage(callback) {
    let handler = Object.assign({
      receiveMessage: ({data}) => {
        if (this.context.active && !this.disconnected) {
          callback(data);
        }
      },
    }, this.handlerBase);

    let unregister = () => {
      this.unregisterMessageFuncs.delete(unregister);
      MessageChannel.removeListener(this.receiverMMs, "Extension:Port:PostMessage", handler);
    };
    MessageChannel.addListener(this.receiverMMs, "Extension:Port:PostMessage", handler);
    this.unregisterMessageFuncs.add(unregister);
    return unregister;
  }

  _sendMessage(message, data) {
    let options = {
      recipient: Object.assign({}, this.recipient, {portId: this.id}),
      responseType: MessageChannel.RESPONSE_NONE,
    };

    return this.context.sendMessage(this.senderMM, message, data, options);
  }

  handleDisconnection() {
    MessageChannel.removeListener(this.receiverMMs, "Extension:Port:Disconnect", this.disconnectHandler);
    for (let unregister of this.unregisterMessageFuncs) {
      unregister();
    }
    this.context.forgetOnClose(this);
    this.disconnected = true;
  }

  /**
   * Disconnect the port from the other end (which may not even exist).
   *
   * @param {Error|{message: string}} [error] The reason for disconnecting,
   *     if it is an abnormal disconnect.
   */
  disconnectByOtherEnd(error = null) {
    if (this.disconnected) {
      return;
    }

    for (let listener of this.disconnectListeners) {
      listener(error);
    }

    this.handleDisconnection();
  }

  /**
   * Disconnect the port from this end.
   *
   * @param {Error|{message: string}} [error] The reason for disconnecting,
   *     if it is an abnormal disconnect.
   */
  disconnect(error = null) {
    if (this.disconnected) {
      // disconnect() may be called without side effects even after the port is
      // closed - https://developer.chrome.com/extensions/runtime#type-Port
      return;
    }
    this.handleDisconnection();
    if (error) {
      error = {message: this.context.normalizeError(error).message};
    }
    this._sendMessage("Extension:Port:Disconnect", error);
  }

  close() {
    this.disconnect();
  }
}

class NativePort extends Port {
  postMessage(data) {
    data = NativeApp.encodeMessage(this.context, data);

    return super.postMessage(data);
  }
}

/**
 * Each extension context gets its own Messenger object. It handles the
 * basics of sendMessage, onMessage, connect and onConnect.
 *
 * @param {BaseContext} context The context to which this Messenger is tied.
 * @param {Array<nsIMessageListenerManager>} messageManagers
 *     The message managers used to receive messages (e.g. onMessage/onConnect
 *     requests).
 * @param {object} sender Describes this sender to the recipient. This object
 *     is extended further by BaseContext's sendMessage method and appears as
 *     the `sender` object to `onConnect` and `onMessage`.
 *     Do not set the `extensionId`, `contextId` or `tab` properties. The former
 *     two are added by BaseContext's sendMessage, while `sender.tab` is set by
 *     the ProxyMessenger in the main process.
 * @param {object} filter A recipient filter to apply to incoming messages from
 *     the broker. Messages are only handled by this Messenger if all key-value
 *     pairs match the `recipient` as specified by the sender of the message.
 *     In other words, this filter defines the required fields of `recipient`.
 * @param {object} [optionalFilter] An additional filter to apply to incoming
 *     messages. Unlike `filter`, the keys from `optionalFilter` are allowed to
 *     be omitted from `recipient`. Only keys that are present in both
 *     `optionalFilter` and `recipient` are applied to filter incoming messages.
 */
class Messenger {
  constructor(context, messageManagers, sender, filter, optionalFilter) {
    this.context = context;
    this.messageManagers = messageManagers;
    this.sender = sender;
    this.filter = filter;
    this.optionalFilter = optionalFilter;
  }

  _sendMessage(messageManager, message, data, recipient) {
    let options = {
      recipient,
      sender: this.sender,
      responseType: MessageChannel.RESPONSE_FIRST,
    };

    return this.context.sendMessage(messageManager, message, data, options);
  }

  sendMessage(messageManager, msg, recipient, responseCallback) {
    let promise = this._sendMessage(messageManager, "Extension:Message", msg, recipient)
      .catch(error => {
        if (error.result == MessageChannel.RESULT_NO_HANDLER) {
          return Promise.reject({message: "Could not establish connection. Receiving end does not exist."});
        } else if (error.result != MessageChannel.RESULT_NO_RESPONSE) {
          return Promise.reject({message: error.message});
        }
      });

    return this.context.wrapPromise(promise, responseCallback);
  }

  sendNativeMessage(messageManager, msg, recipient, responseCallback) {
    msg = NativeApp.encodeMessage(this.context, msg);
    return this.sendMessage(messageManager, msg, recipient, responseCallback);
  }

  onMessage(name) {
    return new SingletonEventManager(this.context, name, callback => {
      let listener = {
        messageFilterPermissive: this.optionalFilter,
        messageFilterStrict: this.filter,

        filterMessage: (sender, recipient) => {
          // Ignore the message if it was sent by this Messenger.
          return sender.contextId !== this.context.contextId;
        },

        receiveMessage: ({target, data: message, sender, recipient}) => {
          if (!this.context.active) {
            return;
          }

          let sendResponse;
          let response = undefined;
          let promise = new Promise(resolve => {
            sendResponse = value => {
              resolve(value);
              response = promise;
            };
          });

          message = Cu.cloneInto(message, this.context.cloneScope);
          sender = Cu.cloneInto(sender, this.context.cloneScope);
          sendResponse = Cu.exportFunction(sendResponse, this.context.cloneScope);

          // Note: We intentionally do not use runSafe here so that any
          // errors are propagated to the message sender.
          let result = callback(message, sender, sendResponse);
          if (result instanceof this.context.cloneScope.Promise) {
            return result;
          } else if (result === true) {
            return promise;
          }
          return response;
        },
      };

      MessageChannel.addListener(this.messageManagers, "Extension:Message", listener);
      return () => {
        MessageChannel.removeListener(this.messageManagers, "Extension:Message", listener);
      };
    }).api();
  }

  _connect(messageManager, port, recipient) {
    let msg = {
      name: port.name,
      portId: port.id,
    };

    this._sendMessage(messageManager, "Extension:Connect", msg, recipient).catch(error => {
      if (error.result === MessageChannel.RESULT_NO_HANDLER) {
        error = {message: "Could not establish connection. Receiving end does not exist."};
      } else if (error.result === MessageChannel.RESULT_DISCONNECTED) {
        error = null;
      }
      port.disconnectByOtherEnd(error);
    });

    return port.api();
  }

  connect(messageManager, name, recipient) {
    let portId = getUniqueId();

    let port = new Port(this.context, messageManager, this.messageManagers, name, portId, null, recipient);

    return this._connect(messageManager, port, recipient);
  }

  connectNative(messageManager, name, recipient) {
    let portId = getUniqueId();

    let port = new NativePort(this.context, messageManager, this.messageManagers, name, portId, null, recipient);

    return this._connect(messageManager, port, recipient);
  }

  onConnect(name) {
    return new SingletonEventManager(this.context, name, callback => {
      let listener = {
        messageFilterPermissive: this.optionalFilter,
        messageFilterStrict: this.filter,

        filterMessage: (sender, recipient) => {
          // Ignore the port if it was created by this Messenger.
          return sender.contextId !== this.context.contextId;
        },

        receiveMessage: ({target, data: message, sender}) => {
          let {name, portId} = message;
          let mm = getMessageManager(target);
          let recipient = Object.assign({}, sender);
          if (recipient.tab) {
            recipient.tabId = recipient.tab.id;
            delete recipient.tab;
          }
          let port = new Port(this.context, mm, this.messageManagers, name, portId, sender, recipient);
          this.context.runSafeWithoutClone(callback, port.api());
          return true;
        },
      };

      MessageChannel.addListener(this.messageManagers, "Extension:Connect", listener);
      return () => {
        MessageChannel.removeListener(this.messageManagers, "Extension:Connect", listener);
      };
    }).api();
  }
}

var apiManager = new class extends SchemaAPIManager {
  constructor() {
    super("addon");
    this.initialized = false;
  }

  generateAPIs(...args) {
    if (!this.initialized) {
      this.initialized = true;
      for (let [/* name */, value] of XPCOMUtils.enumerateCategoryEntries(CATEGORY_EXTENSION_SCRIPTS_ADDON)) {
        this.loadScript(value);
      }
    }
    return super.generateAPIs(...args);
  }

  registerSchemaAPI(namespace, envType, getAPI) {
    if (envType == "addon_child") {
      super.registerSchemaAPI(namespace, envType, getAPI);
    }
  }
}();

var devtoolsAPIManager = new class extends SchemaAPIManager {
  constructor() {
    super("devtools");
    this.initialized = false;
  }

  generateAPIs(...args) {
    if (!this.initialized) {
      this.initialized = true;
      for (let [/* name */, value] of XPCOMUtils.enumerateCategoryEntries(CATEGORY_EXTENSION_SCRIPTS_DEVTOOLS)) {
        this.loadScript(value);
      }
    }
    return super.generateAPIs(...args);
  }

  registerSchemaAPI(namespace, envType, getAPI) {
    if (envType == "devtools_child") {
      super.registerSchemaAPI(namespace, envType, getAPI);
    }
  }
}();

/**
 * An object that runs an remote implementation of an API.
 */
class ProxyAPIImplementation extends SchemaAPIInterface {
  /**
   * @param {string} namespace The full path to the namespace that contains the
   *     `name` member. This may contain dots, e.g. "storage.local".
   * @param {string} name The name of the method or property.
   * @param {ChildAPIManager} childApiManager The owner of this implementation.
   */
  constructor(namespace, name, childApiManager) {
    super();
    this.path = `${namespace}.${name}`;
    this.childApiManager = childApiManager;
  }

  callFunctionNoReturn(args) {
    this.childApiManager.callParentFunctionNoReturn(this.path, args);
  }

  callAsyncFunction(args, callback) {
    return this.childApiManager.callParentAsyncFunction(this.path, args, callback);
  }

  addListener(listener, args) {
    let map = this.childApiManager.listeners.get(this.path);

    if (map.listeners.has(listener)) {
      // TODO: Called with different args?
      return;
    }

    let id = getUniqueId();

    map.ids.set(id, listener);
    map.listeners.set(listener, id);

    this.childApiManager.messageManager.sendAsyncMessage("API:AddListener", {
      childId: this.childApiManager.id,
      listenerId: id,
      path: this.path,
      args,
    });
  }

  removeListener(listener) {
    let map = this.childApiManager.listeners.get(this.path);

    if (!map.listeners.has(listener)) {
      return;
    }

    let id = map.listeners.get(listener);
    map.listeners.delete(listener);
    map.ids.delete(id);

    this.childApiManager.messageManager.sendAsyncMessage("API:RemoveListener", {
      childId: this.childApiManager.id,
      listenerId: id,
      path: this.path,
    });
  }

  hasListener(listener) {
    let map = this.childApiManager.listeners.get(this.path);
    return map.listeners.has(listener);
  }
}

// We create one instance of this class for every extension context that
// needs to use remote APIs. It uses the message manager to communicate
// with the ParentAPIManager singleton in ExtensionParent.jsm. It
// handles asynchronous function calls as well as event listeners.
class ChildAPIManager {
  constructor(context, messageManager, localApis, contextData) {
    this.context = context;
    this.messageManager = messageManager;
    this.url = contextData.url;

    // The root namespace of all locally implemented APIs. If an extension calls
    // an API that does not exist in this object, then the implementation is
    // delegated to the ParentAPIManager.
    this.localApis = localApis;

    this.id = `${context.extension.id}.${context.contextId}`;

    MessageChannel.addListener(messageManager, "API:RunListener", this);
    messageManager.addMessageListener("API:CallResult", this);

    this.messageFilterStrict = {childId: this.id};

    this.listeners = new DefaultMap(() => ({
      ids: new Map(),
      listeners: new Map(),
    }));

    // Map[callId -> Deferred]
    this.callPromises = new Map();

    let params = {
      childId: this.id,
      extensionId: context.extension.id,
      principal: context.principal,
    };
    Object.assign(params, contextData);

    this.messageManager.sendAsyncMessage("API:CreateProxyContext", params);
  }

  receiveMessage({name, messageName, data}) {
    if (data.childId != this.id) {
      return;
    }

    switch (name || messageName) {
      case "API:RunListener":
        let map = this.listeners.get(data.path);
        let listener = map.ids.get(data.listenerId);

        if (listener) {
          return this.context.runSafe(listener, ...data.args);
        }

        Cu.reportError(`Unknown listener at childId=${data.childId} path=${data.path} listenerId=${data.listenerId}\n`);
        break;

      case "API:CallResult":
        let deferred = this.callPromises.get(data.callId);
        if ("error" in data) {
          deferred.reject(data.error);
        } else {
          deferred.resolve(new SpreadArgs(data.result));
        }
        this.callPromises.delete(data.callId);
        break;
    }
  }

  /**
   * Call a function in the parent process and ignores its return value.
   *
   * @param {string} path The full name of the method, e.g. "tabs.create".
   * @param {Array} args The parameters for the function.
   */
  callParentFunctionNoReturn(path, args) {
    this.messageManager.sendAsyncMessage("API:Call", {
      childId: this.id,
      path,
      args,
    });
  }

  /**
   * Calls a function in the parent process and returns its result
   * asynchronously.
   *
   * @param {string} path The full name of the method, e.g. "tabs.create".
   * @param {Array} args The parameters for the function.
   * @param {function(*)} [callback] The callback to be called when the function
   *     completes.
   * @returns {Promise|undefined} Must be void if `callback` is set, and a
   *     promise otherwise. The promise is resolved when the function completes.
   */
  callParentAsyncFunction(path, args, callback) {
    let callId = getUniqueId();
    let deferred = PromiseUtils.defer();
    this.callPromises.set(callId, deferred);

    this.messageManager.sendAsyncMessage("API:Call", {
      childId: this.id,
      callId,
      path,
      args,
    });

    return this.context.wrapPromise(deferred.promise, callback);
  }

  /**
   * Create a proxy for an event in the parent process. The returned event
   * object shares its internal state with other instances. For instance, if
   * `removeListener` is used on a listener that was added on another object
   * through `addListener`, then the event is unregistered.
   *
   * @param {string} path The full name of the event, e.g. "tabs.onCreated".
   * @returns {object} An object with the addListener, removeListener and
   *   hasListener methods. See SchemaAPIInterface for documentation.
   */
  getParentEvent(path) {
    path = path.split(".");

    let name = path.pop();
    let namespace = path.join(".");

    let impl = new ProxyAPIImplementation(namespace, name, this);
    return {
      addListener: (listener, ...args) => impl.addListener(listener, args),
      removeListener: (listener) => impl.removeListener(listener),
      hasListener: (listener) => impl.hasListener(listener),
    };
  }

  close() {
    this.messageManager.sendAsyncMessage("API:CloseProxyContext", {childId: this.id});
  }

  get cloneScope() {
    return this.context.cloneScope;
  }

  get principal() {
    return this.context.principal;
  }

  shouldInject(namespace, name, allowedContexts) {
    // Do not generate content script APIs, unless explicitly allowed.
    if (this.context.envType === "content_child" &&
        !allowedContexts.includes("content")) {
      return false;
    }
    if (allowedContexts.includes("addon_parent_only")) {
      return false;
    }

    // Do not generate devtools APIs, unless explicitly allowed.
    if (this.context.envType === "devtools_child" &&
        !allowedContexts.includes("devtools")) {
      return false;
    }

    // Do not generate devtools APIs, unless explicitly allowed.
    if (this.context.envType !== "devtools_child" &&
        allowedContexts.includes("devtools_only")) {
      return false;
    }

    return true;
  }

  getImplementation(namespace, name) {
    let obj = namespace.split(".").reduce(
      (object, prop) => object && object[prop],
      this.localApis);

    if (obj && name in obj) {
      return new LocalAPIImplementation(obj, name, this.context);
    }

    return this.getFallbackImplementation(namespace, name);
  }

  getFallbackImplementation(namespace, name) {
    // No local API found, defer implementation to the parent.
    return new ProxyAPIImplementation(namespace, name, this);
  }

  hasPermission(permission) {
    return this.context.extension.hasPermission(permission);
  }
}

class ExtensionBaseContextChild extends BaseContext {
  /**
   * This ExtensionBaseContextChild represents an addon execution environment
   * that is running in an addon or devtools child process.
   *
   * @param {BrowserExtensionContent} extension This context's owner.
   * @param {object} params
   * @param {string} params.envType One of "addon_child" or "devtools_child".
   * @param {nsIDOMWindow} params.contentWindow The window where the addon runs.
   * @param {string} params.viewType One of "background", "popup", "tab",
   *   "devtools_page" or "devtools_panel".
   * @param {number} [params.tabId] This tab's ID, used if viewType is "tab".
   */
  constructor(extension, params) {
<<<<<<< HEAD
    super("addon_child", extension);
=======
    if (!params.envType) {
      throw new Error("Missing envType");
    }

    if (Services.appinfo.processType != Services.appinfo.PROCESS_TYPE_DEFAULT) {
      // This check is temporary. It should be removed once the proxy creation
      // is asynchronous.
      throw new Error("ExtensionContext cannot be created in child processes");
    }

    super(params.envType, extension);

>>>>>>> 221ae4b2
    let {viewType, uri, contentWindow, tabId} = params;
    this.viewType = viewType;
    this.uri = uri || extension.baseURI;

    this.setContentWindow(contentWindow);

    // This is the MessageSender property passed to extension.
    // It can be augmented by the "page-open" hook.
    let sender = {id: extension.uuid};
    if (viewType == "tab") {
      sender.tabId = tabId;
      this.tabId = tabId;
    }
    if (uri) {
      sender.url = uri.spec;
    }
    this.sender = sender;

    Schemas.exportLazyGetter(contentWindow, "browser", () => {
      let browserObj = Cu.createObjectIn(contentWindow);
      Schemas.inject(browserObj, this.childManager);
      return browserObj;
    });

    Schemas.exportLazyGetter(contentWindow, "chrome", () => {
      let chromeApiWrapper = Object.create(this.childManager);
      chromeApiWrapper.isChromeCompat = true;

      let chromeObj = Cu.createObjectIn(contentWindow);
      Schemas.inject(chromeObj, chromeApiWrapper);
      return chromeObj;
    });
  }

  get cloneScope() {
    return this.contentWindow;
  }

  get principal() {
    return this.contentWindow.document.nodePrincipal;
  }

  get windowId() {
    if (this.viewType == "tab" || this.viewType == "popup") {
      let globalView = ExtensionChild.contentGlobals.get(this.messageManager);
      return globalView ? globalView.windowId : -1;
    }
  }

  // Called when the extension shuts down.
  shutdown() {
    this.unload();
  }

  // This method is called when an extension page navigates away or
  // its tab is closed.
  unload() {
    // Note that without this guard, we end up running unload code
    // multiple times for tab pages closed by the "page-unload" handlers
    // triggered below.
    if (this.unloaded) {
      return;
    }

    if (this.contentWindow) {
      this.contentWindow.close();
    }

    super.unload();
  }
}

defineLazyGetter(ExtensionBaseContextChild.prototype, "messenger", function() {
  let filter = {extensionId: this.extension.id};
  let optionalFilter = {};
  // Addon-generated messages (not necessarily from the same process as the
  // addon itself) are sent to the main process, which forwards them via the
  // parent process message manager. Specific replies can be sent to the frame
  // message manager.
  return new Messenger(this, [Services.cpmm, this.messageManager], this.sender,
                       filter, optionalFilter);
});

class ExtensionPageContextChild extends ExtensionBaseContextChild {
  /**
   * This ExtensionPageContextChild represents a privileged addon
   * execution environment that has full access to the WebExtensions
   * APIs (provided that the correct permissions have been requested).
   *
   * This is the child side of the ExtensionPageContextParent class
   * defined in ExtensionParent.jsm.
   *
   * @param {BrowserExtensionContent} extension This context's owner.
   * @param {object} params
   * @param {nsIDOMWindow} params.contentWindow The window where the addon runs.
   * @param {string} params.viewType One of "background", "popup" or "tab".
   *     "background" and "tab" are used by `browser.extension.getViews`.
   *     "popup" is only used internally to identify page action and browser
   *     action popups and options_ui pages.
   * @param {number} [params.tabId] This tab's ID, used if viewType is "tab".
   */
  constructor(extension, params) {
    super(extension, Object.assign(params, {envType: "addon_child"}));

    this.extension.views.add(this);
  }

  unload() {
    super.unload();
    this.extension.views.delete(this);
  }
}

defineLazyGetter(ExtensionPageContextChild.prototype, "childManager", function() {
  let localApis = {};
  apiManager.generateAPIs(this, localApis);

  let childManager = new ChildAPIManager(this, this.messageManager, localApis, {
    envType: "addon_parent",
    viewType: this.viewType,
    url: this.uri.spec,
    incognito: this.incognito,
  });

  this.callOnClose(childManager);

  if (this.viewType == "background") {
    apiManager.global.initializeBackgroundPage(this.contentWindow);
  }

  return childManager;
});

class DevtoolsContextChild extends ExtensionBaseContextChild {
  /**
   * This DevtoolsContextChild represents a devtools-related addon execution
   * environment that has access to the devtools API namespace and to the same subset
   * of APIs available in a content script execution environment.
   *
   * @param {BrowserExtensionContent} extension This context's owner.
   * @param {object} params
   * @param {nsIDOMWindow} params.contentWindow The window where the addon runs.
   * @param {string} params.viewType One of "devtools_page" or "devtools_panel".
   * @param {object} [params.devtoolsToolboxInfo] This devtools toolbox's information,
   *   used if viewType is "devtools_page" or "devtools_panel".
   */
  constructor(extension, params) {
    super(extension, Object.assign(params, {envType: "devtools_child"}));

    this.devtoolsToolboxInfo = params.devtoolsToolboxInfo;

    this.extension.devtoolsViews.add(this);
  }

  unload() {
    super.unload();
    this.extension.devtoolsViews.delete(this);
  }
}

defineLazyGetter(DevtoolsContextChild.prototype, "childManager", function() {
  let localApis = {};
  devtoolsAPIManager.generateAPIs(this, localApis);

  let childManager = new ChildAPIManager(this, this.messageManager, localApis, {
    envType: "devtools_parent",
    viewType: this.viewType,
    url: this.uri.spec,
    incognito: this.incognito,
  });

  this.callOnClose(childManager);

  return childManager;
});

// All subframes in a tab, background page, popup, etc. have the same view type.
// This class keeps track of such global state.
// Note that this is created even for non-extension tabs because at present we
// do not have a way to distinguish regular tabs from extension tabs at the
// initialization of a frame script.
class ContentGlobal {
  /**
   * @param {nsIContentFrameMessageManager} global The frame script's global.
   */
  constructor(global) {
    this.global = global;
    // Unless specified otherwise assume that the extension page is in a tab,
    // because the majority of all class instances are going to be a tab. Any
    // special views (background page, extension popup) will immediately send an
    // Extension:InitExtensionView message to change the viewType.
    this.viewType = "tab";
    this.tabId = -1;
    this.windowId = -1;
    this.initialized = false;

    this.global.addMessageListener("Extension:InitExtensionView", this);
    this.global.addMessageListener("Extension:SetTabAndWindowId", this);
  }

  uninit() {
    this.global.removeMessageListener("Extension:InitExtensionView", this);
    this.global.removeMessageListener("Extension:SetTabAndWindowId", this);
  }

  ensureInitialized() {
    if (!this.initialized) {
      // Request tab and window ID in case "Extension:InitExtensionView" is not
      // sent (e.g. when `viewType` is "tab").
      let reply = this.global.sendSyncMessage("Extension:GetTabAndWindowId");
      this.handleSetTabAndWindowId(reply[0] || {});
    }
    return this;
  }

  receiveMessage({name, data}) {
    switch (name) {
      case "Extension:InitExtensionView":
        // The view type is initialized once and then fixed.
        this.global.removeMessageListener("Extension:InitExtensionView", this);
<<<<<<< HEAD
        this.viewType = data.viewType;

        promiseEvent(this.global, "DOMContentLoaded", true).then(() => {
          this.global.sendAsyncMessage("Extension:ExtensionViewLoaded");
        });

        /* FALLTHROUGH */
=======
        let {viewType, url} = data;
        this.viewType = viewType;

        if (data.devtoolsToolboxInfo) {
          this.devtoolsToolboxInfo = data.devtoolsToolboxInfo;
        }

        this.global.addEventListener("DOMContentLoaded", this);
        if (url) {
          // TODO(robwu): Remove this check. It is only here because the popup
          // implementation does not always load a URL at the initialization,
          // and the logic is too complex to fix at once.
          let {document} = this.global.content;
          this.initialDocuments.add(document);
          document.location.replace(url);
        }
        /* Falls through to allow these properties to be initialized at once */
>>>>>>> 221ae4b2
      case "Extension:SetTabAndWindowId":
        this.handleSetTabAndWindowId(data);
        break;
    }
  }

  handleSetTabAndWindowId(data) {
    let {tabId, windowId} = data;

    if (tabId) {
      // Tab IDs are not expected to change.
      if (this.tabId !== -1 && tabId !== this.tabId) {
        throw new Error("Attempted to change a tabId after it was set");
      }
      this.tabId = tabId;
    }

    if (windowId !== undefined) {
      // Window IDs may change if a tab is moved to a different location.
      // Note: This is the ID of the browser window for the extension API.
      // Do not confuse it with the innerWindowID of DOMWindows!
      this.windowId = windowId;
    }
    this.initialized = true;
  }
}

ExtensionChild = {
  ChildAPIManager,
  Messenger,
  Port,

  // Map<nsIContentFrameMessageManager, ContentGlobal>
  contentGlobals: new Map(),

  // Map<innerWindowId, ExtensionPageContextChild>
  extensionContexts: new Map(),

  initOnce() {
    // This initializes the default message handler for messages targeted at
    // an addon process, in case the addon process receives a message before
    // its Messenger has been instantiated. For example, if a content script
    // sends a message while there is no background page.
    MessageChannel.setupMessageManagers([Services.cpmm]);
  },

  init(global) {
    if (!ExtensionManagement.isExtensionProcess) {
      throw new Error("Cannot init extension page global in current process");
    }

    this.contentGlobals.set(global, new ContentGlobal(global));
  },

  uninit(global) {
    this.contentGlobals.get(global).uninit();
    this.contentGlobals.delete(global);
  },

  /**
   * Create a privileged context at document-element-inserted.
   *
   * @param {BrowserExtensionContent} extension
   *     The extension for which the context should be created.
   * @param {nsIDOMWindow} contentWindow The global of the page.
   */
  createExtensionContext(extension, contentWindow) {
    if (!ExtensionManagement.isExtensionProcess) {
      throw new Error("Cannot create an extension page context in current process");
    }

    let windowId = getInnerWindowID(contentWindow);
    let context = this.extensionContexts.get(windowId);
    if (context) {
      if (context.extension !== extension) {
        throw new Error("A different extension context already exists for this frame");
      }
      throw new Error("An extension context was already initialized for this frame");
    }

<<<<<<< HEAD
    let mm = contentWindow.QueryInterface(Ci.nsIInterfaceRequestor)
                          .getInterface(Ci.nsIDocShell)
                          .QueryInterface(Ci.nsIInterfaceRequestor)
                          .getInterface(Ci.nsIContentFrameMessageManager);

    let {viewType, tabId} = this.contentGlobals.get(mm).ensureInitialized();
=======
    let mm = contentWindow
      .QueryInterface(Ci.nsIInterfaceRequestor)
      .getInterface(Ci.nsIDocShell)
      .QueryInterface(Ci.nsIInterfaceRequestor)
      .getInterface(Ci.nsIContentFrameMessageManager);
    let {
      viewType, tabId,
      devtoolsToolboxInfo,
    } = this.contentGlobals.get(mm).ensureInitialized();
>>>>>>> 221ae4b2

    let uri = contentWindow.document.documentURIObject;

    if (devtoolsToolboxInfo) {
      context = new DevtoolsContextChild(extension, {
        viewType, contentWindow, uri, tabId, devtoolsToolboxInfo,
      });
    } else {
      context = new ExtensionPageContextChild(extension, {viewType, contentWindow, uri, tabId});
    }

    this.extensionContexts.set(windowId, context);
  },

  /**
   * Close the ExtensionPageContextChild belonging to the given window, if any.
   *
   * @param {number} windowId The inner window ID of the destroyed context.
   */
  destroyExtensionContext(windowId) {
    let context = this.extensionContexts.get(windowId);
    if (context) {
      context.unload();
      this.extensionContexts.delete(windowId);
    }
  },

  shutdownExtension(extensionId) {
    for (let [windowId, context] of this.extensionContexts) {
      if (context.extension.id == extensionId) {
        context.shutdown();
        this.extensionContexts.delete(windowId);
      }
    }
  },
};<|MERGE_RESOLUTION|>--- conflicted
+++ resolved
@@ -765,22 +765,11 @@
    * @param {number} [params.tabId] This tab's ID, used if viewType is "tab".
    */
   constructor(extension, params) {
-<<<<<<< HEAD
-    super("addon_child", extension);
-=======
     if (!params.envType) {
       throw new Error("Missing envType");
     }
 
-    if (Services.appinfo.processType != Services.appinfo.PROCESS_TYPE_DEFAULT) {
-      // This check is temporary. It should be removed once the proxy creation
-      // is asynchronous.
-      throw new Error("ExtensionContext cannot be created in child processes");
-    }
-
     super(params.envType, extension);
-
->>>>>>> 221ae4b2
     let {viewType, uri, contentWindow, tabId} = params;
     this.viewType = viewType;
     this.uri = uri || extension.baseURI;
@@ -1001,33 +990,17 @@
       case "Extension:InitExtensionView":
         // The view type is initialized once and then fixed.
         this.global.removeMessageListener("Extension:InitExtensionView", this);
-<<<<<<< HEAD
         this.viewType = data.viewType;
+
+        if (data.devtoolsToolboxInfo) {
+          this.devtoolsToolboxInfo = data.devtoolsToolboxInfo;
+        }
 
         promiseEvent(this.global, "DOMContentLoaded", true).then(() => {
           this.global.sendAsyncMessage("Extension:ExtensionViewLoaded");
         });
 
         /* FALLTHROUGH */
-=======
-        let {viewType, url} = data;
-        this.viewType = viewType;
-
-        if (data.devtoolsToolboxInfo) {
-          this.devtoolsToolboxInfo = data.devtoolsToolboxInfo;
-        }
-
-        this.global.addEventListener("DOMContentLoaded", this);
-        if (url) {
-          // TODO(robwu): Remove this check. It is only here because the popup
-          // implementation does not always load a URL at the initialization,
-          // and the logic is too complex to fix at once.
-          let {document} = this.global.content;
-          this.initialDocuments.add(document);
-          document.location.replace(url);
-        }
-        /* Falls through to allow these properties to be initialized at once */
->>>>>>> 221ae4b2
       case "Extension:SetTabAndWindowId":
         this.handleSetTabAndWindowId(data);
         break;
@@ -1108,24 +1081,12 @@
       throw new Error("An extension context was already initialized for this frame");
     }
 
-<<<<<<< HEAD
     let mm = contentWindow.QueryInterface(Ci.nsIInterfaceRequestor)
                           .getInterface(Ci.nsIDocShell)
                           .QueryInterface(Ci.nsIInterfaceRequestor)
                           .getInterface(Ci.nsIContentFrameMessageManager);
 
-    let {viewType, tabId} = this.contentGlobals.get(mm).ensureInitialized();
-=======
-    let mm = contentWindow
-      .QueryInterface(Ci.nsIInterfaceRequestor)
-      .getInterface(Ci.nsIDocShell)
-      .QueryInterface(Ci.nsIInterfaceRequestor)
-      .getInterface(Ci.nsIContentFrameMessageManager);
-    let {
-      viewType, tabId,
-      devtoolsToolboxInfo,
-    } = this.contentGlobals.get(mm).ensureInitialized();
->>>>>>> 221ae4b2
+    let {viewType, tabId, devtoolsToolboxInfo} = this.contentGlobals.get(mm).ensureInitialized();
 
     let uri = contentWindow.document.documentURIObject;
 

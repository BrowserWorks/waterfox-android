--- conflicted
+++ resolved
@@ -4,10 +4,6 @@
         "branch": "", 
         "revision": ""
     }, 
-<<<<<<< HEAD
-    "revision": "8bb0cf53956e54999a5f876434207216d9d8982a", 
-=======
     "revision": "2761bef239957844e6126ef252b82b5f63b304e7", 
->>>>>>> 1b1ad986
     "repo_path": "/integration/gaia-central"
 }
/* -*- Mode: C++; tab-width: 2; indent-tabs-mode: nil; c-basic-offset: 2 -*- */
// vim:cindent:ts=2:et:sw=2:
/* ***** BEGIN LICENSE BLOCK *****
 * Version: MPL 1.1/GPL 2.0/LGPL 2.1
 *
 * The contents of this file are subject to the Mozilla Public License Version
 * 1.1 (the "License"); you may not use this file except in compliance with
 * the License. You may obtain a copy of the License at
 * http://www.mozilla.org/MPL/
 *
 * Software distributed under the License is distributed on an "AS IS" basis,
 * WITHOUT WARRANTY OF ANY KIND, either express or implied. See the License
 * for the specific language governing rights and limitations under the
 * License.
 *
 * The Original Code is mozilla.org code.
 *
 * The Initial Developer of the Original Code is
 * Netscape Communications Corporation.
 * Portions created by the Initial Developer are Copyright (C) 1998
 * the Initial Developer. All Rights Reserved.
 *
 * Contributor(s):
 *   Pierre Phaneuf <pp@ludusdesign.com>
 *   Uri Bernstein <uriber@gmail.com>
 *   Eli Friedman <sharparrow1@yahoo.com>
 *   Mats Palmgren <mats.palmgren@bredband.net>
 *
 * Alternatively, the contents of this file may be used under the terms of
 * either of the GNU General Public License Version 2 or later (the "GPL"),
 * or the GNU Lesser General Public License Version 2.1 or later (the "LGPL"),
 * in which case the provisions of the GPL or the LGPL are applicable instead
 * of those above. If you wish to allow use of your version of this file only
 * under the terms of either the GPL or the LGPL, and not to allow others to
 * use your version of this file under the terms of the MPL, indicate your
 * decision by deleting the provisions above and replace them with the notice
 * and other provisions required by the GPL or the LGPL. If you do not delete
 * the provisions above, a recipient may use your version of this file under
 * the terms of any one of the MPL, the GPL or the LGPL.
 *
 * ***** END LICENSE BLOCK ***** */

/* base class of all rendering objects */

#include "nsCOMPtr.h"
#include "nsFrame.h"
#include "nsFrameList.h"
#include "nsLineLayout.h"
#include "nsIContent.h"
#include "nsContentUtils.h"
#include "nsIAtom.h"
#include "nsString.h"
#include "nsReadableUtils.h"
#include "nsStyleContext.h"
#include "nsIView.h"
#include "nsIViewManager.h"
#include "nsIScrollableFrame.h"
#include "nsPresContext.h"
#include "nsCRT.h"
#include "nsGUIEvent.h"
#include "nsIDOMEvent.h"
#include "nsPLDOMEvent.h"
#include "nsStyleConsts.h"
#include "nsIPresShell.h"
#include "prlog.h"
#include "prprf.h"
#include <stdarg.h>
#include "nsFrameManager.h"
#include "nsCSSRendering.h"
#include "nsLayoutUtils.h"
#ifdef ACCESSIBILITY
#include "nsIAccessible.h"
#endif

#include "nsIDOMText.h"
#include "nsIDOMHTMLAnchorElement.h"
#include "nsIDOMHTMLAreaElement.h"
#include "nsIDOMHTMLImageElement.h"
#include "nsIDOMHTMLHRElement.h"
#include "nsIDOMHTMLInputElement.h"
#include "nsIDeviceContext.h"
#include "nsIEditorDocShell.h"
#include "nsIEventStateManager.h"
#include "nsISelection.h"
#include "nsISelectionPrivate.h"
#include "nsFrameSelection.h"
#include "nsHTMLParts.h"
#include "nsGkAtoms.h"
#include "nsCSSAnonBoxes.h"
#include "nsCSSPseudoElements.h"
#include "nsIHTMLContentSink.h" 
#include "nsCSSFrameConstructor.h"

#include "nsFrameTraversal.h"
#include "nsStyleChangeList.h"
#include "nsIDOMRange.h"
#include "nsITableLayout.h"    //selection neccesity
#include "nsITableCellLayout.h"//  "
#include "nsITextControlFrame.h"
#include "nsINameSpaceManager.h"
#include "nsIPercentHeightObserver.h"

#ifdef IBMBIDI
#include "nsBidiPresUtils.h"
#endif

// For triple-click pref
#include "nsIServiceManager.h"
#include "imgIContainer.h"
#include "imgIRequest.h"
#include "gfxIImageFrame.h"
#include "nsILookAndFeel.h"
#include "nsLayoutCID.h"
#include "nsWidgetsCID.h"     // for NS_LOOKANDFEEL_CID
#include "nsUnicharUtils.h"
#include "nsLayoutErrors.h"
#include "nsContentErrors.h"
#include "nsHTMLContainerFrame.h"
#include "nsBoxLayoutState.h"
#include "nsBlockFrame.h"
#include "nsDisplayList.h"

#ifdef MOZ_SVG
#include "nsSVGIntegrationUtils.h"
#include "nsSVGEffects.h"
#endif

#include "gfxContext.h"

static NS_DEFINE_CID(kLookAndFeelCID,  NS_LOOKANDFEEL_CID);
static NS_DEFINE_CID(kWidgetCID, NS_CHILD_CID);

// Struct containing cached metrics for box-wrapped frames.
struct nsBoxLayoutMetrics
{
  nsSize mPrefSize;
  nsSize mMinSize;
  nsSize mMaxSize;

  nsSize mBlockMinSize;
  nsSize mBlockPrefSize;
  nscoord mBlockAscent;

  nscoord mFlex;
  nscoord mAscent;

  nsSize mLastSize;

  PRPackedBool mWasCollapsed;
};

struct nsContentAndOffset
{
  nsIContent* mContent;
  PRInt32 mOffset;
};

// Some Misc #defines
#define SELECTION_DEBUG        0
#define FORCE_SELECTION_UPDATE 1
#define CALC_DEBUG             0


#include "nsILineIterator.h"

//non Hack prototypes
#if 0
static void RefreshContentFrames(nsPresContext* aPresContext, nsIContent * aStartContent, nsIContent * aEndContent);
#endif

#include "prenv.h"

// start nsIFrameDebug

#ifdef NS_DEBUG
static PRBool gShowFrameBorders = PR_FALSE;

void nsIFrameDebug::ShowFrameBorders(PRBool aEnable)
{
  gShowFrameBorders = aEnable;
}

PRBool nsIFrameDebug::GetShowFrameBorders()
{
  return gShowFrameBorders;
}

static PRBool gShowEventTargetFrameBorder = PR_FALSE;

void nsIFrameDebug::ShowEventTargetFrameBorder(PRBool aEnable)
{
  gShowEventTargetFrameBorder = aEnable;
}

PRBool nsIFrameDebug::GetShowEventTargetFrameBorder()
{
  return gShowEventTargetFrameBorder;
}

/**
 * Note: the log module is created during library initialization which
 * means that you cannot perform logging before then.
 */
static PRLogModuleInfo* gLogModule;

static PRLogModuleInfo* gFrameVerifyTreeLogModuleInfo;

static PRBool gFrameVerifyTreeEnable = PRBool(0x55);

PRBool
nsIFrameDebug::GetVerifyTreeEnable()
{
  if (gFrameVerifyTreeEnable == PRBool(0x55)) {
    if (nsnull == gFrameVerifyTreeLogModuleInfo) {
      gFrameVerifyTreeLogModuleInfo = PR_NewLogModule("frameverifytree");
      gFrameVerifyTreeEnable = 0 != gFrameVerifyTreeLogModuleInfo->level;
    }
  }
  return gFrameVerifyTreeEnable;
}

void
nsIFrameDebug::SetVerifyTreeEnable(PRBool aEnabled)
{
  gFrameVerifyTreeEnable = aEnabled;
}

static PRLogModuleInfo* gStyleVerifyTreeLogModuleInfo;

static PRBool gStyleVerifyTreeEnable = PRBool(0x55);

PRBool
nsIFrameDebug::GetVerifyStyleTreeEnable()
{
  if (gStyleVerifyTreeEnable == PRBool(0x55)) {
    if (nsnull == gStyleVerifyTreeLogModuleInfo) {
      gStyleVerifyTreeLogModuleInfo = PR_NewLogModule("styleverifytree");
      gStyleVerifyTreeEnable = 0 != gStyleVerifyTreeLogModuleInfo->level;
    }
  }
  return gStyleVerifyTreeEnable;
}

void
nsIFrameDebug::SetVerifyStyleTreeEnable(PRBool aEnabled)
{
  gStyleVerifyTreeEnable = aEnabled;
}

PRLogModuleInfo*
nsIFrameDebug::GetLogModuleInfo()
{
  if (nsnull == gLogModule) {
    gLogModule = PR_NewLogModule("frame");
  }
  return gLogModule;
}

void
nsIFrameDebug::DumpFrameTree(nsIFrame* aFrame)
{
    RootFrameList(aFrame->PresContext(), stdout, 0);
}

void
nsIFrameDebug::RootFrameList(nsPresContext* aPresContext, FILE* out, PRInt32 aIndent)
{
  if((nsnull == aPresContext) || (nsnull == out))
    return;

  nsIPresShell *shell = aPresContext->GetPresShell();
  if (nsnull != shell) {
    nsIFrame* frame = shell->FrameManager()->GetRootFrame();
    if(nsnull != frame) {
      nsIFrameDebug* debugFrame;
      nsresult rv;
      rv = frame->QueryInterface(NS_GET_IID(nsIFrameDebug), (void**)&debugFrame);
      if(NS_SUCCEEDED(rv))
        debugFrame->List(out, aIndent);
    }
  }
}
#endif
// end nsIFrameDebug

void
NS_MergeReflowStatusInto(nsReflowStatus* aPrimary, nsReflowStatus aSecondary)
{
  *aPrimary |= aSecondary &
    (NS_FRAME_NOT_COMPLETE | NS_FRAME_OVERFLOW_INCOMPLETE |
     NS_FRAME_TRUNCATED | NS_FRAME_REFLOW_NEXTINFLOW);
  if (*aPrimary & NS_FRAME_NOT_COMPLETE) {
    *aPrimary &= ~NS_FRAME_OVERFLOW_INCOMPLETE;
  }
}

void
nsWeakFrame::Init(nsIFrame* aFrame)
{
  Clear(mFrame ? mFrame->PresContext()->GetPresShell() : nsnull);
  mFrame = aFrame;
  if (mFrame) {
    nsIPresShell* shell = mFrame->PresContext()->GetPresShell();
    NS_WARN_IF_FALSE(shell, "Null PresShell in nsWeakFrame!");
    if (shell) {
      shell->AddWeakFrame(this);
    } else {
      mFrame = nsnull;
    }
  }
}

nsIFrame*
NS_NewEmptyFrame(nsIPresShell* aPresShell, nsStyleContext* aContext)
{
  return new (aPresShell) nsFrame(aContext);
}

// Overloaded new operator. Initializes the memory to 0 and relies on an arena
// (which comes from the presShell) to perform the allocation.
void* 
nsFrame::operator new(size_t sz, nsIPresShell* aPresShell) CPP_THROW_NEW
{
  // Check the recycle list first.
  void* result = aPresShell->AllocateFrame(sz);
  
  if (result) {
    memset(result, 0, sz);
  }

  return result;
}

// Overridden to prevent the global delete from being called, since the memory
// came out of an nsIArena instead of the global delete operator's heap.
void 
nsFrame::operator delete(void* aPtr, size_t sz)
{
  // Don't let the memory be freed, since it will be recycled
  // instead. Don't call the global operator delete.

  // Stash the size of the object in the first four bytes of the
  // freed up memory.  The Destroy method can then use this information
  // to recycle the object.
  size_t* szPtr = (size_t*)aPtr;
  *szPtr = sz;
}


nsFrame::nsFrame(nsStyleContext* aContext)
{
  MOZ_COUNT_CTOR(nsFrame);

  mState = NS_FRAME_FIRST_REFLOW | NS_FRAME_IS_DIRTY;
  mStyleContext = aContext;
  mStyleContext->AddRef();
}

nsFrame::~nsFrame()
{
  MOZ_COUNT_DTOR(nsFrame);

  NS_IF_RELEASE(mContent);
  if (mStyleContext)
    mStyleContext->Release();
}

/////////////////////////////////////////////////////////////////////////////
// nsISupports

NS_IMETHODIMP
nsFrame::QueryInterface(const nsIID& aIID, void** aInstancePtr)
{
  NS_PRECONDITION(aInstancePtr, "null out param");

#ifdef DEBUG
  if (aIID.Equals(NS_GET_IID(nsIFrameDebug))) {
    *aInstancePtr = static_cast<nsIFrameDebug*>(this);
    return NS_OK;
  }
#endif

  if (aIID.Equals(NS_GET_IID(nsIFrame)) ||
      aIID.Equals(NS_GET_IID(nsISupports))) {
    *aInstancePtr = static_cast<nsIFrame*>(this);
    return NS_OK;
  }

  *aInstancePtr = nsnull;
  return NS_ERROR_NO_INTERFACE;
}

nsrefcnt nsFrame::AddRef(void)
{
  NS_WARNING("not supported for frames");
  return 1;
}

nsrefcnt nsFrame::Release(void)
{
  NS_WARNING("not supported for frames");
  return 1;
}

/////////////////////////////////////////////////////////////////////////////
// nsIFrame

NS_IMETHODIMP
nsFrame::Init(nsIContent*      aContent,
              nsIFrame*        aParent,
              nsIFrame*        aPrevInFlow)
{
  NS_PRECONDITION(!mContent, "Double-initing a frame?");
  NS_ASSERTION(IsFrameOfType(eDEBUGAllFrames) &&
               !IsFrameOfType(eDEBUGNoFrames),
               "IsFrameOfType implementation that doesn't call base class");

  mContent = aContent;
  mParent = aParent;

  if (aContent) {
    NS_ADDREF(aContent);
    aContent->SetMayHaveFrame(PR_TRUE);
    NS_ASSERTION(mContent->MayHaveFrame(), "SetMayHaveFrame failed?");
  }

  if (aPrevInFlow) {
    // Make sure the general flags bits are the same
    nsFrameState state = aPrevInFlow->GetStateBits();

    // Make bits that are currently off (see constructor) the same:
    mState |= state & (NS_FRAME_SELECTED_CONTENT |
                       NS_FRAME_INDEPENDENT_SELECTION |
                       NS_FRAME_IS_SPECIAL |
                       NS_FRAME_MAY_BE_TRANSFORMED_OR_HAVE_RENDERING_OBSERVERS);
  }
  if (mParent) {
    nsFrameState state = mParent->GetStateBits();

    // Make bits that are currently off (see constructor) the same:
    mState |= state & (NS_FRAME_INDEPENDENT_SELECTION |
                       NS_FRAME_GENERATED_CONTENT);
  }
  if (GetStyleDisplay()->HasTransform()) {
    // The frame gets reconstructed if we toggle the -moz-transform
    // property, so we can set this bit here and then ignore it.
    mState |= NS_FRAME_MAY_BE_TRANSFORMED_OR_HAVE_RENDERING_OBSERVERS;
  }
  
  DidSetStyleContext(nsnull);

  if (IsBoxWrapped())
    InitBoxMetrics(PR_FALSE);

  return NS_OK;
}

NS_IMETHODIMP nsFrame::SetInitialChildList(nsIAtom*        aListName,
                                           nsIFrame*       aChildList)
{
  // XXX This shouldn't be getting called at all, but currently is for backwards
  // compatility reasons...
#if 0
  NS_ERROR("not a container");
  return NS_ERROR_UNEXPECTED;
#else
  NS_ASSERTION(nsnull == aChildList, "not a container");
  return NS_OK;
#endif
}

NS_IMETHODIMP
nsFrame::AppendFrames(nsIAtom*        aListName,
                      nsIFrame*       aFrameList)
{
  NS_PRECONDITION(PR_FALSE, "not a container");
  return NS_ERROR_UNEXPECTED;
}

NS_IMETHODIMP
nsFrame::InsertFrames(nsIAtom*        aListName,
                      nsIFrame*       aPrevFrame,
                      nsIFrame*       aFrameList)
{
  NS_PRECONDITION(PR_FALSE, "not a container");
  return NS_ERROR_UNEXPECTED;
}

NS_IMETHODIMP
nsFrame::RemoveFrame(nsIAtom*        aListName,
                     nsIFrame*       aOldFrame)
{
  NS_PRECONDITION(PR_FALSE, "not a container");
  return NS_ERROR_UNEXPECTED;
}

void
nsFrame::Destroy()
{
#ifdef MOZ_SVG
  nsSVGEffects::InvalidateDirectRenderingObservers(this);
#endif

  // Get the view pointer now before the frame properties disappear
  // when we call NotifyDestroyingFrame()
  nsIView* view = GetView();
  nsPresContext* presContext = PresContext();

  nsIPresShell *shell = presContext->GetPresShell();
  NS_ASSERTION(!(mState & NS_FRAME_OUT_OF_FLOW) ||
               !shell->FrameManager()->GetPlaceholderFrameFor(this),
               "Deleting out of flow without tearing down placeholder "
               "relationship; see comments in nsFrame.h");

  shell->NotifyDestroyingFrame(this);

  if ((mState & NS_FRAME_EXTERNAL_REFERENCE) ||
      (mState & NS_FRAME_SELECTED_CONTENT)) {
    shell->ClearFrameRefs(this);
  }

  //XXX Why is this done in nsFrame instead of some frame class
  // that actually loads images?
  presContext->StopImagesFor(this);

  if (view) {
    // Break association between view and frame
    view->SetClientData(nsnull);
    
    // Destroy the view
    view->Destroy();
  }

  // Deleting the frame doesn't really free the memory, since we're using an
  // arena for allocation, but we will get our destructors called.
  delete this;

  // Now that we're totally cleaned out, we need to add ourselves to the presshell's
  // recycler.
  size_t* sz = (size_t*)this;
  shell->FreeFrame(*sz, (void*)this);
}

NS_IMETHODIMP
nsFrame::GetOffsets(PRInt32 &aStart, PRInt32 &aEnd) const
{
  aStart = 0;
  aEnd = 0;
  return NS_OK;
}

// Subclass hook for style post processing
/* virtual */ void
nsFrame::DidSetStyleContext(nsStyleContext* aOldStyleContext)
{
<<<<<<< HEAD
  // Ensure that this frame gets invalidates (and, in the case of some
  // 'border-image's, reflows) when images that affect it load.
  nsRefPtr<nsImageLoader> loaderChain;

  const nsStyleBackground *background = GetStyleBackground();
  imgIRequest *newBackgroundImage = background->mBackgroundImage;
  if (newBackgroundImage) {
    loaderChain = nsImageLoader::Create(this, newBackgroundImage,
                                        PR_FALSE, loaderChain);
  }

  const nsStyleBorder *border = GetStyleBorder();
  imgIRequest *newBorderImage = border->GetBorderImage();
  if (newBorderImage) {
    loaderChain = nsImageLoader::Create(this, newBorderImage,
                                        border->ImageBorderDiffers(),
                                        loaderChain);
  }

  PresContext()->SetImageLoaders(this, loaderChain);
=======
  return NS_OK;
>>>>>>> 3d410b3f
}

/* virtual */ nsMargin
nsIFrame::GetUsedMargin() const
{
  NS_ASSERTION(nsLayoutUtils::sDisableGetUsedXAssertions ||
               !NS_SUBTREE_DIRTY(this) ||
               (GetStateBits() & NS_FRAME_IN_REFLOW),
               "cannot call GetUsedMargin on a dirty frame not currently "
               "being reflowed");

  nsMargin margin(0, 0, 0, 0);
  if (!GetStyleMargin()->GetMargin(margin)) {
    nsMargin *m = static_cast<nsMargin*>
                             (GetProperty(nsGkAtoms::usedMarginProperty));
    NS_ASSERTION(m, "used margin property missing (out of memory?)");
    if (m) {
      margin = *m;
    }
  }
  return margin;
}

/* virtual */ nsMargin
nsIFrame::GetUsedBorder() const
{
  NS_ASSERTION(nsLayoutUtils::sDisableGetUsedXAssertions ||
               !NS_SUBTREE_DIRTY(this) ||
               (GetStateBits() & NS_FRAME_IN_REFLOW),
               "cannot call GetUsedBorder on a dirty frame not currently "
               "being reflowed");

  // Theme methods don't use const-ness.
  nsIFrame *mutable_this = const_cast<nsIFrame*>(this);

  const nsStyleDisplay *disp = GetStyleDisplay();
  if (mutable_this->IsThemed(disp)) {
    nsMargin result;
    nsPresContext *presContext = PresContext();
    presContext->GetTheme()->GetWidgetBorder(presContext->DeviceContext(),
                                             mutable_this, disp->mAppearance,
                                             &result);
    result.top = presContext->DevPixelsToAppUnits(result.top);
    result.right = presContext->DevPixelsToAppUnits(result.right);
    result.bottom = presContext->DevPixelsToAppUnits(result.bottom);
    result.left = presContext->DevPixelsToAppUnits(result.left);
    return result;
  }

  return GetStyleBorder()->GetActualBorder();
}

/* virtual */ nsMargin
nsIFrame::GetUsedPadding() const
{
  NS_ASSERTION(nsLayoutUtils::sDisableGetUsedXAssertions ||
               !NS_SUBTREE_DIRTY(this) ||
               (GetStateBits() & NS_FRAME_IN_REFLOW),
               "cannot call GetUsedPadding on a dirty frame not currently "
               "being reflowed");

  nsMargin padding(0, 0, 0, 0);

  // Theme methods don't use const-ness.
  nsIFrame *mutable_this = const_cast<nsIFrame*>(this);

  const nsStyleDisplay *disp = GetStyleDisplay();
  if (mutable_this->IsThemed(disp)) {
    nsPresContext *presContext = PresContext();
    if (presContext->GetTheme()->GetWidgetPadding(presContext->DeviceContext(),
                                                  mutable_this,
                                                  disp->mAppearance,
                                                  &padding)) {
      padding.top = presContext->DevPixelsToAppUnits(padding.top);
      padding.right = presContext->DevPixelsToAppUnits(padding.right);
      padding.bottom = presContext->DevPixelsToAppUnits(padding.bottom);
      padding.left = presContext->DevPixelsToAppUnits(padding.left);
      return padding;
    }
  }
  if (!GetStylePadding()->GetPadding(padding)) {
    nsMargin *p = static_cast<nsMargin*>
                             (GetProperty(nsGkAtoms::usedPaddingProperty));
    NS_ASSERTION(p, "used padding property missing (out of memory?)");
    if (p) {
      padding = *p;
    }
  }
  return padding;
}

void
nsIFrame::ApplySkipSides(nsMargin& aMargin) const
{
  PRIntn skipSides = GetSkipSides();
  if (skipSides & (1 << NS_SIDE_TOP))
    aMargin.top = 0;
  if (skipSides & (1 << NS_SIDE_RIGHT))
    aMargin.right = 0;
  if (skipSides & (1 << NS_SIDE_BOTTOM))
    aMargin.bottom = 0;
  if (skipSides & (1 << NS_SIDE_LEFT))
    aMargin.left = 0;
}

nsRect
nsIFrame::GetMarginRect() const
{
  nsMargin m(GetUsedMargin());
  ApplySkipSides(m);
  nsRect r(mRect);
  r.Inflate(m);
  return r;
}

nsRect
nsIFrame::GetPaddingRect() const
{
  nsMargin b(GetUsedBorder());
  ApplySkipSides(b);
  nsRect r(mRect);
  r.Deflate(b);
  return r;
}

PRBool
nsIFrame::IsTransformed() const
{
  return (mState & NS_FRAME_MAY_BE_TRANSFORMED_OR_HAVE_RENDERING_OBSERVERS) &&
    GetStyleDisplay()->HasTransform();
}

nsRect
nsIFrame::GetContentRect() const
{
  nsMargin bp(GetUsedBorderAndPadding());
  ApplySkipSides(bp);
  nsRect r(mRect);
  r.Deflate(bp);
  return r;
}

nsStyleContext*
nsFrame::GetAdditionalStyleContext(PRInt32 aIndex) const
{
  NS_PRECONDITION(aIndex >= 0, "invalid index number");
  return nsnull;
}

void
nsFrame::SetAdditionalStyleContext(PRInt32 aIndex, 
                                   nsStyleContext* aStyleContext)
{
  NS_PRECONDITION(aIndex >= 0, "invalid index number");
}

nscoord
nsFrame::GetBaseline() const
{
  NS_ASSERTION(!NS_SUBTREE_DIRTY(this),
               "frame must not be dirty");
  // Default to the bottom margin edge, per CSS2.1's definition of the
  // 'baseline' value of 'vertical-align'.
  return mRect.height + GetUsedMargin().bottom;
}

// Child frame enumeration

nsIAtom*
nsFrame::GetAdditionalChildListName(PRInt32 aIndex) const
{
  NS_PRECONDITION(aIndex >= 0, "invalid index number");
  return nsnull;
}

nsIFrame*
nsFrame::GetFirstChild(nsIAtom* aListName) const
{
  return nsnull;
}

static nsIFrame*
GetActiveSelectionFrame(nsIFrame* aFrame)
{
  nsIView* mouseGrabber;
  aFrame->PresContext()->GetViewManager()->GetMouseEventGrabber(mouseGrabber);
  if (mouseGrabber) {
    nsIFrame* activeFrame = nsLayoutUtils::GetFrameFor(mouseGrabber);
    if (activeFrame) {
      return activeFrame;
    }
  }
    
  return aFrame;
}

PRInt16
nsFrame::DisplaySelection(nsPresContext* aPresContext, PRBool isOkToTurnOn)
{
  PRInt16 selType = nsISelectionController::SELECTION_OFF;

  nsCOMPtr<nsISelectionController> selCon;
  nsresult result = GetSelectionController(aPresContext, getter_AddRefs(selCon));
  if (NS_SUCCEEDED(result) && selCon) {
    result = selCon->GetDisplaySelection(&selType);
    if (NS_SUCCEEDED(result) && (selType != nsISelectionController::SELECTION_OFF)) {
      // Check whether style allows selection.
      PRBool selectable;
      IsSelectable(&selectable, nsnull);
      if (!selectable) {
        selType = nsISelectionController::SELECTION_OFF;
        isOkToTurnOn = PR_FALSE;
      }
    }
    if (isOkToTurnOn && (selType == nsISelectionController::SELECTION_OFF)) {
      selCon->SetDisplaySelection(nsISelectionController::SELECTION_ON);
      selType = nsISelectionController::SELECTION_ON;
    }
  }
  return selType;
}

class nsDisplaySelectionOverlay : public nsDisplayItem {
public:
  nsDisplaySelectionOverlay(nsFrame* aFrame, PRInt16 aSelectionValue)
    : nsDisplayItem(aFrame), mSelectionValue(aSelectionValue) {
    MOZ_COUNT_CTOR(nsDisplaySelectionOverlay);
  }
#ifdef NS_BUILD_REFCNT_LOGGING
  virtual ~nsDisplaySelectionOverlay() {
    MOZ_COUNT_DTOR(nsDisplaySelectionOverlay);
  }
#endif

  virtual void Paint(nsDisplayListBuilder* aBuilder, nsIRenderingContext* aCtx,
     const nsRect& aDirtyRect);
  NS_DISPLAY_DECL_NAME("SelectionOverlay")
private:
  PRInt16 mSelectionValue;
};

void nsDisplaySelectionOverlay::Paint(nsDisplayListBuilder* aBuilder,
     nsIRenderingContext* aCtx, const nsRect& aDirtyRect)
{
  nscolor color = NS_RGB(255, 255, 255);
  
  nsILookAndFeel::nsColorID colorID;
  nsresult result;
  if (mSelectionValue == nsISelectionController::SELECTION_ON) {
    colorID = nsILookAndFeel::eColor_TextSelectBackground;
  } else if (mSelectionValue == nsISelectionController::SELECTION_ATTENTION) {
    colorID = nsILookAndFeel::eColor_TextSelectBackgroundAttention;
  } else {
    colorID = nsILookAndFeel::eColor_TextSelectBackgroundDisabled;
  }

  nsCOMPtr<nsILookAndFeel> look;
  look = do_GetService(kLookAndFeelCID, &result);
  if (NS_SUCCEEDED(result) && look)
    look->GetColor(colorID, color);

  gfxRGBA c(color);
  c.a = .5;

  gfxContext *ctx = aCtx->ThebesContext();
  ctx->SetColor(c);

  nsRect rect(aBuilder->ToReferenceFrame(mFrame), mFrame->GetSize());
  rect.IntersectRect(rect, aDirtyRect);
  rect.ScaleRoundOut(1.0f / mFrame->PresContext()->AppUnitsPerDevPixel());
  ctx->NewPath();
  ctx->Rectangle(gfxRect(rect.x, rect.y, rect.width, rect.height), PR_TRUE);
  ctx->Fill();
}

/********************************************************
* Refreshes each content's frame
*********************************************************/

nsresult
nsFrame::DisplaySelectionOverlay(nsDisplayListBuilder*   aBuilder,
                                 const nsDisplayListSet& aLists,
                                 PRUint16                aContentType)
{
//check frame selection state
  if ((GetStateBits() & NS_FRAME_SELECTED_CONTENT) != NS_FRAME_SELECTED_CONTENT)
    return NS_OK;
  if (!IsVisibleForPainting(aBuilder))
    return NS_OK;
    
  nsPresContext* presContext = PresContext();
  nsIPresShell *shell = presContext->PresShell();
  if (!shell)
    return NS_OK;

  PRInt16 displaySelection;
  nsresult rv = shell->GetSelectionFlags(&displaySelection);
  if (NS_FAILED(rv))
    return rv;
  if (!(displaySelection & aContentType))
    return NS_OK;

  const nsFrameSelection* frameSelection = GetConstFrameSelection();
  PRInt16 selectionValue = frameSelection->GetDisplaySelection();

  if (selectionValue <= nsISelectionController::SELECTION_HIDDEN)
    return NS_OK; // selection is hidden or off

  nsIContent *newContent = mContent->GetParent();

  //check to see if we are anonymous content
  PRInt32 offset = 0;
  if (newContent) {
    // XXXbz there has GOT to be a better way of determining this!
    offset = newContent->IndexOf(mContent);
  }

  SelectionDetails *details;
  //look up to see what selection(s) are on this frame
  details = frameSelection->LookUpSelection(newContent, offset, 1, PR_FALSE);
  // XXX is the above really necessary? We don't actually DO anything
  // with the details other than test that they're non-null
  if (!details)
    return NS_OK;
  
  while (details) {
    SelectionDetails *next = details->mNext;
    delete details;
    details = next;
  }

  return aLists.Content()->AppendNewToTop(new (aBuilder)
      nsDisplaySelectionOverlay(this, selectionValue));
}

nsresult
nsFrame::DisplayOutlineUnconditional(nsDisplayListBuilder*   aBuilder,
                                     const nsDisplayListSet& aLists)
{
  if (GetStyleOutline()->GetOutlineStyle() == NS_STYLE_BORDER_STYLE_NONE)
    return NS_OK;
    
  return aLists.Outlines()->AppendNewToTop(new (aBuilder) nsDisplayOutline(this));
}

nsresult
nsFrame::DisplayOutline(nsDisplayListBuilder*   aBuilder,
                        const nsDisplayListSet& aLists)
{
  if (!IsVisibleForPainting(aBuilder))
    return NS_OK;

  return DisplayOutlineUnconditional(aBuilder, aLists);
}

nsresult
nsIFrame::DisplayCaret(nsDisplayListBuilder* aBuilder,
                       const nsRect& aDirtyRect, const nsDisplayListSet& aLists)
{
  if (!IsVisibleForPainting(aBuilder))
    return NS_OK;

  return aLists.Content()->AppendNewToTop(
      new (aBuilder) nsDisplayCaret(this, aBuilder->GetCaret()));
}

PRBool
nsFrame::HasBorder() const
{
  return GetUsedBorder() != nsMargin(0,0,0,0);
}

nsresult
nsFrame::DisplayBorderBackgroundOutline(nsDisplayListBuilder*   aBuilder,
                                        const nsDisplayListSet& aLists,
                                        PRBool                  aForceBackground)
{
  // The visibility check belongs here since child elements have the
  // opportunity to override the visibility property and display even if
  // their parent is hidden.
  if (!IsVisibleForPainting(aBuilder))
    return NS_OK;

  if (GetStyleBorder()->mBoxShadow) {
    nsresult rv = aLists.BorderBackground()->AppendNewToTop(new (aBuilder)
        nsDisplayBoxShadow(this));
    NS_ENSURE_SUCCESS(rv, rv);
  }

  // Here we don't try to detect background propagation. Frames that might
  // receive a propagated background should just set aForceBackground to
  // PR_TRUE.
  if (aBuilder->IsForEventDelivery() || aForceBackground ||
      !GetStyleBackground()->IsTransparent() || GetStyleDisplay()->mAppearance) {
    nsresult rv = aLists.BorderBackground()->AppendNewToTop(new (aBuilder)
        nsDisplayBackground(this));
    NS_ENSURE_SUCCESS(rv, rv);
  }
  
  if (HasBorder()) {
    nsresult rv = aLists.BorderBackground()->AppendNewToTop(new (aBuilder)
        nsDisplayBorder(this));
    NS_ENSURE_SUCCESS(rv, rv);
  }

  return DisplayOutlineUnconditional(aBuilder, aLists);
}

PRBool
nsIFrame::GetAbsPosClipRect(const nsStyleDisplay* aDisp, nsRect* aRect,
                            const nsSize& aSize)
{
  NS_PRECONDITION(aRect, "Must have aRect out parameter");

  if (!aDisp->IsAbsolutelyPositioned() ||
      !(aDisp->mClipFlags & NS_STYLE_CLIP_RECT))
    return PR_FALSE;

  *aRect = aDisp->mClip;
  if (NS_STYLE_CLIP_RIGHT_AUTO & aDisp->mClipFlags) {
    aRect->width = aSize.width - aRect->x;
  }
  if (NS_STYLE_CLIP_BOTTOM_AUTO & aDisp->mClipFlags) {
    aRect->height = aSize.height - aRect->y;
  }
  return PR_TRUE;
}

static PRBool ApplyAbsPosClipping(nsDisplayListBuilder* aBuilder,
                                  const nsStyleDisplay* aDisp, nsIFrame* aFrame,
                                  nsRect* aRect) {
  if (!aFrame->GetAbsPosClipRect(aDisp, aRect, aFrame->GetSize()))
    return PR_FALSE;

  // A moving frame should not be allowed to clip a non-moving frame.
  // Abs-pos clipping always clips frames below it in the frame tree, except
  // for when an abs-pos frame clips a fixed-pos frame. So when fixed-pos
  // elements are present we do not allow a moving abs-pos frame with
  // an out-of-flow descendant (which could be a fixed frame) child to clip
  // anything. It's OK to not clip anything, even the moving children ...
  // all that could happen is that we get unnecessarily conservative results
  // for nsLayoutUtils::ComputeRepaintRegionForCopy ... but this is a rare
  // situation.
  if (aBuilder->HasMovingFrames() &&
      aFrame->PresContext()->FrameManager()->GetRootFrame()->
          GetFirstChild(nsGkAtoms::fixedList) &&
      aBuilder->IsMovingFrame(aFrame))
    return PR_FALSE;

  *aRect += aBuilder->ToReferenceFrame(aFrame);

  return PR_TRUE;
}

/**
 * Returns PR_TRUE if aFrame is overflow:hidden and we should interpret
 * that as -moz-hidden-unscrollable.
 */
static PRBool ApplyOverflowHiddenClipping(nsIFrame* aFrame,
                                          const nsStyleDisplay* aDisp)
{
  if (aDisp->mOverflowX != NS_STYLE_OVERFLOW_HIDDEN)
    return PR_FALSE;
    
  nsIAtom* type = aFrame->GetType();
  // REVIEW: these are the frame types that call IsTableClip and set up
  // clipping. Actually there were also table rows and the inner table frame
  // doing this, but 'overflow' isn't applicable to them according to
  // CSS 2.1 so I removed them. Also, we used to clip at tableOuterFrame
  // but we should actually clip at tableFrame (as per discussion with Hixie and
  // bz).
  return type == nsGkAtoms::tableFrame ||
       type == nsGkAtoms::tableCellFrame ||
       type == nsGkAtoms::bcTableCellFrame;
}

static PRBool ApplyOverflowClipping(nsDisplayListBuilder* aBuilder,
                                    nsIFrame* aFrame,
                                    const nsStyleDisplay* aDisp, nsRect* aRect) {
  // REVIEW: from nsContainerFrame.cpp SyncFrameViewGeometryDependentProperties,
  // except that that function used the border-edge for
  // -moz-hidden-unscrollable which I don't think is correct... Also I've
  // changed -moz-hidden-unscrollable to apply to any kind of frame.

  // Only -moz-hidden-unscrollable is handled here (and 'hidden' for table
  // frames). Other overflow clipping is applied by nsHTML/XULScrollFrame.
  if (!ApplyOverflowHiddenClipping(aFrame, aDisp)) {
    PRBool clip = aDisp->mOverflowX == NS_STYLE_OVERFLOW_CLIP;
    if (!clip)
      return PR_FALSE;
    // We allow -moz-hidden-unscrollable to apply to any kind of frame. This
    // is required by comboboxes which make their display text (an inline frame)
    // have clipping.
  }
  
  *aRect = aFrame->GetPaddingRect() - aFrame->GetPosition() +
    aBuilder->ToReferenceFrame(aFrame);
  return PR_TRUE;
}

class nsOverflowClipWrapper : public nsDisplayWrapper
{
public:
  /**
   * Create a wrapper to apply overflow clipping for aContainer.
   * @param aClipBorderBackground set to PR_TRUE to clip the BorderBackground()
   * list, otherwise it will not be clipped
   * @param aClipAll set to PR_TRUE to clip all descendants, even those for
   * which we aren't the containing block
   */
  nsOverflowClipWrapper(nsIFrame* aContainer, const nsRect& aRect,
                        PRBool aClipBorderBackground, PRBool aClipAll)
    : mContainer(aContainer), mRect(aRect),
      mClipBorderBackground(aClipBorderBackground), mClipAll(aClipAll) {}
  virtual PRBool WrapBorderBackground() { return mClipBorderBackground; }
  virtual nsDisplayItem* WrapList(nsDisplayListBuilder* aBuilder,
                                  nsIFrame* aFrame, nsDisplayList* aList) {
    // We are not a stacking context root. There is no valid underlying
    // frame for the whole list. These items are all in-flow descendants so
    // we can safely just clip them.
    return new (aBuilder) nsDisplayClip(nsnull, mContainer, aList, mRect);
  }
  virtual nsDisplayItem* WrapItem(nsDisplayListBuilder* aBuilder,
                                  nsDisplayItem* aItem) {
    nsIFrame* f = aItem->GetUnderlyingFrame();
    if (mClipAll || nsLayoutUtils::IsProperAncestorFrame(mContainer, f, nsnull))
      return new (aBuilder) nsDisplayClip(f, mContainer, aItem, mRect);
    return aItem;
  }
protected:
  nsIFrame*    mContainer;
  nsRect       mRect;
  PRPackedBool mClipBorderBackground;
  PRPackedBool mClipAll;
};

class nsAbsPosClipWrapper : public nsDisplayWrapper
{
public:
  nsAbsPosClipWrapper(nsIFrame* aContainer, const nsRect& aRect)
    : mContainer(aContainer), mRect(aRect) {}
  virtual nsDisplayItem* WrapList(nsDisplayListBuilder* aBuilder,
                                  nsIFrame* aFrame, nsDisplayList* aList) {
    // We are not a stacking context root. There is no valid underlying
    // frame for the whole list.
    return new (aBuilder) nsDisplayClip(nsnull, mContainer, aList, mRect);
  }
  virtual nsDisplayItem* WrapItem(nsDisplayListBuilder* aBuilder,
                                  nsDisplayItem* aItem) {
    return new (aBuilder) nsDisplayClip(aItem->GetUnderlyingFrame(),
            mContainer, aItem, mRect);
  }
protected:
  nsIFrame* mContainer;
  nsRect    mRect;
};

nsresult
nsIFrame::OverflowClip(nsDisplayListBuilder*   aBuilder,
                       const nsDisplayListSet& aFromSet,
                       const nsDisplayListSet& aToSet,
                       const nsRect&           aClipRect,
                       PRBool                  aClipBorderBackground,
                       PRBool                  aClipAll)
{
  nsOverflowClipWrapper wrapper(this, aClipRect, aClipBorderBackground, aClipAll);
  return wrapper.WrapLists(aBuilder, this, aFromSet, aToSet);
}

nsresult
nsIFrame::Clip(nsDisplayListBuilder*   aBuilder,
               const nsDisplayListSet& aFromSet,
               const nsDisplayListSet& aToSet,
               const nsRect&           aClipRect)
{
  nsAbsPosClipWrapper wrapper(this, aClipRect);
  return wrapper.WrapLists(aBuilder, this, aFromSet, aToSet);
}

static nsresult
BuildDisplayListWithOverflowClip(nsDisplayListBuilder* aBuilder, nsIFrame* aFrame,
    const nsRect& aDirtyRect, const nsDisplayListSet& aSet,
    const nsRect& aClipRect)
{
  nsDisplayListCollection set;
  nsresult rv = aFrame->BuildDisplayList(aBuilder, aDirtyRect, set);
  NS_ENSURE_SUCCESS(rv, rv);
  rv = aBuilder->DisplayCaret(aFrame, aDirtyRect, aSet);
  NS_ENSURE_SUCCESS(rv, rv);
  
  return aFrame->OverflowClip(aBuilder, set, aSet, aClipRect);
}

#ifdef NS_DEBUG
static void PaintDebugBorder(nsIFrame* aFrame, nsIRenderingContext* aCtx,
     const nsRect& aDirtyRect, nsPoint aPt) {
  nsRect r(aPt, aFrame->GetSize());
  if (aFrame->HasView()) {
    aCtx->SetColor(NS_RGB(0,0,255));
  } else {
    aCtx->SetColor(NS_RGB(255,0,0));
  }
  aCtx->DrawRect(r);
}

static void PaintEventTargetBorder(nsIFrame* aFrame, nsIRenderingContext* aCtx,
     const nsRect& aDirtyRect, nsPoint aPt) {
  nsRect r(aPt, aFrame->GetSize());
  aCtx->SetColor(NS_RGB(128,0,128));
  aCtx->DrawRect(r);
}

static void
DisplayDebugBorders(nsDisplayListBuilder* aBuilder, nsIFrame* aFrame,
                    const nsDisplayListSet& aLists) {
  // Draw a border around the child
  // REVIEW: From nsContainerFrame::PaintChild
  if (nsIFrameDebug::GetShowFrameBorders() && !aFrame->GetRect().IsEmpty()) {
    aLists.Outlines()->AppendNewToTop(new (aBuilder)
        nsDisplayGeneric(aFrame, PaintDebugBorder, "DebugBorder"));
  }
  // Draw a border around the current event target
  if (nsIFrameDebug::GetShowEventTargetFrameBorder() &&
      aFrame->PresContext()->PresShell()->GetDrawEventTargetFrame() == aFrame) {
    aLists.Outlines()->AppendNewToTop(new (aBuilder)
        nsDisplayGeneric(aFrame, PaintEventTargetBorder, "EventTargetBorder"));
  }
}
#endif

nsresult
nsIFrame::BuildDisplayListForStackingContext(nsDisplayListBuilder* aBuilder,
                                             const nsRect&         aDirtyRect,
                                             nsDisplayList*        aList) {
  if (GetStateBits() & NS_FRAME_TOO_DEEP_IN_FRAME_TREE)
    return NS_OK;

  // Replaced elements have their visibility handled here, because
  // they're visually atomic
  if (IsFrameOfType(eReplaced) && !IsVisibleForPainting(aBuilder))
    return NS_OK;

  nsRect absPosClip;
  const nsStyleDisplay* disp = GetStyleDisplay();
  PRBool applyAbsPosClipping =
      ApplyAbsPosClipping(aBuilder, disp, this, &absPosClip);
  nsRect dirtyRect = aDirtyRect;

  /* If we're being transformed, we need to invert the matrix transform so that we don't 
   * grab points in the wrong coordinate system!
   */
  if ((mState & NS_FRAME_MAY_BE_TRANSFORMED_OR_HAVE_RENDERING_OBSERVERS) &&
      disp->HasTransform())
    dirtyRect = nsDisplayTransform::UntransformRect(dirtyRect, this, nsPoint(0, 0));
  
  if (applyAbsPosClipping) {
    dirtyRect.IntersectRect(dirtyRect,
                            absPosClip - aBuilder->ToReferenceFrame(this));
  }

#ifdef MOZ_SVG
  PRBool usingSVGEffects = nsSVGIntegrationUtils::UsingEffectsForFrame(this);
  if (usingSVGEffects) {
    dirtyRect =
      nsSVGIntegrationUtils::GetRequiredSourceForInvalidArea(this, dirtyRect);
  }
#endif

  nsDisplayListCollection set;
  nsresult rv;
  {    
    nsDisplayListBuilder::AutoIsRootSetter rootSetter(aBuilder, PR_TRUE);
    rv = BuildDisplayList(aBuilder, dirtyRect, set);
  }
  NS_ENSURE_SUCCESS(rv, rv);
    
  if (aBuilder->IsBackgroundOnly()) {
    set.BlockBorderBackgrounds()->DeleteAll();
    set.Floats()->DeleteAll();
    set.Content()->DeleteAll();
    set.PositionedDescendants()->DeleteAll();
    set.Outlines()->DeleteAll();
  }
  
  // This z-order sort also sorts secondarily by content order. We need to do
  // this so that boxes produced by the same element are placed together
  // in the sort. Consider a position:relative inline element that breaks
  // across lines and has absolutely positioned children; all the abs-pos
  // children should be z-ordered after all the boxes for the position:relative
  // element itself.
  set.PositionedDescendants()->SortByZOrder(aBuilder, GetContent());
  
  nsRect overflowClip;
  if (ApplyOverflowClipping(aBuilder, this, disp, &overflowClip)) {
    nsOverflowClipWrapper wrapper(this, overflowClip, PR_FALSE, PR_FALSE);
    rv = wrapper.WrapListsInPlace(aBuilder, this, set);
    NS_ENSURE_SUCCESS(rv, rv);
  }
  // We didn't use overflowClip to restrict the dirty rect, since some of the
  // descendants may not be clipped by it. Even if we end up with unnecessary
  // display items, they'll be pruned during OptimizeVisibility.  

  nsDisplayList resultList;
  // Now follow the rules of http://www.w3.org/TR/CSS21/zindex.html
  // 1,2: backgrounds and borders
  resultList.AppendToTop(set.BorderBackground());
  // 3: negative z-index children.
  for (;;) {
    nsDisplayItem* item = set.PositionedDescendants()->GetBottom();
    if (item) {
      nsIFrame* f = item->GetUnderlyingFrame();
      NS_ASSERTION(f, "After sorting, every item in the list should have an underlying frame");
      if (nsLayoutUtils::GetZIndex(f) < 0) {
        set.PositionedDescendants()->RemoveBottom();
        resultList.AppendToTop(item);
        continue;
      }
    }
    break;
  }
  // 4: block backgrounds
  resultList.AppendToTop(set.BlockBorderBackgrounds());
  // 5: floats
  resultList.AppendToTop(set.Floats());
  // 7: general content
  resultList.AppendToTop(set.Content());
  // 7.5: outlines, in content tree order. We need to sort by content order
  // because an element with outline that breaks and has children with outline
  // might have placed child outline items between its own outline items.
  // The element's outline items need to all come before any child outline
  // items.
  set.Outlines()->SortByContentOrder(aBuilder, GetContent());
#ifdef NS_DEBUG
  DisplayDebugBorders(aBuilder, this, set);
#endif
  resultList.AppendToTop(set.Outlines());
  // 8, 9: non-negative z-index children
  resultList.AppendToTop(set.PositionedDescendants());

  if (applyAbsPosClipping) {
    nsAbsPosClipWrapper wrapper(this, absPosClip);
    nsDisplayItem* item = wrapper.WrapList(aBuilder, this, &resultList);
    if (!item)
      return NS_ERROR_OUT_OF_MEMORY;
    // resultList was emptied
    resultList.AppendToTop(item);
  }
 
#ifdef MOZ_SVG
  /* If there are any SVG effects, wrap up the list in an effects list. */
  if (usingSVGEffects) {
    nsDisplaySVGEffects* svgList = new (aBuilder) nsDisplaySVGEffects(this, &resultList);
    if (!svgList)
      return NS_ERROR_OUT_OF_MEMORY;

    /* List now emptied, so add the new list to the top. */
    resultList.AppendToTop(svgList);
  } else
#endif

  /* If there is any opacity, wrap it up in an opacity list. */
  if (disp->mOpacity < 1.0f) {
    nsDisplayOpacity* opacityList = new (aBuilder) nsDisplayOpacity(this, &resultList);
    if (!opacityList)
      return NS_ERROR_OUT_OF_MEMORY;

    resultList.AppendToTop(opacityList);
  }

  /* If we're going to apply a transformation, wrap everything in an
   * nsDisplayTransform.
   */
  if ((mState & NS_FRAME_MAY_BE_TRANSFORMED_OR_HAVE_RENDERING_OBSERVERS) &&
      disp->HasTransform()) {
    nsDisplayTransform* transform = new (aBuilder) nsDisplayTransform(this, &resultList);
    if (!transform)  
      return NS_ERROR_OUT_OF_MEMORY;

    resultList.AppendToTop(transform);
  }

  aList->AppendToTop(&resultList);
  return rv;
}

class nsDisplaySummary : public nsDisplayItem
{
public:
  nsDisplaySummary(nsIFrame* aFrame) : nsDisplayItem(aFrame) {
    MOZ_COUNT_CTOR(nsDisplaySummary);
  }
#ifdef NS_BUILD_REFCNT_LOGGING
  virtual ~nsDisplaySummary() {
    MOZ_COUNT_DTOR(nsDisplaySummary);
  }
#endif

  virtual nsRect GetBounds(nsDisplayListBuilder* aBuilder);
  NS_DISPLAY_DECL_NAME("Summary")
};

nsRect
nsDisplaySummary::GetBounds(nsDisplayListBuilder* aBuilder) {
  return mFrame->GetOverflowRect() + aBuilder->ToReferenceFrame(mFrame);
}

static void
AddSummaryFrameToList(nsDisplayListBuilder* aBuilder,
                      nsIFrame* aFrame, nsDisplayList* aList)
{
  aList->AppendNewToTop(new (aBuilder) nsDisplaySummary(aFrame));
}

nsresult
nsIFrame::BuildDisplayListForChild(nsDisplayListBuilder*   aBuilder,
                                   nsIFrame*               aChild,
                                   const nsRect&           aDirtyRect,
                                   const nsDisplayListSet& aLists,
                                   PRUint32                aFlags) {
  // If painting is restricted to just the background of the top level frame,
  // then we have nothing to do here.
  if (aBuilder->IsBackgroundOnly())
    return NS_OK;

  if (aChild->GetStateBits() & NS_FRAME_TOO_DEEP_IN_FRAME_TREE)
    return NS_OK;
  
  const nsStyleDisplay* disp = aChild->GetStyleDisplay();
  // PR_TRUE if this is a real or pseudo stacking context
  PRBool pseudoStackingContext =
    (aFlags & DISPLAY_CHILD_FORCE_PSEUDO_STACKING_CONTEXT) != 0;
  // XXX we REALLY need a "are you an inline-block sort of thing?" here!!!
  if ((aFlags & DISPLAY_CHILD_INLINE) &&
      (disp->mDisplay != NS_STYLE_DISPLAY_INLINE ||
       aChild->IsContainingBlock() ||
       (aChild->IsFrameOfType(eReplaced)))) {
    // child is a non-inline frame in an inline context, i.e.,
    // it acts like inline-block or inline-table. Therefore it is a
    // pseudo-stacking-context.
    pseudoStackingContext = PR_TRUE;
  }

  // dirty rect in child-relative coordinates
  nsRect dirty = aDirtyRect - aChild->GetOffsetTo(this);

  nsIAtom* childType = aChild->GetType();
  if (childType == nsGkAtoms::placeholderFrame) {
    nsPlaceholderFrame* placeholder = static_cast<nsPlaceholderFrame*>(aChild);
    aChild = placeholder->GetOutOfFlowFrame();
    NS_ASSERTION(aChild, "No out of flow frame?");
    if (!aChild)
      return NS_OK;
    // update for the new child
    disp = aChild->GetStyleDisplay();
    // Make sure that any attempt to use childType below is disappointed. We
    // could call GetType again but since we don't currently need it, let's
    // avoid the virtual call.
    childType = nsnull;
    // Recheck NS_FRAME_TOO_DEEP_IN_FRAME_TREE
    if (aChild->GetStateBits() & NS_FRAME_TOO_DEEP_IN_FRAME_TREE)
      return NS_OK;
    nsRect* savedDirty = static_cast<nsRect*>
                                    (aChild->GetProperty(nsGkAtoms::outOfFlowDirtyRectProperty));
    if (savedDirty) {
      dirty = *savedDirty;
    } else {
      // The out-of-flow frame did not intersect the dirty area. We may still
      // need to traverse into it, since it may contain placeholders we need
      // to enter to reach other out-of-flow frames that are visible.
      dirty.Empty();
    }
    pseudoStackingContext = PR_TRUE;
  } else {
    dirty.IntersectRect(dirty, aChild->GetOverflowRect());
  }

  if (aBuilder->GetPaintAllFrames()) {
    dirty = aChild->GetOverflowRect();
  } else if (!(aChild->GetStateBits() & NS_FRAME_FORCE_DISPLAY_LIST_DESCEND_INTO)) {
    // No need to descend into aChild to catch placeholders for visible
    // positioned stuff. So see if we can short-circuit frame traversal here.

    // We can stop if aChild's intersection with the dirty area ended up empty.
    // If the child is a scrollframe that we want to ignore, then we need
    // to descend into it because its scrolled child may intersect the dirty
    // area even if the scrollframe itself doesn't.
    if (dirty.IsEmpty() && aChild != aBuilder->GetIgnoreScrollFrame())
      return NS_OK;

    // Note that aBuilder->GetRootMovingFrame() is non-null only if we're doing
    // ComputeRepaintRegionForCopy.
    if (aBuilder->GetRootMovingFrame() == this &&
        !PresContext()->GetRenderedPositionVaryingContent()) {
      // No position-varying content has been rendered in this prescontext.
      // Therefore there is no need to descend into analyzing the moving frame's
      // descendants looking for such content, because any bitblit will
      // not be copying position-varying graphics. However, to keep things
      // sane we still need display items representing the frame subtree.
      // We need to add these summaries to every list that the child could
      // contribute to. This avoids display list optimizations optimizing
      // away entire lists because they appear to be empty.
      AddSummaryFrameToList(aBuilder, aChild, aLists.BlockBorderBackgrounds());
      AddSummaryFrameToList(aBuilder, aChild, aLists.BorderBackground());
      AddSummaryFrameToList(aBuilder, aChild, aLists.Content());
      AddSummaryFrameToList(aBuilder, aChild, aLists.Floats());
      AddSummaryFrameToList(aBuilder, aChild, aLists.PositionedDescendants());      
      AddSummaryFrameToList(aBuilder, aChild, aLists.Outlines());
      return NS_OK;
    }
  }

  // XXX need to have inline-block and inline-table set pseudoStackingContext
  
  const nsStyleDisplay* ourDisp = GetStyleDisplay();
  // REVIEW: Taken from nsBoxFrame::Paint
  // Don't paint our children if the theme object is a leaf.
  if (IsThemed(ourDisp) &&
      !PresContext()->GetTheme()->WidgetIsContainer(ourDisp->mAppearance))
    return NS_OK;

  // Child is composited if it's transformed, partially transparent, or has
  // SVG effects.
  PRBool isComposited = disp->mOpacity != 1.0f ||
    ((aChild->mState & NS_FRAME_MAY_BE_TRANSFORMED_OR_HAVE_RENDERING_OBSERVERS) && 
     aChild->GetStyleDisplay()->HasTransform())
#ifdef MOZ_SVG
    || nsSVGIntegrationUtils::UsingEffectsForFrame(aChild)
#endif
    ;
  PRBool isPositioned = disp->IsPositioned();
  if (isComposited || isPositioned || (aFlags & DISPLAY_CHILD_FORCE_STACKING_CONTEXT)) {
    // If you change this, also change IsPseudoStackingContextFromStyle()
    pseudoStackingContext = PR_TRUE;
  }
  
  nsRect overflowClip;
  PRBool applyOverflowClip =
    ApplyOverflowClipping(aBuilder, aChild, disp, &overflowClip);
  // Don't use overflowClip to restrict the dirty rect, since some of the
  // descendants may not be clipped by it. Even if we end up with unnecessary
  // display items, they'll be pruned during OptimizeVisibility. Note that
  // this overflow-clipping here only applies to overflow:-moz-hidden-unscrollable;
  // overflow:hidden etc creates an nsHTML/XULScrollFrame which does its own
  // clipping.

  nsDisplayListBuilder::AutoIsRootSetter rootSetter(aBuilder, pseudoStackingContext);
  nsresult rv;
  if (!pseudoStackingContext) {
    // THIS IS THE COMMON CASE.
    // Not a pseudo or real stacking context. Do the simple thing and
    // return early.
    if (applyOverflowClip) {
      rv = BuildDisplayListWithOverflowClip(aBuilder, aChild, dirty, aLists,
                                            overflowClip);
    } else {
      rv = aChild->BuildDisplayList(aBuilder, dirty, aLists);
      if (NS_SUCCEEDED(rv)) {
        rv = aBuilder->DisplayCaret(aChild, dirty, aLists);
      }
    }
#ifdef NS_DEBUG
    DisplayDebugBorders(aBuilder, aChild, aLists);
#endif
    return rv;
  }
  
  nsDisplayList list;
  nsDisplayList extraPositionedDescendants;
  const nsStylePosition* pos = aChild->GetStylePosition();
  if ((isPositioned && pos->mZIndex.GetUnit() == eStyleUnit_Integer) ||
      isComposited || (aFlags & DISPLAY_CHILD_FORCE_STACKING_CONTEXT)) {
    // True stacking context
    rv = aChild->BuildDisplayListForStackingContext(aBuilder, dirty, &list);
    if (NS_SUCCEEDED(rv)) {
      rv = aBuilder->DisplayCaret(aChild, dirty, aLists);
    }
  } else {
    nsRect clipRect;
    PRBool applyAbsPosClipping =
        ApplyAbsPosClipping(aBuilder, disp, aChild, &clipRect);
    // A pseudo-stacking context (e.g., a positioned element with z-index auto).
    // we allow positioned descendants of this element to escape to our
    // container's positioned descendant list, because they might be
    // z-index:non-auto
    nsDisplayListCollection pseudoStack;
    nsRect clippedDirtyRect = dirty;
    if (applyAbsPosClipping) {
      // clipRect is in builder-reference-frame coordinates,
      // dirty/clippedDirtyRect are in aChild coordinates
      clippedDirtyRect.IntersectRect(clippedDirtyRect,
                                     clipRect - aBuilder->ToReferenceFrame(aChild));
    }
    
    if (applyOverflowClip) {
      rv = BuildDisplayListWithOverflowClip(aBuilder, aChild, clippedDirtyRect,
                                            pseudoStack, overflowClip);
    } else {
      rv = aChild->BuildDisplayList(aBuilder, clippedDirtyRect, pseudoStack);
      if (NS_SUCCEEDED(rv)) {
        rv = aBuilder->DisplayCaret(aChild, dirty, aLists);
      }
    }
    
    if (NS_SUCCEEDED(rv)) {
      if (isPositioned && applyAbsPosClipping) {
        nsAbsPosClipWrapper wrapper(aChild, clipRect);
        rv = wrapper.WrapListsInPlace(aBuilder, aChild, pseudoStack);
      }
    }
    list.AppendToTop(pseudoStack.BorderBackground());
    list.AppendToTop(pseudoStack.BlockBorderBackgrounds());
    list.AppendToTop(pseudoStack.Floats());
    list.AppendToTop(pseudoStack.Content());
    list.AppendToTop(pseudoStack.Outlines());
    extraPositionedDescendants.AppendToTop(pseudoStack.PositionedDescendants());
#ifdef NS_DEBUG
    DisplayDebugBorders(aBuilder, aChild, aLists);
#endif
  }
  NS_ENSURE_SUCCESS(rv, rv);
    
  if (isPositioned || isComposited ||
      (aFlags & DISPLAY_CHILD_FORCE_STACKING_CONTEXT)) {
    // Genuine stacking contexts, and positioned pseudo-stacking-contexts,
    // go in this level.
    rv = aLists.PositionedDescendants()->AppendNewToTop(new (aBuilder)
        nsDisplayWrapList(aChild, &list));
    NS_ENSURE_SUCCESS(rv, rv);
  } else if (disp->IsFloating()) {
    rv = aLists.Floats()->AppendNewToTop(new (aBuilder)
        nsDisplayWrapList(aChild, &list));
    NS_ENSURE_SUCCESS(rv, rv);
  } else {
    aLists.Content()->AppendToTop(&list);
  }
  // We delay placing the positioned descendants of positioned frames to here,
  // because in the absence of z-index this is the correct order for them.
  // This doesn't affect correctness because the positioned descendants list
  // is sorted by z-order and content in BuildDisplayListForStackingContext,
  // but it means that sort routine needs to do less work.
  aLists.PositionedDescendants()->AppendToTop(&extraPositionedDescendants);
  return NS_OK;
}

nsresult
nsIFrame::CreateWidgetForView(nsIView* aView)
{
  return aView->CreateWidget(kWidgetCID);
}

/**
  *
 */
NS_IMETHODIMP  
nsFrame::GetContentForEvent(nsPresContext* aPresContext,
                            nsEvent* aEvent,
                            nsIContent** aContent)
{
  *aContent = GetContent();
  NS_IF_ADDREF(*aContent);
  return NS_OK;
}

void
nsFrame::FireDOMEvent(const nsAString& aDOMEventName, nsIContent *aContent)
{
  nsCOMPtr<nsIDOMNode> domNode = do_QueryInterface(aContent ? aContent : mContent);
  
  if (domNode) {
    nsRefPtr<nsPLDOMEvent> event = new nsPLDOMEvent(domNode, aDOMEventName);
    if (!event || NS_FAILED(event->PostDOMEvent()))
      NS_WARNING("Failed to dispatch nsPLDOMEvent");
  }
}

/**
  *
 */
NS_IMETHODIMP
nsFrame::HandleEvent(nsPresContext* aPresContext, 
                     nsGUIEvent*     aEvent,
                     nsEventStatus*  aEventStatus)
{

  if (aEvent->message == NS_MOUSE_MOVE) {
    return HandleDrag(aPresContext, aEvent, aEventStatus);
  }

  if (aEvent->eventStructType == NS_MOUSE_EVENT &&
      static_cast<nsMouseEvent*>(aEvent)->button == nsMouseEvent::eLeftButton) {
    if (aEvent->message == NS_MOUSE_BUTTON_DOWN) {
      HandlePress(aPresContext, aEvent, aEventStatus);
    } else if (aEvent->message == NS_MOUSE_BUTTON_UP) {
      HandleRelease(aPresContext, aEvent, aEventStatus);
    }
  }
  return NS_OK;
}

NS_IMETHODIMP
nsFrame::GetDataForTableSelection(const nsFrameSelection *aFrameSelection,
                                  nsIPresShell *aPresShell, nsMouseEvent *aMouseEvent, 
                                  nsIContent **aParentContent, PRInt32 *aContentOffset, PRInt32 *aTarget)
{
  if (!aFrameSelection || !aPresShell || !aMouseEvent || !aParentContent || !aContentOffset || !aTarget)
    return NS_ERROR_NULL_POINTER;

  *aParentContent = nsnull;
  *aContentOffset = 0;
  *aTarget = 0;

  PRInt16 displaySelection;
  nsresult result = aPresShell->GetSelectionFlags(&displaySelection);
  if (NS_FAILED(result))
    return result;

  PRBool selectingTableCells = aFrameSelection->GetTableCellSelection();

  // DISPLAY_ALL means we're in an editor.
  // If already in cell selection mode, 
  //  continue selecting with mouse drag or end on mouse up,
  //  or when using shift key to extend block of cells
  //  (Mouse down does normal selection unless Ctrl/Cmd is pressed)
  PRBool doTableSelection =
     displaySelection == nsISelectionDisplay::DISPLAY_ALL && selectingTableCells &&
     (aMouseEvent->message == NS_MOUSE_MOVE ||
      (aMouseEvent->message == NS_MOUSE_BUTTON_UP &&
       aMouseEvent->button == nsMouseEvent::eLeftButton) ||
      aMouseEvent->isShift);

  if (!doTableSelection)
  {  
    // In Browser, special 'table selection' key must be pressed for table selection
    // or when just Shift is pressed and we're already in table/cell selection mode
#ifdef XP_MACOSX
    doTableSelection = aMouseEvent->isMeta || (aMouseEvent->isShift && selectingTableCells);
#else
    doTableSelection = aMouseEvent->isControl || (aMouseEvent->isShift && selectingTableCells);
#endif
  }
  if (!doTableSelection) 
    return NS_OK;

  // Get the cell frame or table frame (or parent) of the current content node
  nsIFrame *frame = this;
  PRBool foundCell = PR_FALSE;
  PRBool foundTable = PR_FALSE;

  // Get the limiting node to stop parent frame search
  nsIContent* limiter = aFrameSelection->GetLimiter();

  //We don't initiate row/col selection from here now,
  //  but we may in future
  //PRBool selectColumn = PR_FALSE;
  //PRBool selectRow = PR_FALSE;
  
  result = NS_OK;

  while (frame && NS_SUCCEEDED(result))
  {
    // Check for a table cell by querying to a known CellFrame interface
    nsITableCellLayout *cellElement;
    result = (frame)->QueryInterface(NS_GET_IID(nsITableCellLayout), (void **)&cellElement);
    if (NS_SUCCEEDED(result) && cellElement)
    {
      foundCell = PR_TRUE;
      //TODO: If we want to use proximity to top or left border
      //      for row and column selection, this is the place to do it
      break;
    }
    else
    {
      // If not a cell, check for table
      // This will happen when starting frame is the table or child of a table,
      //  such as a row (we were inbetween cells or in table border)
      nsITableLayout *tableElement;
      result = (frame)->QueryInterface(NS_GET_IID(nsITableLayout), (void **)&tableElement);
      if (NS_SUCCEEDED(result) && tableElement)
      {
        foundTable = PR_TRUE;
        //TODO: How can we select row when along left table edge
        //  or select column when along top edge?
        break;
      } else {
        frame = frame->GetParent();
        result = NS_OK;
        // Stop if we have hit the selection's limiting content node
        if (frame && frame->GetContent() == limiter)
          break;
      }
    }
  }
  // We aren't in a cell or table
  if (!foundCell && !foundTable) return NS_OK;

  nsIContent* tableOrCellContent = frame->GetContent();
  if (!tableOrCellContent) return NS_ERROR_FAILURE;

  nsCOMPtr<nsIContent> parentContent = tableOrCellContent->GetParent();
  if (!parentContent) return NS_ERROR_FAILURE;

  PRInt32 offset = parentContent->IndexOf(tableOrCellContent);
  // Not likely?
  if (offset < 0) return NS_ERROR_FAILURE;

  // Everything is OK -- set the return values
  *aParentContent = parentContent;
  NS_ADDREF(*aParentContent);

  *aContentOffset = offset;

#if 0
  if (selectRow)
    *aTarget = nsISelectionPrivate::TABLESELECTION_ROW;
  else if (selectColumn)
    *aTarget = nsISelectionPrivate::TABLESELECTION_COLUMN;
  else 
#endif
  if (foundCell)
    *aTarget = nsISelectionPrivate::TABLESELECTION_CELL;
  else if (foundTable)
    *aTarget = nsISelectionPrivate::TABLESELECTION_TABLE;

  return NS_OK;
}

NS_IMETHODIMP
nsFrame::IsSelectable(PRBool* aSelectable, PRUint8* aSelectStyle) const
{
  if (!aSelectable) //it's ok if aSelectStyle is null
    return NS_ERROR_NULL_POINTER;

  // Like 'visibility', we must check all the parents: if a parent
  // is not selectable, none of its children is selectable.
  //
  // The -moz-all value acts similarly: if a frame has 'user-select:-moz-all',
  // all its children are selectable, even those with 'user-select:none'.
  //
  // As a result, if 'none' and '-moz-all' are not present in the frame hierarchy,
  // aSelectStyle returns the first style that is not AUTO. If these values
  // are present in the frame hierarchy, aSelectStyle returns the style of the
  // topmost parent that has either 'none' or '-moz-all'.
  //
  // For instance, if the frame hierarchy is:
  //    AUTO     -> _MOZ_ALL -> NONE -> TEXT,     the returned value is _MOZ_ALL
  //    TEXT     -> NONE     -> AUTO -> _MOZ_ALL, the returned value is NONE
  //    _MOZ_ALL -> TEXT     -> AUTO -> AUTO,     the returned value is _MOZ_ALL
  //    AUTO     -> CELL     -> TEXT -> AUTO,     the returned value is TEXT
  //
  PRUint8 selectStyle  = NS_STYLE_USER_SELECT_AUTO;
  nsIFrame* frame      = (nsIFrame*)this;

  while (frame) {
    const nsStyleUIReset* userinterface = frame->GetStyleUIReset();
    switch (userinterface->mUserSelect) {
      case NS_STYLE_USER_SELECT_ALL:
      case NS_STYLE_USER_SELECT_NONE:
      case NS_STYLE_USER_SELECT_MOZ_ALL:
        // override the previous values
        selectStyle = userinterface->mUserSelect;
        break;
      default:
        // otherwise return the first value which is not 'auto'
        if (selectStyle == NS_STYLE_USER_SELECT_AUTO) {
          selectStyle = userinterface->mUserSelect;
        }
        break;
    }
    frame = frame->GetParent();
  }

  // convert internal values to standard values
  if (selectStyle == NS_STYLE_USER_SELECT_AUTO)
    selectStyle = NS_STYLE_USER_SELECT_TEXT;
  else
  if (selectStyle == NS_STYLE_USER_SELECT_MOZ_ALL)
    selectStyle = NS_STYLE_USER_SELECT_ALL;
  else
  if (selectStyle == NS_STYLE_USER_SELECT_MOZ_NONE)
    selectStyle = NS_STYLE_USER_SELECT_NONE;

  // return stuff
  if (aSelectable)
    *aSelectable = (selectStyle != NS_STYLE_USER_SELECT_NONE);
  if (aSelectStyle)
    *aSelectStyle = selectStyle;
  if (mState & NS_FRAME_GENERATED_CONTENT)
    *aSelectable = PR_FALSE;
  return NS_OK;
}

/**
  * Handles the Mouse Press Event for the frame
 */
NS_IMETHODIMP
nsFrame::HandlePress(nsPresContext* aPresContext, 
                     nsGUIEvent*     aEvent,
                     nsEventStatus*  aEventStatus)
{
  NS_ENSURE_ARG_POINTER(aEventStatus);
  if (nsEventStatus_eConsumeNoDefault == *aEventStatus) {
    return NS_OK;
  }

  //We often get out of sync state issues with mousedown events that
  //get interrupted by alerts/dialogs.
  //Check with the ESM to see if we should process this one
  PRBool eventOK;
  aPresContext->EventStateManager()->EventStatusOK(aEvent, &eventOK);
  if (!eventOK) 
    return NS_OK;

  nsresult rv;
  nsIPresShell *shell = aPresContext->GetPresShell();
  if (!shell)
    return NS_ERROR_FAILURE;

  // if we are in Navigator and the click is in a draggable node, we don't want
  // to start selection because we don't want to interfere with a potential
  // drag of said node and steal all its glory.
  PRInt16 isEditor = 0;
  shell->GetSelectionFlags ( &isEditor );
  //weaaak. only the editor can display frame selction not just text and images
  isEditor = isEditor == nsISelectionDisplay::DISPLAY_ALL;

  nsInputEvent* keyEvent = (nsInputEvent*)aEvent;
  if (!keyEvent->isAlt) {
    
    for (nsIContent* content = mContent; content;
         content = content->GetParent()) {
      if (nsContentUtils::ContentIsDraggable(content) &&
          !content->IsEditable()) {
        // coordinate stuff is the fix for bug #55921
        if ((mRect - GetPosition()).Contains(
               nsLayoutUtils::GetEventCoordinatesRelativeTo(aEvent, this)))
          return NS_OK;
      }
    }
  }

  // check whether style allows selection
  // if not, don't tell selection the mouse event even occurred.  
  PRBool  selectable;
  PRUint8 selectStyle;
  rv = IsSelectable(&selectable, &selectStyle);
  if (NS_FAILED(rv)) return rv;
  
  // check for select: none
  if (!selectable)
    return NS_OK;

  // When implementing NS_STYLE_USER_SELECT_ELEMENT, NS_STYLE_USER_SELECT_ELEMENTS and
  // NS_STYLE_USER_SELECT_TOGGLE, need to change this logic
  PRBool useFrameSelection = (selectStyle == NS_STYLE_USER_SELECT_TEXT);

  // XXX This is screwy; it really should use the selection frame, not the
  // event frame
  const nsFrameSelection* frameselection = nsnull;
  if (useFrameSelection)
    frameselection = GetConstFrameSelection();
  else
    frameselection = shell->ConstFrameSelection();

  nsPoint pt = nsLayoutUtils::GetEventCoordinatesRelativeTo(aEvent, this);
  ContentOffsets offsets = GetContentOffsetsFromPoint(pt);
  
  if (!IsMouseCaptured(aPresContext) && offsets.content) {
    PRInt32 offset;
    nsIFrame* capturingFrame = frameselection->
      GetFrameForNodeOffset(offsets.content, offsets.offset, 
                            nsFrameSelection::HINT(offsets.associateWithNext),
                            &offset);
    if (capturingFrame)
      capturingFrame->CaptureMouse(aPresContext, PR_TRUE);
  }
    
  if (frameselection->GetDisplaySelection() == nsISelectionController::SELECTION_OFF)
    return NS_OK;//nothing to do we cannot affect selection from here

  nsMouseEvent *me = (nsMouseEvent *)aEvent;

#ifdef XP_MACOSX
  if (me->isControl)
    return NS_OK;//short ciruit. hard coded for mac due to time restraints.
  PRBool control = me->isMeta;
#else
  PRBool control = me->isControl;
#endif

  nsCOMPtr<nsFrameSelection> fc = const_cast<nsFrameSelection*>(frameselection);
  if (me->clickCount >1 )
  {
    // These methods aren't const but can't actually delete anything,
    // so no need for nsWeakFrame.
    fc->SetMouseDownState(PR_TRUE);
    fc->SetMouseDoubleDown(PR_TRUE);
    return HandleMultiplePress(aPresContext, aEvent, aEventStatus, control);
  }

  if (!offsets.content)
    return NS_ERROR_FAILURE;

  // Let Ctrl/Cmd+mouse down do table selection instead of drag initiation
  nsCOMPtr<nsIContent>parentContent;
  PRInt32  contentOffset;
  PRInt32 target;
  rv = GetDataForTableSelection(frameselection, shell, me, getter_AddRefs(parentContent), &contentOffset, &target);
  if (NS_SUCCEEDED(rv) && parentContent)
  {
    fc->SetMouseDownState(PR_TRUE);
    return fc->HandleTableSelection(parentContent, contentOffset, target, me);
  }

  fc->SetDelayedCaretData(0);

  // Check if any part of this frame is selected, and if the
  // user clicked inside the selected region. If so, we delay
  // starting a new selection since the user may be trying to
  // drag the selected region to some other app.

  SelectionDetails *details = 0;
  PRBool isSelected = ((GetStateBits() & NS_FRAME_SELECTED_CONTENT) == NS_FRAME_SELECTED_CONTENT);

  if (isSelected)
  {
    PRBool inSelection = PR_FALSE;
    details = frameselection->LookUpSelection(offsets.content, 0,
        offsets.EndOffset(), PR_FALSE);

    //
    // If there are any details, check to see if the user clicked
    // within any selected region of the frame.
    //

    SelectionDetails *curDetail = details;

    while (curDetail)
    {
      //
      // If the user clicked inside a selection, then just
      // return without doing anything. We will handle placing
      // the caret later on when the mouse is released. We ignore
      // the spellcheck and find selections.
      //
      if (curDetail->mType != nsISelectionController::SELECTION_SPELLCHECK &&
          curDetail->mType != nsISelectionController::SELECTION_FIND &&
          curDetail->mStart <= offsets.StartOffset() &&
          offsets.EndOffset() <= curDetail->mEnd)
      {
        inSelection = PR_TRUE;
      }

      SelectionDetails *nextDetail = curDetail->mNext;
      delete curDetail;
      curDetail = nextDetail;
    }

    if (inSelection) {
      fc->SetMouseDownState(PR_FALSE);
      fc->SetDelayedCaretData(me);
      return NS_OK;
    }
  }

  fc->SetMouseDownState(PR_TRUE);

  // Do not touch any nsFrame members after this point without adding
  // weakFrame checks.
  rv = fc->HandleClick(offsets.content, offsets.StartOffset(),
                       offsets.EndOffset(), me->isShift, control,
                       offsets.associateWithNext);

  if (NS_FAILED(rv))
    return rv;

  if (offsets.offset != offsets.secondaryOffset)
    fc->MaintainSelection();

  if (isEditor && !me->isShift &&
      (offsets.EndOffset() - offsets.StartOffset()) == 1)
  {
    // A single node is selected and we aren't extending an existing
    // selection, which means the user clicked directly on an object (either
    // -moz-user-select: all or a non-text node without children).
    // Therefore, disable selection extension during mouse moves.
    // XXX This is a bit hacky; shouldn't editor be able to deal with this?
    fc->SetMouseDownState(PR_FALSE);
  }

  return rv;
}

/**
  * Multiple Mouse Press -- line or paragraph selection -- for the frame.
  * Wouldn't it be nice if this didn't have to be hardwired into Frame code?
 */
NS_IMETHODIMP
nsFrame::HandleMultiplePress(nsPresContext* aPresContext, 
                             nsGUIEvent*    aEvent,
                             nsEventStatus* aEventStatus,
                             PRBool         aControlHeld)
{
  NS_ENSURE_ARG_POINTER(aEventStatus);
  if (nsEventStatus_eConsumeNoDefault == *aEventStatus) {
    return NS_OK;
  }

  if (DisplaySelection(aPresContext) == nsISelectionController::SELECTION_OFF) {
    return NS_OK;
  }

  // Find out whether we're doing line or paragraph selection.
  // If browser.triple_click_selects_paragraph is true, triple-click selects paragraph.
  // Otherwise, triple-click selects line, and quadruple-click selects paragraph
  // (on platforms that support quadruple-click).
  nsSelectionAmount beginAmount, endAmount;
  nsMouseEvent *me = (nsMouseEvent *)aEvent;
  if (!me) return NS_OK;

  if (me->clickCount == 4) {
    beginAmount = endAmount = eSelectParagraph;
  } else if (me->clickCount == 3) {
    if (nsContentUtils::GetBoolPref("browser.triple_click_selects_paragraph")) {
      beginAmount = endAmount = eSelectParagraph;
    } else {
      beginAmount = eSelectBeginLine;
      endAmount = eSelectEndLine;
    }
  } else if (me->clickCount == 2) {
    // We only want inline frames; PeekBackwardAndForward dislikes blocks
    beginAmount = endAmount = eSelectWord;
  } else {
    return NS_OK;
  }

  nsPoint pt = nsLayoutUtils::GetEventCoordinatesRelativeTo(aEvent, this);
  ContentOffsets offsets = GetContentOffsetsFromPoint(pt);
  if (!offsets.content) return NS_ERROR_FAILURE;

  nsIFrame* theFrame;
  PRInt32 offset;
  // Maybe make this a static helper?
  const nsFrameSelection* frameSelection =
    PresContext()->GetPresShell()->ConstFrameSelection();
  theFrame = frameSelection->
    GetFrameForNodeOffset(offsets.content, offsets.offset,
                          nsFrameSelection::HINT(offsets.associateWithNext),
                          &offset);
  if (!theFrame)
    return NS_ERROR_FAILURE;

  nsFrame* frame = static_cast<nsFrame*>(theFrame);

  return frame->PeekBackwardAndForward(beginAmount, endAmount,
                                       offsets.offset, aPresContext,
                                       beginAmount != eSelectWord,
                                       aControlHeld);
}

NS_IMETHODIMP
nsFrame::PeekBackwardAndForward(nsSelectionAmount aAmountBack,
                                nsSelectionAmount aAmountForward,
                                PRInt32 aStartPos,
                                nsPresContext* aPresContext,
                                PRBool aJumpLines,
                                PRBool aMultipleSelection)
{
  nsIFrame* baseFrame = this;
  PRInt32 baseOffset = aStartPos;
  nsresult rv;

  if (aAmountBack == eSelectWord) {
    // To avoid selecting the previous word when at start of word,
    // first move one character forward.
    nsPeekOffsetStruct pos;
    pos.SetData(eSelectCharacter,
                eDirNext,
                aStartPos,
                0,
                aJumpLines,
                PR_TRUE,  //limit on scrolled views
                PR_FALSE,
                PR_FALSE);
    rv = PeekOffset(&pos);
    if (NS_SUCCEEDED(rv)) {
      baseFrame = pos.mResultFrame;
      baseOffset = pos.mContentOffset;
    }
  }

  // Use peek offset one way then the other:  
  nsPeekOffsetStruct startpos;
  startpos.SetData(aAmountBack,
                   eDirPrevious,
                   baseOffset, 
                   0,
                   aJumpLines,
                   PR_TRUE,  //limit on scrolled views
                   PR_FALSE,
                   PR_FALSE);
  rv = baseFrame->PeekOffset(&startpos);
  if (NS_FAILED(rv))
    return rv;

  nsPeekOffsetStruct endpos;
  endpos.SetData(aAmountForward,
                 eDirNext,
                 aStartPos, 
                 0,
                 aJumpLines,
                 PR_TRUE,  //limit on scrolled views
                 PR_FALSE,
                 PR_FALSE);
  rv = PeekOffset(&endpos);
  if (NS_FAILED(rv))
    return rv;

  // Keep frameSelection alive.
  nsRefPtr<nsFrameSelection> frameSelection = GetFrameSelection();

  rv = frameSelection->HandleClick(startpos.mResultContent,
                                   startpos.mContentOffset, startpos.mContentOffset,
                                   PR_FALSE, aMultipleSelection,
                                   nsFrameSelection::HINTRIGHT);
  if (NS_FAILED(rv))
    return rv;

  rv = frameSelection->HandleClick(endpos.mResultContent,
                                   endpos.mContentOffset, endpos.mContentOffset,
                                   PR_TRUE, PR_FALSE,
                                   nsFrameSelection::HINTLEFT);
  if (NS_FAILED(rv))
    return rv;

  // maintain selection
  return frameSelection->MaintainSelection(aAmountBack);
}

// Figure out which view we should point capturing at, given that drag started
// in this frame.
static nsIView* GetNearestCapturingView(nsIFrame* aFrame) {
  nsIView* view = nsnull;
  while (!(view = aFrame->GetMouseCapturer()) && aFrame->GetParent()) {
    aFrame = aFrame->GetParent();
  }
  if (!view) {
    // Use the root view. The root frame always has the root view.
    view = aFrame->GetView();
  }
  NS_ASSERTION(view, "No capturing view found");
  return view;
}

nsIFrame* nsFrame::GetNearestCapturingFrame(nsIFrame* aFrame) {
  nsIFrame* captureFrame = aFrame;
  while (captureFrame && !captureFrame->GetMouseCapturer()) {
    captureFrame = captureFrame->GetParent();
  }
  return captureFrame;
}

NS_IMETHODIMP nsFrame::HandleDrag(nsPresContext* aPresContext, 
                                  nsGUIEvent*     aEvent,
                                  nsEventStatus*  aEventStatus)
{
  PRBool  selectable;
  PRUint8 selectStyle;
  IsSelectable(&selectable, &selectStyle);
  // XXX Do we really need to exclude non-selectable content here?
  // GetContentOffsetsFromPoint can handle it just fine, although some
  // other stuff might not like it.
  if (!selectable)
    return NS_OK;
  if (DisplaySelection(aPresContext) == nsISelectionController::SELECTION_OFF) {
    return NS_OK;
  }
  nsIPresShell *presShell = aPresContext->PresShell();

  nsCOMPtr<nsFrameSelection> frameselection = GetFrameSelection();
  PRBool mouseDown = frameselection->GetMouseDownState();
  if (!mouseDown)
    return NS_OK;

  frameselection->StopAutoScrollTimer();

  // If we have capturing view, it must be ensured that |this| doesn't 
  // get deleted during HandleDrag.
  nsWeakFrame weakFrame = GetNearestCapturingView(this) ? this : nsnull;
#ifdef NS_DEBUG
  PRBool frameAlive = weakFrame.IsAlive();
#endif

  // Check if we are dragging in a table cell
  nsCOMPtr<nsIContent> parentContent;
  PRInt32 contentOffset;
  PRInt32 target;
  nsMouseEvent *me = (nsMouseEvent *)aEvent;
  nsresult result;
  result = GetDataForTableSelection(frameselection, presShell, me,
                                    getter_AddRefs(parentContent),
                                    &contentOffset, &target);      

  if (NS_SUCCEEDED(result) && parentContent) {
    frameselection->HandleTableSelection(parentContent, contentOffset, target, me);
  } else {
    nsPoint pt = nsLayoutUtils::GetEventCoordinatesRelativeTo(aEvent, this);
    frameselection->HandleDrag(this, pt);
  }

  if (weakFrame) {
    nsIView* captureView = GetNearestCapturingView(this);
    if (captureView) {
      // Get the view that aEvent->point is relative to. This is disgusting.
      nsIView* eventView = nsnull;
      nsPoint pt = nsLayoutUtils::GetEventCoordinatesForNearestView(aEvent, this,
                                                                    &eventView);
      nsPoint capturePt = pt + eventView->GetOffsetTo(captureView);
      frameselection->StartAutoScrollTimer(captureView, capturePt, 30);
    }
  }
#ifdef NS_DEBUG
  if (frameAlive && !weakFrame.IsAlive()) {
    NS_WARNING("nsFrame deleted during nsFrame::HandleDrag.");
  }
#endif
  return NS_OK;
}

/**
 * This static method handles part of the nsFrame::HandleRelease in a way
 * which doesn't rely on the nsFrame object to stay alive.
 */
static nsresult
HandleFrameSelection(nsFrameSelection*         aFrameSelection,
                     nsIFrame::ContentOffsets& aOffsets,
                     PRBool                    aHandleTableSel,
                     PRInt32                   aContentOffsetForTableSel,
                     PRInt32                   aTargetForTableSel,
                     nsIContent*               aParentContentForTableSel,
                     nsGUIEvent*               aEvent,
                     nsEventStatus*            aEventStatus)
{
  if (!aFrameSelection) {
    return NS_OK;
  }

  nsresult rv = NS_OK;

  if (nsEventStatus_eConsumeNoDefault != *aEventStatus) {
    if (!aHandleTableSel) {
      nsMouseEvent *me = aFrameSelection->GetDelayedCaretData();
      if (!aOffsets.content || !me) {
        return NS_ERROR_FAILURE;
      }

      // We are doing this to simulate what we would have done on HandlePress.
      // We didn't do it there to give the user an opportunity to drag
      // the text, but since they didn't drag, we want to place the
      // caret.
      // However, we'll use the mouse position from the release, since:
      //  * it's easier
      //  * that's the normal click position to use (although really, in
      //    the normal case, small movements that don't count as a drag
      //    can do selection)
      aFrameSelection->SetMouseDownState(PR_TRUE);

      rv = aFrameSelection->HandleClick(aOffsets.content,
                                        aOffsets.StartOffset(),
                                        aOffsets.EndOffset(),
                                        me->isShift, PR_FALSE,
                                        aOffsets.associateWithNext);
      if (NS_FAILED(rv)) {
        return rv;
      }
    } else if (aParentContentForTableSel) {
      aFrameSelection->SetMouseDownState(PR_FALSE);
      rv = aFrameSelection->HandleTableSelection(aParentContentForTableSel,
                                                 aContentOffsetForTableSel,
                                                 aTargetForTableSel,
                                                 (nsMouseEvent *)aEvent);
      if (NS_FAILED(rv)) {
        return rv;
      }
    }
    aFrameSelection->SetDelayedCaretData(0);
  }

  aFrameSelection->SetMouseDownState(PR_FALSE);
  aFrameSelection->StopAutoScrollTimer();

  return NS_OK;
}

NS_IMETHODIMP nsFrame::HandleRelease(nsPresContext* aPresContext,
                                     nsGUIEvent*    aEvent,
                                     nsEventStatus* aEventStatus)
{
  nsIFrame* activeFrame = GetActiveSelectionFrame(this);

  // We can unconditionally stop capturing because
  // we should never be capturing when the mouse button is up
  CaptureMouse(aPresContext, PR_FALSE);

  PRBool selectionOff =
    (DisplaySelection(aPresContext) == nsISelectionController::SELECTION_OFF);

  nsRefPtr<nsFrameSelection> frameselection;
  ContentOffsets offsets;
  nsCOMPtr<nsIContent> parentContent;
  PRInt32 contentOffsetForTableSel = 0;
  PRInt32 targetForTableSel = 0;
  PRBool handleTableSelection = PR_TRUE;

  if (!selectionOff) {
    frameselection = GetFrameSelection();
    if (nsEventStatus_eConsumeNoDefault != *aEventStatus && frameselection) {
      // Check if the frameselection recorded the mouse going down.
      // If not, the user must have clicked in a part of the selection.
      // Place the caret before continuing!

      PRBool mouseDown = frameselection->GetMouseDownState();
      nsMouseEvent *me = frameselection->GetDelayedCaretData();

      if (!mouseDown && me && me->clickCount < 2) {
        nsPoint pt = nsLayoutUtils::GetEventCoordinatesRelativeTo(aEvent, this);
        offsets = GetContentOffsetsFromPoint(pt);
        handleTableSelection = PR_FALSE;
      } else {
        GetDataForTableSelection(frameselection, PresContext()->PresShell(),
                                 (nsMouseEvent *)aEvent,
                                 getter_AddRefs(parentContent),
                                 &contentOffsetForTableSel,
                                 &targetForTableSel);
      }
    }
  }

  // We might be capturing in some other document and the event just happened to
  // trickle down here. Make sure that document's frame selection is notified.
  // Note, this may cause the current nsFrame object to be deleted, bug 336592.
  if (activeFrame != this &&
      static_cast<nsFrame*>(activeFrame)->DisplaySelection(activeFrame->PresContext())
        != nsISelectionController::SELECTION_OFF) {
    nsRefPtr<nsFrameSelection> frameSelection =
      activeFrame->GetFrameSelection();
    frameSelection->SetMouseDownState(PR_FALSE);
    frameSelection->StopAutoScrollTimer();
  }

  // Do not call any methods of the current object after this point!!!
  // The object is perhaps dead!

  return selectionOff
    ? NS_OK
    : HandleFrameSelection(frameselection, offsets, handleTableSelection,
                           contentOffsetForTableSel, targetForTableSel,
                           parentContent, aEvent, aEventStatus);
}

struct NS_STACK_CLASS FrameContentRange {
  FrameContentRange(nsIContent* aContent, PRInt32 aStart, PRInt32 aEnd) :
    content(aContent), start(aStart), end(aEnd) { }
  nsCOMPtr<nsIContent> content;
  PRInt32 start;
  PRInt32 end;
};

// Retrieve the content offsets of a frame
static FrameContentRange GetRangeForFrame(nsIFrame* aFrame) {
  nsCOMPtr<nsIContent> content, parent;
  content = aFrame->GetContent();
  if (!content) {
    NS_WARNING("Frame has no content");
    return FrameContentRange(nsnull, -1, -1);
  }
  nsIAtom* type = aFrame->GetType();
  if (type == nsGkAtoms::textFrame) {
    PRInt32 offset, offsetEnd;
    aFrame->GetOffsets(offset, offsetEnd);
    return FrameContentRange(content, offset, offsetEnd);
  }
  if (type == nsGkAtoms::brFrame) {
    parent = content->GetParent();
    PRInt32 beginOffset = parent->IndexOf(content);
    return FrameContentRange(parent, beginOffset, beginOffset);
  }
  // Loop to deal with anonymous content, which has no index; this loop
  // probably won't run more than twice under normal conditions
  do {
    parent  = content->GetParent();
    if (parent) {
      PRInt32 beginOffset = parent->IndexOf(content);
      if (beginOffset >= 0)
        return FrameContentRange(parent, beginOffset, beginOffset + 1);
      content = parent;
    }
  } while (parent);

  // The root content node must act differently
  return FrameContentRange(content, 0, content->GetChildCount());
}

// The FrameTarget represents the closest frame to a point that can be selected
// The frame is the frame represented, frameEdge says whether one end of the
// frame is the result (in which case different handling is needed), and
// afterFrame says which end is repersented if frameEdge is true
struct FrameTarget {
  FrameTarget(nsIFrame* aFrame, PRBool aFrameEdge, PRBool aAfterFrame) :
    frame(aFrame), frameEdge(aFrameEdge), afterFrame(aAfterFrame) { }
  static FrameTarget Null() {
    return FrameTarget(nsnull, PR_FALSE, PR_FALSE);
  }
  PRBool IsNull() {
    return !frame;
  }
  nsIFrame* frame;
  PRPackedBool frameEdge;
  PRPackedBool afterFrame;
};

// See function implementation for information
static FrameTarget GetSelectionClosestFrame(nsIFrame* aFrame, nsPoint aPoint);

static PRBool SelfIsSelectable(nsIFrame* aFrame)
{
  return !(aFrame->IsGeneratedContentFrame() ||
           aFrame->GetStyleUIReset()->mUserSelect == NS_STYLE_USER_SELECT_NONE);
}

static PRBool SelectionDescendToKids(nsIFrame* aFrame) {
  PRUint8 style = aFrame->GetStyleUIReset()->mUserSelect;
  nsIFrame* parent = aFrame->GetParent();
  // If we are only near (not directly over) then don't traverse
  // frames with independent selection (e.g. text and list controls)
  // unless we're already inside such a frame (see bug 268497).  Note that this
  // prevents any of the users of this method from entering form controls.
  // XXX We might want some way to allow using the up-arrow to go into a form
  // control, but the focus didn't work right anyway; it'd probably be enough
  // if the left and right arrows could enter textboxes (which I don't believe
  // they can at the moment)
  return !aFrame->IsGeneratedContentFrame() &&
         style != NS_STYLE_USER_SELECT_ALL  &&
         style != NS_STYLE_USER_SELECT_NONE &&
         ((parent->GetStateBits() & NS_FRAME_INDEPENDENT_SELECTION) ||
          !(aFrame->GetStateBits() & NS_FRAME_INDEPENDENT_SELECTION));
}

static FrameTarget GetSelectionClosestFrameForChild(nsIFrame* aChild,
                                                    nsPoint aPoint)
{
  nsIFrame* parent = aChild->GetParent();
  if (SelectionDescendToKids(aChild)) {
    nsPoint pt = aPoint - aChild->GetOffsetTo(parent);
    return GetSelectionClosestFrame(aChild, pt);
  }
  return FrameTarget(aChild, PR_FALSE, PR_FALSE);
}

// When the cursor needs to be at the beginning of a block, it shouldn't be
// before the first child.  A click on a block whose first child is a block
// should put the cursor in the child.  The cursor shouldn't be between the
// blocks, because that's not where it's expected.
// Note that this method is guaranteed to succeed.
static FrameTarget DrillDownToSelectionFrame(nsIFrame* aFrame,
                                             PRBool aEndFrame) {
  if (SelectionDescendToKids(aFrame)) {
    nsIFrame* result = nsnull;
    nsIFrame *frame = aFrame->GetFirstChild(nsnull);
    if (!aEndFrame) {
      while (frame && (!SelfIsSelectable(frame) ||
                        frame->IsEmpty()))
        frame = frame->GetNextSibling();
      if (frame)
        result = frame;
    } else {
      // Because the frame tree is singly linked, to find the last frame,
      // we have to iterate through all the frames
      // XXX I have a feeling this could be slow for long blocks, although
      //     I can't find any slowdowns
      while (frame) {
        if (!frame->IsEmpty() && SelfIsSelectable(frame))
          result = frame;
        frame = frame->GetNextSibling();
      }
    }
    if (result)
      return DrillDownToSelectionFrame(result, aEndFrame);
  }
  // If the current frame has no targetable children, target the current frame
  return FrameTarget(aFrame, PR_TRUE, aEndFrame);
}

// This method finds the closest valid FrameTarget on a given line; if there is
// no valid FrameTarget on the line, it returns a null FrameTarget
static FrameTarget GetSelectionClosestFrameForLine(
                      nsBlockFrame* aParent,
                      nsBlockFrame::line_iterator aLine,
                      nsPoint aPoint)
{
  nsIFrame *frame = aLine->mFirstChild;
  // Account for end of lines (any iterator from the block is valid)
  if (aLine == aParent->end_lines())
    return DrillDownToSelectionFrame(aParent, PR_TRUE);
  nsIFrame *closestFromLeft = nsnull, *closestFromRight = nsnull;
  nsRect rect = aLine->mBounds;
  nscoord closestLeft = rect.x, closestRight = rect.XMost();
  for (PRInt32 n = aLine->GetChildCount(); n;
       --n, frame = frame->GetNextSibling()) {
    if (!SelfIsSelectable(frame) || frame->IsEmpty())
      continue;
    nsRect frameRect = frame->GetRect();
    if (aPoint.x >= frameRect.x) {
      if (aPoint.x < frameRect.XMost()) {
        return GetSelectionClosestFrameForChild(frame, aPoint);
      }
      if (frameRect.XMost() >= closestLeft) {
        closestFromLeft = frame;
        closestLeft = frameRect.XMost();
      }
    } else {
      if (frameRect.x <= closestRight) {
        closestFromRight = frame;
        closestRight = frameRect.x;
      }
    }
  }
  if (!closestFromLeft && !closestFromRight) {
    // We should only get here if there are no selectable frames on a line
    // XXX Do we need more elaborate handling here?
    return FrameTarget::Null();
  }
  if (closestFromLeft &&
      (!closestFromRight ||
       (abs(aPoint.x - closestLeft) <= abs(aPoint.x - closestRight)))) {
    return GetSelectionClosestFrameForChild(closestFromLeft, aPoint);
  }
  return GetSelectionClosestFrameForChild(closestFromRight, aPoint);
}

// This method is for the special handling we do for block frames; they're
// special because they represent paragraphs and because they are organized
// into lines, which have bounds that are not stored elsewhere in the
// frame tree.  Returns a null FrameTarget for frames which are not
// blocks or blocks with no lines.
static FrameTarget GetSelectionClosestFrameForBlock(nsIFrame* aFrame,
                                                    nsPoint aPoint)
{
  nsBlockFrame* bf = nsLayoutUtils::GetAsBlock(aFrame); // used only for QI
  if (!bf)
    return FrameTarget::Null();

  // This code searches for the correct line
  nsBlockFrame::line_iterator firstLine = bf->begin_lines();
  nsBlockFrame::line_iterator end = bf->end_lines();
  if (firstLine == end)
    return FrameTarget::Null();
  nsBlockFrame::line_iterator curLine = firstLine;
  nsBlockFrame::line_iterator closestLine = end;
  while (curLine != end) {
    // Check to see if our point lies with the line's Y bounds
    nscoord y = aPoint.y - curLine->mBounds.y;
    nscoord height = curLine->mBounds.height;
    if (y >= 0 && y < height) {
      closestLine = curLine;
      break; // We found the line; stop looking
    }
    if (y < 0)
      break;
    ++curLine;
  }

  if (closestLine == end) {
    nsBlockFrame::line_iterator prevLine = curLine.prev();
    nsBlockFrame::line_iterator nextLine = curLine;
    // Avoid empty lines
    while (nextLine != end && nextLine->IsEmpty())
      ++nextLine;
    while (prevLine != end && prevLine->IsEmpty())
      --prevLine;

    // This hidden pref dictates whether a point above or below all lines comes
    // up with a line or the beginning or end of the frame; 0 on Windows,
    // 1 on other platforms by default at the writing of this code
    PRInt32 dragOutOfFrame =
            nsContentUtils::GetIntPref("browser.drag_out_of_frame_style");

    if (prevLine == end) {
      if (dragOutOfFrame == 1 || nextLine == end)
        return DrillDownToSelectionFrame(aFrame, PR_FALSE);
      closestLine = nextLine;
    } else if (nextLine == end) {
      if (dragOutOfFrame == 1)
        return DrillDownToSelectionFrame(aFrame, PR_TRUE);
      closestLine = prevLine;
    } else { // Figure out which line is closer
      if (aPoint.y - prevLine->mBounds.YMost() < nextLine->mBounds.y - aPoint.y)
        closestLine = prevLine;
      else
        closestLine = nextLine;
    }
  }

  do {
    FrameTarget target = GetSelectionClosestFrameForLine(bf, closestLine,
                                                         aPoint);
    if (!target.IsNull())
      return target;
    ++closestLine;
  } while (closestLine != end);
  // Fall back to just targeting the last targetable place
  return DrillDownToSelectionFrame(aFrame, PR_TRUE);
}

// GetSelectionClosestFrame is the helper function that calculates the closest
// frame to the given point.
// It doesn't completely account for offset styles, so needs to be used in
// restricted environments.
// Cannot handle overlapping frames correctly, so it should receive the output
// of GetFrameForPoint
// Guaranteed to return a valid FrameTarget
static FrameTarget GetSelectionClosestFrame(nsIFrame* aFrame, nsPoint aPoint)
{
  {
    // Handle blocks; if the frame isn't a block, the method fails
    FrameTarget target = GetSelectionClosestFrameForBlock(aFrame, aPoint);
    if (!target.IsNull())
      return target;
  }

  nsIFrame *kid = aFrame->GetFirstChild(nsnull);

  if (kid) {
    // Go through all the child frames to find the closest one

    // Large number to force the comparison to succeed
    const nscoord HUGE_DISTANCE = nscoord_MAX;
    nscoord closestXDistance = HUGE_DISTANCE;
    nscoord closestYDistance = HUGE_DISTANCE;
    nsIFrame *closestFrame = nsnull;

    for (; kid; kid = kid->GetNextSibling()) {
      if (!SelfIsSelectable(kid) || kid->IsEmpty())
        continue;

      nsRect rect = kid->GetRect();

      nscoord fromLeft = aPoint.x - rect.x;
      nscoord fromRight = aPoint.x - rect.XMost();

      nscoord xDistance;
      if (fromLeft >= 0 && fromRight <= 0) {
        xDistance = 0;
      } else {
        xDistance = PR_MIN(abs(fromLeft), abs(fromRight));
      }

      if (xDistance <= closestXDistance)
      {
        if (xDistance < closestXDistance)
          closestYDistance = HUGE_DISTANCE;

        nscoord fromTop = aPoint.y - rect.y;
        nscoord fromBottom = aPoint.y - rect.YMost();

        nscoord yDistance;
        if (fromTop >= 0 && fromBottom <= 0)
          yDistance = 0;
        else
          yDistance = PR_MIN(abs(fromTop), abs(fromBottom));

        if (yDistance < closestYDistance)
        {
          closestXDistance = xDistance;
          closestYDistance = yDistance;
          closestFrame = kid;
        }
      }
    }
    if (closestFrame)
      return GetSelectionClosestFrameForChild(closestFrame, aPoint);
  }
  return FrameTarget(aFrame, PR_FALSE, PR_FALSE);
}

nsIFrame::ContentOffsets OffsetsForSingleFrame(nsIFrame* aFrame, nsPoint aPoint)
{
  nsIFrame::ContentOffsets offsets;
  FrameContentRange range = GetRangeForFrame(aFrame);
  offsets.content = range.content;
  // If there are continuations (meaning it's not one rectangle), this is the
  // best this function can do
  if (aFrame->GetNextContinuation() || aFrame->GetPrevContinuation()) {
    offsets.offset = range.start;
    offsets.secondaryOffset = range.end;
    offsets.associateWithNext = PR_TRUE;
    return offsets;
  }

  // Figure out whether the offsets should be over, after, or before the frame
  nsRect rect(nsPoint(0, 0), aFrame->GetSize());

  PRBool isBlock = (aFrame->GetStyleDisplay()->mDisplay != NS_STYLE_DISPLAY_INLINE);
  PRBool isRtl = (aFrame->GetStyleVisibility()->mDirection == NS_STYLE_DIRECTION_RTL);
  if ((isBlock && rect.y < aPoint.y) ||
      (!isBlock && ((isRtl  && rect.x + rect.width / 2 > aPoint.x) || 
                    (!isRtl && rect.x + rect.width / 2 < aPoint.x)))) {
    offsets.offset = range.end;
    if (rect.Contains(aPoint))
      offsets.secondaryOffset = range.start;
    else
      offsets.secondaryOffset = range.end;
  } else {
    offsets.offset = range.start;
    if (rect.Contains(aPoint))
      offsets.secondaryOffset = range.end;
    else
      offsets.secondaryOffset = range.start;
  }
  offsets.associateWithNext = (offsets.offset == range.start);
  return offsets;
}

static nsIFrame* AdjustFrameForSelectionStyles(nsIFrame* aFrame) {
  nsIFrame* adjustedFrame = aFrame;
  for (nsIFrame* frame = aFrame; frame; frame = frame->GetParent())
  {
    // These are the conditions that make all children not able to handle
    // a cursor.
    if (frame->GetStyleUIReset()->mUserSelect == NS_STYLE_USER_SELECT_NONE || 
        frame->GetStyleUIReset()->mUserSelect == NS_STYLE_USER_SELECT_ALL || 
        frame->IsGeneratedContentFrame()) {
      adjustedFrame = frame;
    }
  }
  return adjustedFrame;
}
  

nsIFrame::ContentOffsets nsIFrame::GetContentOffsetsFromPoint(nsPoint aPoint,
                                                              PRBool aIgnoreSelectionStyle)
{
  nsIFrame *adjustedFrame;
  if (aIgnoreSelectionStyle) {
    adjustedFrame = this;
  }
  else {
    // This section of code deals with special selection styles.  Note that
    // -moz-none and -moz-all exist, even though they don't need to be explicitly
    // handled.
    // The offset is forced not to end up in generated content; content offsets
    // cannot represent content outside of the document's content tree.

    adjustedFrame = AdjustFrameForSelectionStyles(this);

    // -moz-user-select: all needs special handling, because clicking on it
    // should lead to the whole frame being selected
    if (adjustedFrame && adjustedFrame->GetStyleUIReset()->mUserSelect ==
        NS_STYLE_USER_SELECT_ALL) {
      return OffsetsForSingleFrame(adjustedFrame, aPoint +
                                   this->GetOffsetTo(adjustedFrame));
    }

    // For other cases, try to find a closest frame starting from the parent of
    // the unselectable frame
    if (adjustedFrame != this)
      adjustedFrame = adjustedFrame->GetParent();
  }

  nsPoint adjustedPoint = aPoint + this->GetOffsetTo(adjustedFrame);

  FrameTarget closest = GetSelectionClosestFrame(adjustedFrame, adjustedPoint);

  // If the correct offset is at one end of a frame, use offset-based
  // calculation method
  if (closest.frameEdge) {
    ContentOffsets offsets;
    FrameContentRange range = GetRangeForFrame(closest.frame);
    offsets.content = range.content;
    if (closest.afterFrame)
      offsets.offset = range.end;
    else
      offsets.offset = range.start;
    offsets.secondaryOffset = offsets.offset;
    offsets.associateWithNext = (offsets.offset == range.start);
    return offsets;
  }
  nsPoint pt = aPoint - closest.frame->GetOffsetTo(this);
  return static_cast<nsFrame*>(closest.frame)->CalcContentOffsetsFromFramePoint(pt);

  // XXX should I add some kind of offset standardization?
  // consider <b>xxxxx</b><i>zzzzz</i>; should any click between the last
  // x and first z put the cursor in the same logical position in addition
  // to the same visual position?
}

nsIFrame::ContentOffsets nsFrame::CalcContentOffsetsFromFramePoint(nsPoint aPoint)
{
  return OffsetsForSingleFrame(this, aPoint);
}

NS_IMETHODIMP
nsFrame::GetCursor(const nsPoint& aPoint,
                   nsIFrame::Cursor& aCursor)
{
  FillCursorInformationFromStyle(GetStyleUserInterface(), aCursor);
  if (NS_STYLE_CURSOR_AUTO == aCursor.mCursor) {
    aCursor.mCursor = NS_STYLE_CURSOR_DEFAULT;
  }


  return NS_OK;
}

// Resize and incremental reflow

/* virtual */ void
nsFrame::MarkIntrinsicWidthsDirty()
{
  // This version is meant only for what used to be box-to-block adaptors.
  // It should not be called by other derived classes.
  if (IsBoxWrapped()) {
    nsBoxLayoutMetrics *metrics = BoxMetrics();

    SizeNeedsRecalc(metrics->mPrefSize);
    SizeNeedsRecalc(metrics->mMinSize);
    SizeNeedsRecalc(metrics->mMaxSize);
    SizeNeedsRecalc(metrics->mBlockPrefSize);
    SizeNeedsRecalc(metrics->mBlockMinSize);
    CoordNeedsRecalc(metrics->mFlex);
    CoordNeedsRecalc(metrics->mAscent);
  }
}

/* virtual */ nscoord
nsFrame::GetMinWidth(nsIRenderingContext *aRenderingContext)
{
  nscoord result = 0;
  DISPLAY_MIN_WIDTH(this, result);
  return result;
}

/* virtual */ nscoord
nsFrame::GetPrefWidth(nsIRenderingContext *aRenderingContext)
{
  nscoord result = 0;
  DISPLAY_PREF_WIDTH(this, result);
  return result;
}

/* virtual */ void
nsFrame::AddInlineMinWidth(nsIRenderingContext *aRenderingContext,
                           nsIFrame::InlineMinWidthData *aData)
{
  NS_ASSERTION(GetParent(), "Must have a parent if we get here!");
  PRBool canBreak = !CanContinueTextRun() &&
    GetParent()->GetStyleText()->WhiteSpaceCanWrap();
  
  if (canBreak)
    aData->OptionallyBreak(aRenderingContext);
  aData->trailingWhitespace = 0;
  aData->skipWhitespace = PR_FALSE;
  aData->trailingTextFrame = nsnull;
  aData->currentLine += nsLayoutUtils::IntrinsicForContainer(aRenderingContext,
                            this, nsLayoutUtils::MIN_WIDTH);
  aData->atStartOfLine = PR_FALSE;
  if (canBreak)
    aData->OptionallyBreak(aRenderingContext);
}

/* virtual */ void
nsFrame::AddInlinePrefWidth(nsIRenderingContext *aRenderingContext,
                            nsIFrame::InlinePrefWidthData *aData)
{
  aData->trailingWhitespace = 0;
  aData->skipWhitespace = PR_FALSE;
  nscoord myPref = nsLayoutUtils::IntrinsicForContainer(aRenderingContext, 
                       this, nsLayoutUtils::PREF_WIDTH);
  aData->currentLine = NSCoordSaturatingAdd(aData->currentLine, myPref);
}

void
nsIFrame::InlineMinWidthData::ForceBreak(nsIRenderingContext *aRenderingContext)
{
  currentLine -= trailingWhitespace;
  prevLines = PR_MAX(prevLines, currentLine);
  currentLine = trailingWhitespace = 0;

  for (PRInt32 i = 0, i_end = floats.Count(); i != i_end; ++i) {
    nsIFrame *floatFrame = static_cast<nsIFrame*>(floats[i]);
    nscoord float_min =
      nsLayoutUtils::IntrinsicForContainer(aRenderingContext, floatFrame,
                                           nsLayoutUtils::MIN_WIDTH);
    if (float_min > prevLines)
      prevLines = float_min;
  }
  floats.Clear();
  trailingTextFrame = nsnull;
  skipWhitespace = PR_TRUE;
}

void
nsIFrame::InlineMinWidthData::OptionallyBreak(nsIRenderingContext *aRenderingContext)
{
  trailingTextFrame = nsnull;

  // If we can fit more content into a smaller width by staying on this
  // line (because we're still at a negative offset due to negative
  // text-indent or negative margin), don't break.  Otherwise, do the
  // same as ForceBreak.  it doesn't really matter when we accumulate
  // floats.
  if (currentLine < 0 || atStartOfLine)
    return;
  ForceBreak(aRenderingContext);
}

void
nsIFrame::InlinePrefWidthData::ForceBreak(nsIRenderingContext *aRenderingContext)
{
  if (floats.Count() != 0) {
            // preferred widths accumulated for floats that have already
            // been cleared past
    nscoord floats_done = 0,
            // preferred widths accumulated for floats that have not yet
            // been cleared past
            floats_cur_left = 0,
            floats_cur_right = 0;

    for (PRInt32 i = 0, i_end = floats.Count(); i != i_end; ++i) {
      nsIFrame *floatFrame = static_cast<nsIFrame*>(floats[i]);
      const nsStyleDisplay *floatDisp = floatFrame->GetStyleDisplay();
      if (floatDisp->mBreakType == NS_STYLE_CLEAR_LEFT ||
          floatDisp->mBreakType == NS_STYLE_CLEAR_RIGHT ||
          floatDisp->mBreakType == NS_STYLE_CLEAR_LEFT_AND_RIGHT) {
        nscoord floats_cur = NSCoordSaturatingAdd(floats_cur_left,
                                                  floats_cur_right);
        if (floats_cur > floats_done)
          floats_done = floats_cur;
        if (floatDisp->mBreakType != NS_STYLE_CLEAR_RIGHT)
          floats_cur_left = 0;
        if (floatDisp->mBreakType != NS_STYLE_CLEAR_LEFT)
          floats_cur_right = 0;
      }

      nscoord &floats_cur = floatDisp->mFloats == NS_STYLE_FLOAT_LEFT
                              ? floats_cur_left : floats_cur_right;
      nscoord floatWidth =
          nsLayoutUtils::IntrinsicForContainer(aRenderingContext,
                                               floatFrame,
                                               nsLayoutUtils::PREF_WIDTH);
      // Negative-width floats don't change the available space so they
      // shouldn't change our intrinsic line width either.
      floats_cur =
        NSCoordSaturatingAdd(floats_cur, PR_MAX(0, floatWidth));
    }

    nscoord floats_cur =
      NSCoordSaturatingAdd(floats_cur_left, floats_cur_right);
    if (floats_cur > floats_done)
      floats_done = floats_cur;

    currentLine = NSCoordSaturatingAdd(currentLine, floats_done);

    floats.Clear();
  }

  currentLine =
    NSCoordSaturatingSubtract(currentLine, trailingWhitespace, nscoord_MAX);
  prevLines = PR_MAX(prevLines, currentLine);
  currentLine = trailingWhitespace = 0;
  skipWhitespace = PR_TRUE;
}

static void
AddCoord(const nsStyleCoord& aStyle,
         nsIRenderingContext* aRenderingContext,
         nsIFrame* aFrame,
         nscoord* aCoord, float* aPercent)
{
  switch (aStyle.GetUnit()) {
    case eStyleUnit_Coord:
      *aCoord += aStyle.GetCoordValue();
      break;
    case eStyleUnit_Percent:
      *aPercent += aStyle.GetPercentValue();
      break;
    default:
      break;
  }
}

/* virtual */ nsIFrame::IntrinsicWidthOffsetData
nsFrame::IntrinsicWidthOffsets(nsIRenderingContext* aRenderingContext)
{
  IntrinsicWidthOffsetData result;

  const nsStyleMargin *styleMargin = GetStyleMargin();
  AddCoord(styleMargin->mMargin.GetLeft(), aRenderingContext, this,
           &result.hMargin, &result.hPctMargin);
  AddCoord(styleMargin->mMargin.GetRight(), aRenderingContext, this,
           &result.hMargin, &result.hPctMargin);

  const nsStylePadding *stylePadding = GetStylePadding();
  AddCoord(stylePadding->mPadding.GetLeft(), aRenderingContext, this,
           &result.hPadding, &result.hPctPadding);
  AddCoord(stylePadding->mPadding.GetRight(), aRenderingContext, this,
           &result.hPadding, &result.hPctPadding);

  const nsStyleBorder *styleBorder = GetStyleBorder();
  result.hBorder += styleBorder->GetActualBorderWidth(NS_SIDE_LEFT);
  result.hBorder += styleBorder->GetActualBorderWidth(NS_SIDE_RIGHT);

  const nsStyleDisplay *disp = GetStyleDisplay();
  if (IsThemed(disp)) {
    nsPresContext *presContext = PresContext();

    nsMargin border;
    presContext->GetTheme()->GetWidgetBorder(presContext->DeviceContext(),
                                             this, disp->mAppearance,
                                             &border);
    result.hBorder = presContext->DevPixelsToAppUnits(border.LeftRight());

    nsMargin padding;
    if (presContext->GetTheme()->GetWidgetPadding(presContext->DeviceContext(),
                                                  this, disp->mAppearance,
                                                  &padding)) {
      result.hPadding = presContext->DevPixelsToAppUnits(padding.LeftRight());
      result.hPctPadding = 0;
    }
  }

  return result;
}

/* virtual */ nsIFrame::IntrinsicSize
nsFrame::GetIntrinsicSize()
{
  return IntrinsicSize(); // default is width/height set to eStyleUnit_None
}

/* virtual */ nsSize
nsFrame::GetIntrinsicRatio()
{
  return nsSize(0, 0);
}

inline PRBool
IsAutoHeight(const nsStyleCoord &aCoord, nscoord aCBHeight)
{
  nsStyleUnit unit = aCoord.GetUnit();
  return unit == eStyleUnit_Auto ||  // only for 'height'
         unit == eStyleUnit_None ||  // only for 'max-height'
         (unit == eStyleUnit_Percent && 
          aCBHeight == NS_AUTOHEIGHT);
}

/* virtual */ nsSize
nsFrame::ComputeSize(nsIRenderingContext *aRenderingContext,
                     nsSize aCBSize, nscoord aAvailableWidth,
                     nsSize aMargin, nsSize aBorder, nsSize aPadding,
                     PRBool aShrinkWrap)
{
  nsSize result = ComputeAutoSize(aRenderingContext, aCBSize, aAvailableWidth,
                                  aMargin, aBorder, aPadding, aShrinkWrap);
  nsSize boxSizingAdjust(0,0);
  const nsStylePosition *stylePos = GetStylePosition();

  switch (stylePos->mBoxSizing) {
    case NS_STYLE_BOX_SIZING_BORDER:
      boxSizingAdjust += aBorder;
      // fall through
    case NS_STYLE_BOX_SIZING_PADDING:
      boxSizingAdjust += aPadding;
  }
  nscoord boxSizingToMarginEdgeWidth =
    aMargin.width + aBorder.width + aPadding.width - boxSizingAdjust.width;

  // Compute width

  if (stylePos->mWidth.GetUnit() != eStyleUnit_Auto) {
    result.width =
      nsLayoutUtils::ComputeWidthValue(aRenderingContext, this,
        aCBSize.width, boxSizingAdjust.width, boxSizingToMarginEdgeWidth,
        stylePos->mWidth);
  }

  if (stylePos->mMaxWidth.GetUnit() != eStyleUnit_None) {
    nscoord maxWidth =
      nsLayoutUtils::ComputeWidthValue(aRenderingContext, this,
        aCBSize.width, boxSizingAdjust.width, boxSizingToMarginEdgeWidth,
        stylePos->mMaxWidth);
    if (maxWidth < result.width)
      result.width = maxWidth;
  }

  nscoord minWidth =
    nsLayoutUtils::ComputeWidthValue(aRenderingContext, this,
      aCBSize.width, boxSizingAdjust.width, boxSizingToMarginEdgeWidth,
      stylePos->mMinWidth);
  if (minWidth > result.width)
    result.width = minWidth;

  // Compute height

  if (!IsAutoHeight(stylePos->mHeight, aCBSize.height)) {
    result.height =
      nsLayoutUtils::ComputeHeightDependentValue(aCBSize.height,
                                                 stylePos->mHeight) -
      boxSizingAdjust.height;
  }

  if (result.height != NS_UNCONSTRAINEDSIZE) {
    if (!IsAutoHeight(stylePos->mMaxHeight, aCBSize.height)) {
      nscoord maxHeight =
        nsLayoutUtils::ComputeHeightDependentValue(aCBSize.height,
                                                   stylePos->mMaxHeight) -
        boxSizingAdjust.height;
      if (maxHeight < result.height)
        result.height = maxHeight;
    }

    if (!IsAutoHeight(stylePos->mMinHeight, aCBSize.height)) {
      nscoord minHeight =
        nsLayoutUtils::ComputeHeightDependentValue(aCBSize.height,
                                                   stylePos->mMinHeight) -
        boxSizingAdjust.height;
      if (minHeight > result.height)
        result.height = minHeight;
    }
  }

  const nsStyleDisplay *disp = GetStyleDisplay();
  if (IsThemed(disp)) {
    nsSize size(0, 0);
    PRBool canOverride = PR_TRUE;
    nsPresContext *presContext = PresContext();
    presContext->GetTheme()->
      GetMinimumWidgetSize(aRenderingContext, this, disp->mAppearance,
                           &size, &canOverride);

    size.width = presContext->DevPixelsToAppUnits(size.width);
    size.height = presContext->DevPixelsToAppUnits(size.height);

    // GMWS() returns border-box; we need content-box
    size.width -= aBorder.width + aPadding.width;
    size.height -= aBorder.height + aPadding.height;

    if (size.height > result.height || !canOverride)
      result.height = size.height;
    if (size.width > result.width || !canOverride)
      result.width = size.width;
  }

  if (result.width < 0)
    result.width = 0;

  if (result.height < 0)
    result.height = 0;

  return result;
}

nsRect
nsIFrame::ComputeTightBounds(gfxContext* aContext) const
{
  return GetOverflowRect();
}

nsRect
nsFrame::ComputeSimpleTightBounds(gfxContext* aContext) const
{
  if (GetStyleOutline()->GetOutlineStyle() != NS_STYLE_BORDER_STYLE_NONE ||
      HasBorder() || !GetStyleBackground()->IsTransparent() ||
      GetStyleDisplay()->mAppearance) {
    // Not necessarily tight, due to clipping, negative
    // outline-offset, and lots of other issues, but that's OK
    return GetOverflowRect();
  }

  nsRect r(0, 0, 0, 0);
  PRInt32 listIndex = 0;
  nsIAtom* childList = nsnull;
  do {
    nsIFrame* child = GetFirstChild(childList);
    while (child) {
       r.UnionRect(r, child->ComputeTightBounds(aContext) + child->GetPosition());
       child = child->GetNextSibling();
    }
    childList = GetAdditionalChildListName(listIndex++);
  } while (childList);
  return r;
}

/* virtual */ nsSize
nsFrame::ComputeAutoSize(nsIRenderingContext *aRenderingContext,
                         nsSize aCBSize, nscoord aAvailableWidth,
                         nsSize aMargin, nsSize aBorder, nsSize aPadding,
                         PRBool aShrinkWrap)
{
  // Use basic shrink-wrapping as a default implementation.
  nsSize result(0xdeadbeef, NS_UNCONSTRAINEDSIZE);

  // don't bother setting it if the result won't be used
  if (GetStylePosition()->mWidth.GetUnit() == eStyleUnit_Auto) {
    nscoord availBased = aAvailableWidth - aMargin.width - aBorder.width -
                         aPadding.width;
    result.width = ShrinkWidthToFit(aRenderingContext, availBased);
  }
  return result;
}

nscoord
nsFrame::ShrinkWidthToFit(nsIRenderingContext *aRenderingContext,
                          nscoord aWidthInCB)
{
  nscoord result;
  nscoord minWidth = GetMinWidth(aRenderingContext);
  if (minWidth > aWidthInCB) {
    result = minWidth;
  } else {
    nscoord prefWidth = GetPrefWidth(aRenderingContext);
    if (prefWidth > aWidthInCB) {
      result = aWidthInCB;
    } else {
      result = prefWidth;
    }
  }
  return result;
}

NS_IMETHODIMP
nsFrame::WillReflow(nsPresContext* aPresContext)
{
#ifdef DEBUG_dbaron_off
  // bug 81268
  NS_ASSERTION(!(mState & NS_FRAME_IN_REFLOW),
               "nsFrame::WillReflow: frame is already in reflow");
#endif

  NS_FRAME_TRACE_MSG(NS_FRAME_TRACE_CALLS,
                     ("WillReflow: oldState=%x", mState));
  mState |= NS_FRAME_IN_REFLOW;
  return NS_OK;
}

NS_IMETHODIMP
nsFrame::DidReflow(nsPresContext*           aPresContext,
                   const nsHTMLReflowState*  aReflowState,
                   nsDidReflowStatus         aStatus)
{
  NS_FRAME_TRACE_MSG(NS_FRAME_TRACE_CALLS,
                     ("nsFrame::DidReflow: aStatus=%d", aStatus));
  if (NS_FRAME_REFLOW_FINISHED == aStatus) {
    mState &= ~(NS_FRAME_IN_REFLOW | NS_FRAME_FIRST_REFLOW | NS_FRAME_IS_DIRTY |
                NS_FRAME_HAS_DIRTY_CHILDREN);
  }

  // Notify the percent height observer if there is a percent height.
  // The observer may be able to initiate another reflow with a computed
  // height. This happens in the case where a table cell has no computed
  // height but can fabricate one when the cell height is known.
  if (aReflowState && aReflowState->mPercentHeightObserver &&
      (eStyleUnit_Percent == aReflowState->mStylePosition->mHeight.GetUnit())) {

    nsIFrame* prevInFlow = GetPrevInFlow();
    if (!prevInFlow) { // 1st in flow
      aReflowState->mPercentHeightObserver->NotifyPercentHeight(*aReflowState);
    }
  }

  return NS_OK;
}

/* virtual */ PRBool
nsFrame::CanContinueTextRun() const
{
  // By default, a frame will *not* allow a text run to be continued
  // through it.
  return PR_FALSE;
}

NS_IMETHODIMP
nsFrame::Reflow(nsPresContext*          aPresContext,
                nsHTMLReflowMetrics&     aDesiredSize,
                const nsHTMLReflowState& aReflowState,
                nsReflowStatus&          aStatus)
{
  DO_GLOBAL_REFLOW_COUNT("nsFrame");
  aDesiredSize.width = 0;
  aDesiredSize.height = 0;
  aStatus = NS_FRAME_COMPLETE;
  NS_FRAME_SET_TRUNCATION(aStatus, aReflowState, aDesiredSize);
  return NS_OK;
}

NS_IMETHODIMP
nsFrame::CharacterDataChanged(nsPresContext* aPresContext,
                              nsIContent*     aChild,
                              PRBool          aAppend)
{
  NS_NOTREACHED("should only be called for text frames");
  return NS_OK;
}

NS_IMETHODIMP
nsFrame::AttributeChanged(PRInt32         aNameSpaceID,
                          nsIAtom*        aAttribute,
                          PRInt32         aModType)
{
  return NS_OK;
}

// Flow member functions

nsSplittableType
nsFrame::GetSplittableType() const
{
  return NS_FRAME_NOT_SPLITTABLE;
}

nsIFrame* nsFrame::GetPrevContinuation() const
{
  return nsnull;
}

NS_IMETHODIMP nsFrame::SetPrevContinuation(nsIFrame* aPrevContinuation)
{
  // Ignore harmless requests to set it to NULL
  if (aPrevContinuation) {
    NS_ERROR("not splittable");
    return NS_ERROR_NOT_IMPLEMENTED;
  }
  
  return NS_OK;
}

nsIFrame* nsFrame::GetNextContinuation() const
{
  return nsnull;
}

NS_IMETHODIMP nsFrame::SetNextContinuation(nsIFrame*)
{
  NS_ERROR("not splittable");
  return NS_ERROR_NOT_IMPLEMENTED;
}

nsIFrame* nsFrame::GetPrevInFlowVirtual() const
{
  return nsnull;
}

NS_IMETHODIMP nsFrame::SetPrevInFlow(nsIFrame* aPrevInFlow)
{
  // Ignore harmless requests to set it to NULL
  if (aPrevInFlow) {
    NS_ERROR("not splittable");
    return NS_ERROR_NOT_IMPLEMENTED;
  }

  return NS_OK;
}

nsIFrame* nsFrame::GetNextInFlowVirtual() const
{
  return nsnull;
}

NS_IMETHODIMP nsFrame::SetNextInFlow(nsIFrame*)
{
  NS_ERROR("not splittable");
  return NS_ERROR_NOT_IMPLEMENTED;
}

nsIFrame* nsIFrame::GetTailContinuation()
{
  nsIFrame* frame = this;
  while (frame->GetStateBits() & NS_FRAME_IS_OVERFLOW_CONTAINER) {
    frame = frame->GetPrevContinuation();
    NS_ASSERTION(frame, "first continuation can't be overflow container");
  }
  for (nsIFrame* next = frame->GetNextContinuation();
       next && !(next->GetStateBits() & NS_FRAME_IS_OVERFLOW_CONTAINER);
       next = frame->GetNextContinuation())  {
    frame = next;
  }
  NS_POSTCONDITION(frame, "illegal state in continuation chain.");
  return frame;
}

nsIView*
nsIFrame::GetParentViewForChildFrame(nsIFrame* aFrame) const
{
  return GetClosestView();
}

// Associated view object
nsIView*
nsIFrame::GetView() const
{
  // Check the frame state bit and see if the frame has a view
  if (!(GetStateBits() & NS_FRAME_HAS_VIEW))
    return nsnull;

  // Check for a property on the frame
  nsresult rv;
  void *value = GetProperty(nsGkAtoms::viewProperty, &rv);

  NS_ENSURE_SUCCESS(rv, nsnull);
  NS_ASSERTION(value, "frame state bit was set but frame has no view");
  return static_cast<nsIView*>(value);
}

/* virtual */ nsIView*
nsIFrame::GetViewExternal() const
{
  return GetView();
}

nsresult
nsIFrame::SetView(nsIView* aView)
{
  if (aView) {
    aView->SetClientData(this);

    // Set a property on the frame
    nsresult rv = SetProperty(nsGkAtoms::viewProperty, aView, nsnull);
    NS_ENSURE_SUCCESS(rv, rv);

    // Set the frame state bit that says the frame has a view
    AddStateBits(NS_FRAME_HAS_VIEW);

    // Let all of the ancestors know they have a descendant with a view.
    for (nsIFrame* f = GetParent();
         f && !(f->GetStateBits() & NS_FRAME_HAS_CHILD_WITH_VIEW);
         f = f->GetParent())
      f->AddStateBits(NS_FRAME_HAS_CHILD_WITH_VIEW);
  }

  return NS_OK;
}

nsIFrame* nsIFrame::GetAncestorWithViewExternal() const
{
  return GetAncestorWithView();
}

// Find the first geometric parent that has a view
nsIFrame* nsIFrame::GetAncestorWithView() const
{
  for (nsIFrame* f = mParent; nsnull != f; f = f->GetParent()) {
    if (f->HasView()) {
      return f;
    }
  }
  return nsnull;
}

// virtual
nsPoint nsIFrame::GetOffsetToExternal(const nsIFrame* aOther) const
{
  return GetOffsetTo(aOther);
}

nsPoint nsIFrame::GetOffsetTo(const nsIFrame* aOther) const
{
  NS_PRECONDITION(aOther,
                  "Must have frame for destination coordinate system!");
  nsPoint offset(0, 0);
  const nsIFrame* f;
  for (f = this; f != aOther && f;
       f = nsLayoutUtils::GetCrossDocParentFrame(f, &offset)) {
    offset += f->GetPosition();
  }

  if (f != aOther) {
    // Looks like aOther wasn't an ancestor of |this|.  So now we have
    // the root-document-relative position of |this| in |offset|.  Convert back
    // to the coordinates of aOther
    nsPoint negativeOffset(0,0);
    while (aOther) {
      offset -= aOther->GetPosition();
      aOther = nsLayoutUtils::GetCrossDocParentFrame(aOther, &negativeOffset);
    }
    offset -= negativeOffset;
  }

  return offset;
}

// virtual
nsIntRect nsIFrame::GetScreenRectExternal() const
{
  return GetScreenRect();
}

nsIntRect nsIFrame::GetScreenRect() const
{
  nsRect r = GetScreenRectInAppUnits().ScaleRoundOutInverse(PresContext()->AppUnitsPerDevPixel());
  // nsRect and nsIntRect are not necessarily the same
  return nsIntRect(r.x, r.y, r.width, r.height);
}

// virtual
nsRect nsIFrame::GetScreenRectInAppUnitsExternal() const
{
  return GetScreenRectInAppUnits();
}

nsRect nsIFrame::GetScreenRectInAppUnits() const
{
  nsRect retval(0,0,0,0);
  nsPoint toViewOffset(0,0);
  nsIView* view = GetClosestView(&toViewOffset);

  if (view) {
    nsPoint toWidgetOffset(0,0);
    nsIWidget* widget = view->GetNearestWidget(&toWidgetOffset);

    if (widget) {
      // WidgetToScreen really should take nsIntRect, not nsRect
      nsIntRect localRect(0,0,0,0), screenRect;
      widget->WidgetToScreen(localRect, screenRect);

      retval = mRect;
      retval.MoveTo(toViewOffset + toWidgetOffset);
      retval.x += PresContext()->DevPixelsToAppUnits(screenRect.x);
      retval.y += PresContext()->DevPixelsToAppUnits(screenRect.y);
    }
  }

  return retval;
}

// Returns the offset from this frame to the closest geometric parent that
// has a view. Also returns the containing view or null in case of error
NS_IMETHODIMP nsFrame::GetOffsetFromView(nsPoint&  aOffset,
                                         nsIView** aView) const
{
  NS_PRECONDITION(nsnull != aView, "null OUT parameter pointer");
  nsIFrame* frame = (nsIFrame*)this;

  *aView = nsnull;
  aOffset.MoveTo(0, 0);
  do {
    aOffset += frame->GetPosition();
    frame = frame->GetParent();
  } while (frame && !frame->HasView());
  if (frame)
    *aView = frame->GetView();
  return NS_OK;
}

/* virtual */ PRBool
nsIFrame::AreAncestorViewsVisible() const
{
  for (nsIView* view = GetClosestView(); view; view = view->GetParent()) {
    if (view->GetVisibility() == nsViewVisibility_kHide) {
      return PR_FALSE;
    }
  }
  return PR_TRUE;
}

nsIWidget*
nsIFrame::GetWindow() const
{
  return GetClosestView()->GetNearestWidget(nsnull);
}

nsIAtom*
nsFrame::GetType() const
{
  return nsnull;
}

PRBool
nsIFrame::IsLeaf() const
{
  return PR_TRUE;
}

void
nsIFrame::InvalidateWithFlags(const nsRect& aDamageRect, PRUint32 aFlags)
{
  if (aDamageRect.IsEmpty()) {
    return;
  }

  // Don't allow invalidates to do anything when
  // painting is suppressed.
  nsIPresShell *shell = PresContext()->GetPresShell();
  if (shell) {
    PRBool suppressed = PR_FALSE;
    shell->IsPaintingSuppressed(&suppressed);
    if (suppressed)
      return;
  }
  
  InvalidateInternal(aDamageRect, 0, 0, nsnull, aFlags);
}

/**
 * Helper function that funnels an InvalidateInternal request up to the
 * parent.  This function is used so that if MOZ_SVG is not defined, we still
 * have unified control paths in the InvalidateInternal chain.
 *
 * @param aDamageRect The rect to invalidate.
 * @param aX The x offset from the origin of this frame to the rectangle.
 * @param aY The y offset from the origin of this frame to the rectangle.
 * @param aImmediate Whether to redraw immediately.
 * @return None, though this funnels the request up to the parent frame.
 */
void
nsIFrame::InvalidateInternalAfterResize(const nsRect& aDamageRect, nscoord aX,
                                        nscoord aY, PRUint32 aFlags)
{
  /* If we're a transformed frame, then we need to apply our transform to the
   * damage rectangle so that the redraw correctly redraws the transformed
   * region.  We're moved over aX and aY from our origin, but since this aX
   * and aY is contained within our border, we need to scoot back by -aX and
   * -aY to get back to the origin of the transform.
   *
   * There's one more problem, though, and that's that we don't know what
   * coordinate space this rectangle is in.  Sometimes it's in the local
   * coordinate space for the frame, and sometimes its in the transformed
   * coordinate space.  If we get it wrong, we'll display incorrectly.  Until I
   * find a better fix for this problem, we'll invalidate the union of the two
   * rectangles (original rectangle and transformed rectangle).  At least one of
   * these will be correct.
   *
   * See bug #452496 for more details.
   */
  if ((mState & NS_FRAME_MAY_BE_TRANSFORMED_OR_HAVE_RENDERING_OBSERVERS) &&
      GetStyleDisplay()->HasTransform()) {
    nsRect newDamageRect;
    newDamageRect.UnionRect(nsDisplayTransform::TransformRect
                            (aDamageRect, this, nsPoint(-aX, -aY)), aDamageRect);
    GetParent()->
      InvalidateInternal(newDamageRect, aX + mRect.x, aY + mRect.y, this,
                         aFlags);
  }
  else 
    GetParent()->
      InvalidateInternal(aDamageRect, aX + mRect.x, aY + mRect.y, this, aFlags);
}

void
nsIFrame::InvalidateInternal(const nsRect& aDamageRect, nscoord aX, nscoord aY,
                             nsIFrame* aForChild, PRUint32 aFlags)
{
#ifdef MOZ_SVG
  if (nsSVGIntegrationUtils::UsingEffectsForFrame(this)) {
    nsRect r = nsSVGIntegrationUtils::GetInvalidAreaForChangedSource(this,
            aDamageRect + nsPoint(aX, aY));
    /* Rectangle is now in our own local space, so aX and aY are effectively
     * zero.  Thus we'll pretend that the entire time this was in our own
     * local coordinate space and do any remaining processing.
     */
    InvalidateInternalAfterResize(r, 0, 0, aFlags);
    return;
  }
#endif
  
  InvalidateInternalAfterResize(aDamageRect, aX, aY, aFlags);
}

gfxMatrix
nsIFrame::GetTransformMatrix(nsIFrame **aOutAncestor)
{
  NS_PRECONDITION(aOutAncestor, "Need a place to put the ancestor!");

  /* Whether or not we're transformed, the matrix will be relative to our
   * cross-doc parent frame.
   */
  *aOutAncestor = nsLayoutUtils::GetCrossDocParentFrame(this);

  /* If we're transformed, we want to hand back the combination
   * transform/translate matrix that will apply our current transform, then
   * shift us to our parent.
   */
  if (IsTransformed()) {
    /* Compute the delta to the parent, which we need because we are converting
     * coordinates to our parent.
     */
    NS_ASSERTION(*aOutAncestor, "Cannot transform the viewport frame!");
    nsPoint delta = GetOffsetTo(*aOutAncestor);
    PRInt32 scaleFactor = PresContext()->AppUnitsPerDevPixel();

    gfxMatrix result =
      nsDisplayTransform::GetResultingTransformMatrix(this, nsPoint(0, 0),
                                                      scaleFactor);
    /* Combine the raw transform with a translation to our parent. */
    result *= gfxMatrix().Translate
      (gfxPoint(NSAppUnitsToFloatPixels(delta.x, scaleFactor),
                NSAppUnitsToFloatPixels(delta.y, scaleFactor)));
    return result;
  }
  
  /* Otherwise, we're not transformed.  In that case, we'll walk up the frame
   * tree until we either hit the root frame or something that may be
   * transformed.  We'll then change coordinates into that frame, since we're
   * guaranteed that nothing in-between can be transformed.  First, however,
   * we have to check to see if we have a parent.  If not, we'll set the
   * outparam to null (indicating that there's nothing left) and will hand back
   * the identity matrix.
   */
  if (!*aOutAncestor)
    return gfxMatrix();
  
  /* Keep iterating while the frame can't possibly be transformed. */
  while (!(*aOutAncestor)->IsTransformed()) {
    /* If no parent, stop iterating.  Otherwise, update the ancestor. */
    nsIFrame* parent = nsLayoutUtils::GetCrossDocParentFrame(*aOutAncestor);
    if (!parent)
      break;

    *aOutAncestor = parent;
  }

  NS_ASSERTION(*aOutAncestor, "Somehow ended up with a null ancestor...?");

  /* Translate from this frame to our ancestor, if it exists.  That's the
   * entire transform, so we're done.
   */
  nsPoint delta = GetOffsetTo(*aOutAncestor);
  PRInt32 scaleFactor = PresContext()->AppUnitsPerDevPixel();
  return gfxMatrix().Translate
    (gfxPoint(NSAppUnitsToFloatPixels(delta.x, scaleFactor),
              NSAppUnitsToFloatPixels(delta.y, scaleFactor)));
}

void
nsIFrame::InvalidateRectDifference(const nsRect& aR1, const nsRect& aR2)
{
  nsRect sizeHStrip, sizeVStrip;
  nsLayoutUtils::GetRectDifferenceStrips(aR1, aR2, &sizeHStrip, &sizeVStrip);
  Invalidate(sizeVStrip);
  Invalidate(sizeHStrip);
}

void
nsIFrame::InvalidateOverflowRect()
{
  Invalidate(GetOverflowRect());
}

void
nsIFrame::InvalidateRoot(const nsRect& aDamageRect, PRUint32 aFlags)
{
  if (aFlags & INVALIDATE_NOTIFY_ONLY)
    return;

  PRUint32 flags =
    (aFlags & INVALIDATE_IMMEDIATE) ? NS_VMREFRESH_IMMEDIATE : NS_VMREFRESH_NO_SYNC;
  nsIView* view = GetView();
  NS_ASSERTION(view, "This can only be called on frames with views");
  view->GetViewManager()->UpdateView(view, aDamageRect, flags);
}

static void
DestroyRectFunc(void*    aFrame,
                nsIAtom* aPropertyName,
                void*    aPropertyValue,
                void*    aDtorData)
{
  delete static_cast<nsRect*>(aPropertyValue);
}

static void
SetRectProperty(nsIFrame* aFrame, nsIAtom* aProp, const nsRect& aRect)
{
  nsRect* r = new nsRect(aRect);
  if (!r)
    return;
  aFrame->SetProperty(aProp, r, DestroyRectFunc);
}

/**
 * @param aAnyOutlineOrEffects set to true if this frame has any
 * outline, SVG effects or box shadows that mean we need to invalidate
 * the whole overflow area if the frame's size changes.
 */
static nsRect
ComputeOutlineAndEffectsRect(nsIFrame* aFrame, PRBool* aAnyOutlineOrEffects,
                             const nsRect& aOverflowRect,
                             PRBool aStoreRectProperties) {
  nsRect r = aOverflowRect;
  *aAnyOutlineOrEffects = PR_FALSE;

  // box-shadow
  nsCSSShadowArray* boxShadows = aFrame->GetStyleBorder()->mBoxShadow;
  if (boxShadows) {
    nsRect shadows;
    for (PRUint32 i = 0; i < boxShadows->Length(); ++i) {
      nsRect tmpRect = r;
      nsCSSShadowItem* shadow = boxShadows->ShadowAt(i);
      nscoord outsetRadius = shadow->mRadius + shadow->mSpread;

      tmpRect.MoveBy(nsPoint(shadow->mXOffset, shadow->mYOffset));
      tmpRect.Inflate(outsetRadius, outsetRadius);

      shadows.UnionRect(shadows, tmpRect);
    }
    r.UnionRect(r, shadows);
    *aAnyOutlineOrEffects = PR_TRUE;
  }

  const nsStyleOutline* outline = aFrame->GetStyleOutline();
  PRUint8 outlineStyle = outline->GetOutlineStyle();
  if (outlineStyle != NS_STYLE_BORDER_STYLE_NONE) {
    nscoord width;
#ifdef DEBUG
    PRBool result = 
#endif
      outline->GetOutlineWidth(width);
    NS_ASSERTION(result, "GetOutlineWidth had no cached outline width");
    if (width > 0) {
      if (aStoreRectProperties) {
        SetRectProperty(aFrame, nsGkAtoms::outlineInnerRectProperty, r);
      }

      nscoord offset = outline->mOutlineOffset;
      nscoord inflateBy = PR_MAX(width + offset, 0);
      r.Inflate(inflateBy, inflateBy);
      *aAnyOutlineOrEffects = PR_TRUE;
    }
  }
  
  // Note that we don't remove the outlineInnerRect if a frame loses outline
  // style. That would require an extra property lookup for every frame,
  // or a new frame state bit to track whether a property had been stored,
  // or something like that. It's not worth doing that here. At most it's
  // only one heap-allocated rect per frame and it will be cleaned up when
  // the frame dies.

#ifdef MOZ_SVG
  if (nsSVGIntegrationUtils::UsingEffectsForFrame(aFrame)) {
    *aAnyOutlineOrEffects = PR_TRUE;
    if (aStoreRectProperties) {
      SetRectProperty(aFrame, nsGkAtoms::preEffectsBBoxProperty, r);
    }
    r = nsSVGIntegrationUtils::ComputeFrameEffectsRect(aFrame, r);
  }
#endif

  return r;
}

nsPoint
nsIFrame::GetRelativeOffset(const nsStyleDisplay* aDisplay) const
{
  if (!aDisplay || NS_STYLE_POSITION_RELATIVE == aDisplay->mPosition) {
    nsPoint *offsets = static_cast<nsPoint*>
                         (GetProperty(nsGkAtoms::computedOffsetProperty));
    if (offsets) {
      return *offsets;
    }
  }
  return nsPoint(0,0);
}

nsRect
nsIFrame::GetOverflowRect() const
{
  // Note that in some cases the overflow area might not have been
  // updated (yet) to reflect any outline set on the frame or the area
  // of child frames. That's OK because any reflow that updates these
  // areas will invalidate the appropriate area, so any (mis)uses of
  // this method will be fixed up.

  if (GetStateBits() & NS_FRAME_OUTSIDE_CHILDREN)
    return *const_cast<nsIFrame*>(this)->GetOverflowAreaProperty(PR_FALSE);
  // NOTE this won't return accurate info if the overflow rect was updated
  // but the mRect hasn't been set yet!
  return nsRect(nsPoint(0, 0), GetSize());
}

nsRect
nsIFrame::GetOverflowRectRelativeToParent() const
{
  return GetOverflowRect() + mRect.TopLeft();
}
  
nsRect
nsIFrame::GetOverflowRectRelativeToSelf() const
{
  if (!(mState & NS_FRAME_MAY_BE_TRANSFORMED_OR_HAVE_RENDERING_OBSERVERS) ||
      !GetStyleDisplay()->HasTransform())
    return GetOverflowRect();
  return *static_cast<nsRect*>
    (GetProperty(nsGkAtoms::preEffectsBBoxProperty));
}

void
nsFrame::CheckInvalidateSizeChange(nsHTMLReflowMetrics& aNewDesiredSize)
{
  nsIFrame::CheckInvalidateSizeChange(mRect, GetOverflowRect(),
      nsSize(aNewDesiredSize.width, aNewDesiredSize.height));
}

void
nsIFrame::CheckInvalidateSizeChange(const nsRect& aOldRect,
                                    const nsRect& aOldOverflowRect,
                                    const nsSize& aNewDesiredSize)
{
  if (aNewDesiredSize.width == aOldRect.width &&
      aNewDesiredSize.height == aOldRect.height)
    return;

  // Below, we invalidate the old frame area (or, in the case of
  // outline, combined area) if the outline, border or background
  // settings indicate that something other than the difference
  // between the old and new areas needs to be painted. We are
  // assuming that the difference between the old and new areas will
  // be invalidated by some other means. That also means invalidating
  // the old frame area is the same as invalidating the new frame area
  // (since in either case the UNION of old and new areas will be
  // invalidated)

  // Invalidate the entire old frame+outline if the frame has an outline
  PRBool anyOutlineOrEffects;
  nsRect r = ComputeOutlineAndEffectsRect(this, &anyOutlineOrEffects,
                                          aOldOverflowRect, PR_FALSE);
  if (anyOutlineOrEffects) {
    r.UnionRect(aOldOverflowRect, r);
    Invalidate(r);
    return;
  }

  // Invalidate the old frame borders if the frame has borders. Those borders
  // may be moving.
  const nsStyleBorder* border = GetStyleBorder();
  NS_FOR_CSS_SIDES(side) {
    if (border->GetActualBorderWidth(side) != 0) {
      Invalidate(nsRect(0, 0, aOldRect.width, aOldRect.height));
      return;
    }
  }

  // Invalidate the old frame background if the frame has a background
  // whose position depends on the size of the frame
  const nsStyleBackground* background = GetStyleBackground();
  if (background->mBackgroundFlags &
      (NS_STYLE_BG_X_POSITION_PERCENT | NS_STYLE_BG_Y_POSITION_PERCENT)) {
    Invalidate(nsRect(0, 0, aOldRect.width, aOldRect.height));
    return;
  }
}

// Define the MAX_FRAME_DEPTH to be the ContentSink's MAX_REFLOW_DEPTH plus
// 4 for the frames above the document's frames: 
//  the Viewport, GFXScroll, ScrollPort, and Canvas
#define MAX_FRAME_DEPTH (MAX_REFLOW_DEPTH+4)

PRBool
nsFrame::IsFrameTreeTooDeep(const nsHTMLReflowState& aReflowState,
                            nsHTMLReflowMetrics& aMetrics)
{
  if (aReflowState.mReflowDepth >  MAX_FRAME_DEPTH) {
    mState |= NS_FRAME_TOO_DEEP_IN_FRAME_TREE;
    mState &= ~NS_FRAME_OUTSIDE_CHILDREN;
    aMetrics.width = 0;
    aMetrics.height = 0;
    aMetrics.ascent = 0;
    aMetrics.mCarriedOutBottomMargin.Zero();
    aMetrics.mOverflowArea.x = 0;
    aMetrics.mOverflowArea.y = 0;
    aMetrics.mOverflowArea.width = 0;
    aMetrics.mOverflowArea.height = 0;
    return PR_TRUE;
  }
  mState &= ~NS_FRAME_TOO_DEEP_IN_FRAME_TREE;
  return PR_FALSE;
}

/* virtual */ PRBool nsFrame::IsContainingBlock() const
{
  const nsStyleDisplay* display = GetStyleDisplay();

  // Absolute positioning causes |display->mDisplay| to be set to block,
  // if needed.
  return display->mDisplay == NS_STYLE_DISPLAY_BLOCK || 
         display->mDisplay == NS_STYLE_DISPLAY_INLINE_BLOCK || 
         display->mDisplay == NS_STYLE_DISPLAY_LIST_ITEM ||
         display->mDisplay == NS_STYLE_DISPLAY_TABLE_CELL;
}

#ifdef NS_DEBUG

PRInt32 nsFrame::ContentIndexInContainer(const nsIFrame* aFrame)
{
  PRInt32 result = -1;

  nsIContent* content = aFrame->GetContent();
  if (content) {
    nsIContent* parentContent = content->GetParent();
    if (parentContent) {
      result = parentContent->IndexOf(content);
    }
  }

  return result;
}

/**
 * List a frame tree to stdout. Meant to be called from gdb.
 */
void
DebugListFrameTree(nsIFrame* aFrame)
{
  ((nsFrame*)aFrame)->List(stdout, 0);
}


// Debugging
NS_IMETHODIMP
nsFrame::List(FILE* out, PRInt32 aIndent) const
{
  IndentBy(out, aIndent);
  ListTag(out);
#ifdef DEBUG_waterson
  fprintf(out, " [parent=%p]", static_cast<void*>(mParent));
#endif
  if (HasView()) {
    fprintf(out, " [view=%p]", static_cast<void*>(GetView()));
  }
  fprintf(out, " {%d,%d,%d,%d}", mRect.x, mRect.y, mRect.width, mRect.height);
  if (0 != mState) {
    fprintf(out, " [state=%08x]", mState);
  }
  nsIFrame* prevInFlow = GetPrevInFlow();
  nsIFrame* nextInFlow = GetNextInFlow();
  if (nsnull != prevInFlow) {
    fprintf(out, " prev-in-flow=%p", static_cast<void*>(prevInFlow));
  }
  if (nsnull != nextInFlow) {
    fprintf(out, " next-in-flow=%p", static_cast<void*>(nextInFlow));
  }
  fprintf(out, " [content=%p]", static_cast<void*>(mContent));
  nsFrame* f = const_cast<nsFrame*>(this);
  if (f->GetStateBits() & NS_FRAME_OUTSIDE_CHILDREN) {
    nsRect overflowArea = f->GetOverflowRect();
    fprintf(out, " [overflow=%d,%d,%d,%d]", overflowArea.x, overflowArea.y,
            overflowArea.width, overflowArea.height);
  }
  fputs("\n", out);
  return NS_OK;
}

NS_IMETHODIMP
nsFrame::GetFrameName(nsAString& aResult) const
{
  return MakeFrameName(NS_LITERAL_STRING("Frame"), aResult);
}

NS_IMETHODIMP_(nsFrameState)
nsFrame::GetDebugStateBits() const
{
  // We'll ignore these flags for the purposes of comparing frame state:
  //
  //   NS_FRAME_EXTERNAL_REFERENCE
  //     because this is set by the event state manager or the
  //     caret code when a frame is focused. Depending on whether
  //     or not the regression tests are run as the focused window
  //     will make this value vary randomly.
#define IRRELEVANT_FRAME_STATE_FLAGS NS_FRAME_EXTERNAL_REFERENCE

#define FRAME_STATE_MASK (~(IRRELEVANT_FRAME_STATE_FLAGS))

  return GetStateBits() & FRAME_STATE_MASK;
}

nsresult
nsFrame::MakeFrameName(const nsAString& aType, nsAString& aResult) const
{
  aResult = aType;
  if (mContent && !mContent->IsNodeOfType(nsINode::eTEXT)) {
    nsAutoString buf;
    mContent->Tag()->ToString(buf);
    aResult.Append(NS_LITERAL_STRING("(") + buf + NS_LITERAL_STRING(")"));
  }
  char buf[40];
  PR_snprintf(buf, sizeof(buf), "(%d)", ContentIndexInContainer(this));
  AppendASCIItoUTF16(buf, aResult);
  return NS_OK;
}

void
nsFrame::XMLQuote(nsString& aString)
{
  PRInt32 i, len = aString.Length();
  for (i = 0; i < len; i++) {
    PRUnichar ch = aString.CharAt(i);
    if (ch == '<') {
      nsAutoString tmp(NS_LITERAL_STRING("&lt;"));
      aString.Cut(i, 1);
      aString.Insert(tmp, i);
      len += 3;
      i += 3;
    }
    else if (ch == '>') {
      nsAutoString tmp(NS_LITERAL_STRING("&gt;"));
      aString.Cut(i, 1);
      aString.Insert(tmp, i);
      len += 3;
      i += 3;
    }
    else if (ch == '\"') {
      nsAutoString tmp(NS_LITERAL_STRING("&quot;"));
      aString.Cut(i, 1);
      aString.Insert(tmp, i);
      len += 5;
      i += 5;
    }
  }
}
#endif

PRBool
nsFrame::ParentDisablesSelection() const
{
/*
  // should never be called now
  nsIFrame* parent = GetParent();
  if (parent) {
	  PRBool selectable;
	  parent->IsSelectable(selectable);
    return (selectable ? PR_FALSE : PR_TRUE);
  }
  return PR_FALSE;
*/
/*
  PRBool selected;
  if (NS_FAILED(GetSelected(&selected)))
    return PR_FALSE;
  if (selected)
    return PR_FALSE; //if this frame is selected and no one has overridden the selection from "higher up"
                     //then no one below us will be disabled by this frame.
  nsIFrame* target = GetParent();
  if (target)
    return ((nsFrame *)target)->ParentDisablesSelection();
  return PR_FALSE; //default this does not happen
  */
  
  return PR_FALSE;
}

PRBool
nsIFrame::IsVisibleForPainting(nsDisplayListBuilder* aBuilder) {
  if (!GetStyleVisibility()->IsVisible())
    return PR_FALSE;
  nsISelection* sel = aBuilder->GetBoundingSelection();
  return !sel || IsVisibleInSelection(sel);
}

PRBool
nsIFrame::IsVisibleForPainting() {
  if (!GetStyleVisibility()->IsVisible())
    return PR_FALSE;

  nsPresContext* pc = PresContext();
  if (!pc->IsRenderingOnlySelection())
    return PR_TRUE;

  nsCOMPtr<nsISelectionController> selcon(do_QueryInterface(pc->PresShell()));
  if (selcon) {
    nsCOMPtr<nsISelection> sel;
    selcon->GetSelection(nsISelectionController::SELECTION_NORMAL,
                         getter_AddRefs(sel));
    if (sel)
      return IsVisibleInSelection(sel);
  }
  return PR_TRUE;
}

PRBool
nsIFrame::IsVisibleInSelection(nsDisplayListBuilder* aBuilder) {
  nsISelection* sel = aBuilder->GetBoundingSelection();
  return !sel || IsVisibleInSelection(sel);
}

PRBool
nsIFrame::IsVisibleOrCollapsedForPainting(nsDisplayListBuilder* aBuilder) {
  if (!GetStyleVisibility()->IsVisibleOrCollapsed())
    return PR_FALSE;
  nsISelection* sel = aBuilder->GetBoundingSelection();
  return !sel || IsVisibleInSelection(sel);
}

PRBool
nsIFrame::IsVisibleInSelection(nsISelection* aSelection)
{
  if ((mState & NS_FRAME_SELECTED_CONTENT) == NS_FRAME_SELECTED_CONTENT)
    return PR_TRUE;
  
  nsCOMPtr<nsIDOMNode> node(do_QueryInterface(mContent));
  PRBool vis;
  nsresult rv = aSelection->ContainsNode(node, PR_TRUE, &vis);
  return NS_FAILED(rv) || vis;
}

/* virtual */ PRBool
nsFrame::IsEmpty()
{
  return PR_FALSE;
}

PRBool
nsIFrame::CachedIsEmpty()
{
  NS_PRECONDITION(!(GetStateBits() & NS_FRAME_IS_DIRTY),
                  "Must only be called on reflowed lines");
  return IsEmpty();
}

/* virtual */ PRBool
nsFrame::IsSelfEmpty()
{
  return PR_FALSE;
}

NS_IMETHODIMP
nsFrame::GetSelectionController(nsPresContext *aPresContext, nsISelectionController **aSelCon)
{
  if (!aPresContext || !aSelCon)
    return NS_ERROR_INVALID_ARG;

  nsIFrame *frame = this;
  while (frame && (frame->GetStateBits() & NS_FRAME_INDEPENDENT_SELECTION)) {
    nsITextControlFrame *tcf;
    if (NS_SUCCEEDED(frame->QueryInterface(NS_GET_IID(nsITextControlFrame),(void**)&tcf))) {
      NS_IF_ADDREF(*aSelCon = tcf->GetOwnedSelectionController());
      return NS_OK;
    }
    frame = frame->GetParent();
  }

  return CallQueryInterface(aPresContext->GetPresShell(), aSelCon);
}

already_AddRefed<nsFrameSelection>
nsIFrame::GetFrameSelection()
{
  nsFrameSelection* fs =
    const_cast<nsFrameSelection*>(GetConstFrameSelection());
  NS_IF_ADDREF(fs);
  return fs;
}

const nsFrameSelection*
nsIFrame::GetConstFrameSelection()
{
  nsIFrame *frame = this;
  while (frame && (frame->GetStateBits() & NS_FRAME_INDEPENDENT_SELECTION)) {
    nsITextControlFrame *tcf;
    if (NS_SUCCEEDED(frame->QueryInterface(NS_GET_IID(nsITextControlFrame),(void**)&tcf))) {
      return tcf->GetOwnedFrameSelection();
    }
    frame = frame->GetParent();
  }

  return PresContext()->PresShell()->ConstFrameSelection();
}

#ifdef NS_DEBUG
NS_IMETHODIMP
nsFrame::DumpRegressionData(nsPresContext* aPresContext, FILE* out, PRInt32 aIndent, PRBool aIncludeStyleData)
{
  IndentBy(out, aIndent);
  fprintf(out, "<frame va=\"%ld\" type=\"", PRUptrdiff(this));
  nsAutoString name;
  GetFrameName(name);
  XMLQuote(name);
  fputs(NS_LossyConvertUTF16toASCII(name).get(), out);
  fprintf(out, "\" state=\"%d\" parent=\"%ld\">\n",
          GetDebugStateBits(), PRUptrdiff(mParent));

  aIndent++;
  DumpBaseRegressionData(aPresContext, out, aIndent, aIncludeStyleData);
  aIndent--;

  IndentBy(out, aIndent);
  fprintf(out, "</frame>\n");

  return NS_OK;
}

void
nsFrame::DumpBaseRegressionData(nsPresContext* aPresContext, FILE* out, PRInt32 aIndent, PRBool aIncludeStyleData)
{
  if (nsnull != mNextSibling) {
    IndentBy(out, aIndent);
    fprintf(out, "<next-sibling va=\"%ld\"/>\n", PRUptrdiff(mNextSibling));
  }

  if (HasView()) {
    IndentBy(out, aIndent);
    fprintf(out, "<view va=\"%ld\">\n", PRUptrdiff(GetView()));
    aIndent++;
    // XXX add in code to dump out view state too...
    aIndent--;
    IndentBy(out, aIndent);
    fprintf(out, "</view>\n");
  }

  if(aIncludeStyleData) {
    if(mStyleContext) {
      IndentBy(out, aIndent);
      fprintf(out, "<stylecontext va=\"%ld\">\n", PRUptrdiff(mStyleContext));
      aIndent++;
      // Dump style context regression data
      mStyleContext->DumpRegressionData(aPresContext, out, aIndent);
      aIndent--;
      IndentBy(out, aIndent);
      fprintf(out, "</stylecontext>\n");
    }
  }

  IndentBy(out, aIndent);
  fprintf(out, "<bbox x=\"%d\" y=\"%d\" w=\"%d\" h=\"%d\"/>\n",
          mRect.x, mRect.y, mRect.width, mRect.height);

  // Now dump all of the children on all of the child lists
  nsIFrame* kid;
  nsIAtom* list = nsnull;
  PRInt32 listIndex = 0;
  do {
    kid = GetFirstChild(list);
    if (kid) {
      IndentBy(out, aIndent);
      if (nsnull != list) {
        nsAutoString listName;
        list->ToString(listName);
        fprintf(out, "<child-list name=\"");
        XMLQuote(listName);
        fputs(NS_LossyConvertUTF16toASCII(listName).get(), out);
        fprintf(out, "\">\n");
      }
      else {
        fprintf(out, "<child-list>\n");
      }
      aIndent++;
      while (kid) {
        nsIFrameDebug*  frameDebug;

        if (NS_SUCCEEDED(kid->QueryInterface(NS_GET_IID(nsIFrameDebug), (void**)&frameDebug))) {
          frameDebug->DumpRegressionData(aPresContext, out, aIndent, aIncludeStyleData);
        }
        kid = kid->GetNextSibling();
      }
      aIndent--;
      IndentBy(out, aIndent);
      fprintf(out, "</child-list>\n");
    }
    list = GetAdditionalChildListName(listIndex++);
  } while (nsnull != list);
}

NS_IMETHODIMP
nsFrame::VerifyTree() const
{
  NS_ASSERTION(0 == (mState & NS_FRAME_IN_REFLOW), "frame is in reflow");
  return NS_OK;
}
#endif

/*this method may.. invalidate if the state was changed or if aForceRedraw is PR_TRUE
  it will not update immediately.*/
NS_IMETHODIMP
nsFrame::SetSelected(nsPresContext* aPresContext, nsIDOMRange *aRange, PRBool aSelected, nsSpread aSpread, SelectionType aType)
{
/*
  if (aSelected && ParentDisablesSelection())
    return NS_OK;
*/

  if (aType == nsISelectionController::SELECTION_NORMAL) {
    // check whether style allows selection
    PRBool  selectable;
    IsSelectable(&selectable, nsnull);
    if (!selectable)
      return NS_OK;
  }

/*
  if (eSpreadDown == aSpread){
    nsIFrame* kid = GetFirstChild(nsnull);
    while (nsnull != kid) {
      kid->SetSelected(nsnull,aSelected,aSpread);
      kid = kid->GetNextSibling();
    }
  }
*/
  if ( aSelected ){
    AddStateBits(NS_FRAME_SELECTED_CONTENT);
  }
  else
    RemoveStateBits(NS_FRAME_SELECTED_CONTENT);

  // Repaint this frame subtree's entire area
  InvalidateOverflowRect();

#ifdef IBMBIDI
  PRInt32 start, end;
  nsIFrame* frame = GetNextSibling();
  if (frame) {
    GetFirstLeaf(aPresContext, &frame);
    GetOffsets(start, end);
    if (start && end) {
      frame->SetSelected(aPresContext, aRange, aSelected, aSpread, aType);
    }
  }
#endif // IBMBIDI

  return NS_OK;
}

NS_IMETHODIMP
nsFrame::GetSelected(PRBool *aSelected) const
{
  if (!aSelected )
    return NS_ERROR_NULL_POINTER;
  *aSelected = !!(mState & NS_FRAME_SELECTED_CONTENT);
  return NS_OK;
}

NS_IMETHODIMP
nsFrame::GetPointFromOffset(PRInt32 inOffset, nsPoint* outPoint)
{
  NS_PRECONDITION(outPoint != nsnull, "Null parameter");
  nsPoint bottomLeft(0, 0);
  if (mContent)
  {
    nsIContent* newContent = mContent->GetParent();
    if (newContent){
      PRInt32 newOffset = newContent->IndexOf(mContent);

      PRBool isRTL = (NS_GET_EMBEDDING_LEVEL(this) & 1) == 1;
      if ((!isRTL && inOffset > newOffset) ||
          (isRTL && inOffset <= newOffset))
        bottomLeft.x = GetRect().width;
    }
  }
  *outPoint = bottomLeft;
  return NS_OK;
}

NS_IMETHODIMP
nsFrame::GetChildFrameContainingOffset(PRInt32 inContentOffset, PRBool inHint, PRInt32* outFrameContentOffset, nsIFrame **outChildFrame)
{
  NS_PRECONDITION(outChildFrame && outFrameContentOffset, "Null parameter");
  *outFrameContentOffset = (PRInt32)inHint;
  //the best frame to reflect any given offset would be a visible frame if possible
  //i.e. we are looking for a valid frame to place the blinking caret 
  nsRect rect = GetRect();
  if (!rect.width || !rect.height)
  {
    //if we have a 0 width or height then lets look for another frame that possibly has
    //the same content.  If we have no frames in flow then just let us return 'this' frame
    nsIFrame* nextFlow = GetNextInFlow();
    if (nextFlow)
      return nextFlow->GetChildFrameContainingOffset(inContentOffset, inHint, outFrameContentOffset, outChildFrame);
  }
  *outChildFrame = this;
  return NS_OK;
}

//
// What I've pieced together about this routine:
// Starting with a block frame (from which a line frame can be gotten)
// and a line number, drill down and get the first/last selectable
// frame on that line, depending on aPos->mDirection.
// aOutSideLimit != 0 means ignore aLineStart, instead work from
// the end (if > 0) or beginning (if < 0).
//
nsresult
nsFrame::GetNextPrevLineFromeBlockFrame(nsPresContext* aPresContext,
                                        nsPeekOffsetStruct *aPos,
                                        nsIFrame *aBlockFrame, 
                                        PRInt32 aLineStart, 
                                        PRInt8 aOutSideLimit
                                        )
{
  //magic numbers aLineStart will be -1 for end of block 0 will be start of block
  if (!aBlockFrame || !aPos)
    return NS_ERROR_NULL_POINTER;

  aPos->mResultFrame = nsnull;
  aPos->mResultContent = nsnull;
  aPos->mAttachForward = (aPos->mDirection == eDirNext);

   nsresult result;
  nsCOMPtr<nsILineIteratorNavigator> it; 
  result = aBlockFrame->QueryInterface(NS_GET_IID(nsILineIteratorNavigator),getter_AddRefs(it));
  if (NS_FAILED(result) || !it)
    return result;
  PRInt32 searchingLine = aLineStart;
  PRInt32 countLines;
  result = it->GetNumLines(&countLines);
  if (aOutSideLimit > 0) //start at end
    searchingLine = countLines;
  else if (aOutSideLimit <0)//start at beginning
    searchingLine = -1;//"next" will be 0  
  else 
    if ((aPos->mDirection == eDirPrevious && searchingLine == 0) || 
       (aPos->mDirection == eDirNext && searchingLine >= (countLines -1) )){
      //we need to jump to new block frame.
           return NS_ERROR_FAILURE;
    }
  PRInt32 lineFrameCount;
  nsIFrame *resultFrame = nsnull;
  nsIFrame *farStoppingFrame = nsnull; //we keep searching until we find a "this" frame then we go to next line
  nsIFrame *nearStoppingFrame = nsnull; //if we are backing up from edge, stop here
  nsIFrame *firstFrame;
  nsIFrame *lastFrame;
  nsRect  rect;
  PRBool isBeforeFirstFrame, isAfterLastFrame;
  PRBool found = PR_FALSE;
  while (!found)
  {
    if (aPos->mDirection == eDirPrevious)
      searchingLine --;
    else
      searchingLine ++;
    if ((aPos->mDirection == eDirPrevious && searchingLine < 0) || 
       (aPos->mDirection == eDirNext && searchingLine >= countLines ))
    {
      //we need to jump to new block frame.
      return NS_ERROR_FAILURE;
    }
    PRUint32 lineFlags;
    result = it->GetLine(searchingLine, &firstFrame, &lineFrameCount,
                         rect, &lineFlags);
    if (!lineFrameCount) 
      continue;
    if (NS_SUCCEEDED(result)){
      lastFrame = firstFrame;
      for (;lineFrameCount > 1;lineFrameCount --){
        //result = lastFrame->GetNextSibling(&lastFrame, searchingLine);
        result = it->GetNextSiblingOnLine(lastFrame, searchingLine);
        if (NS_FAILED(result) || !lastFrame){
          NS_ERROR("GetLine promised more frames than could be found");
          return NS_ERROR_FAILURE;
        }
      }
      GetLastLeaf(aPresContext, &lastFrame);

      if (aPos->mDirection == eDirNext){
        nearStoppingFrame = firstFrame;
        farStoppingFrame = lastFrame;
      }
      else{
        nearStoppingFrame = lastFrame;
        farStoppingFrame = firstFrame;
      }
      nsPoint offset;
      nsIView * view; //used for call of get offset from view
      aBlockFrame->GetOffsetFromView(offset,&view);
      nscoord newDesiredX  = aPos->mDesiredX - offset.x;//get desired x into blockframe coordinates!
      result = it->FindFrameAt(searchingLine, newDesiredX, &resultFrame, &isBeforeFirstFrame, &isAfterLastFrame);
      if(NS_FAILED(result))
        continue;
    }

    if (NS_SUCCEEDED(result) && resultFrame)
    {
      nsCOMPtr<nsILineIteratorNavigator> newIt; 
      //check to see if this is ANOTHER blockframe inside the other one if so then call into its lines
      result = resultFrame->QueryInterface(NS_GET_IID(nsILineIteratorNavigator),getter_AddRefs(newIt));
      if (NS_SUCCEEDED(result) && newIt)
      {
        aPos->mResultFrame = resultFrame;
        return NS_OK;
      }
      //resultFrame is not a block frame

      nsCOMPtr<nsIBidirectionalEnumerator> frameTraversal;
      result = NS_NewFrameTraversal(getter_AddRefs(frameTraversal),
                                    aPresContext, resultFrame,
                                    ePostOrder,
                                    PR_FALSE, // aVisual
                                    aPos->mScrollViewStop,
                                    PR_FALSE  // aFollowOOFs
                                    );
      if (NS_FAILED(result))
        return result;
      nsISupports *isupports = nsnull;
      nsIFrame *storeOldResultFrame = resultFrame;
      while ( !found ){
        nsPoint point;
        point.x = aPos->mDesiredX;

        nsRect tempRect = resultFrame->GetRect();
        nsPoint offset;
        nsIView * view; //used for call of get offset from view
        result = resultFrame->GetOffsetFromView(offset, &view);
        if (NS_FAILED(result))
          return result;
        point.y = tempRect.height + offset.y;

        //special check. if we allow non-text selection then we can allow a hit location to fall before a table. 
        //otherwise there is no way to get and click signal to fall before a table (it being a line iterator itself)
        PRInt16 isEditor = 0;
        nsIPresShell *shell = aPresContext->GetPresShell();
        if (!shell)
          return NS_ERROR_FAILURE;
        shell->GetSelectionFlags ( &isEditor );
        isEditor = isEditor == nsISelectionDisplay::DISPLAY_ALL;
        if ( isEditor ) 
        {
          if (resultFrame->GetType() == nsGkAtoms::tableOuterFrame)
          {
            if (((point.x - offset.x + tempRect.x)<0) ||  ((point.x - offset.x+ tempRect.x)>tempRect.width))//off left/right side
            {
              nsIContent* content = resultFrame->GetContent();
              if (content)
              {
                nsIContent* parent = content->GetParent();
                if (parent)
                {
                  aPos->mResultContent = parent;
                  aPos->mContentOffset = parent->IndexOf(content);
                  aPos->mAttachForward = PR_FALSE;
                  if ((point.x - offset.x+ tempRect.x)>tempRect.width)
                  {
                    aPos->mContentOffset++;//go to end of this frame
                    aPos->mAttachForward = PR_TRUE;
                  }
                  //result frame is the result frames parent.
                  aPos->mResultFrame = resultFrame->GetParent();
                  return NS_POSITION_BEFORE_TABLE;
                }
              }
            }
          }
        }

        if (!resultFrame->HasView())
        {
          nsIView* view;
          nsPoint offset;
          resultFrame->GetOffsetFromView(offset, &view);
          ContentOffsets offsets =
              resultFrame->GetContentOffsetsFromPoint(point - offset);
          aPos->mResultContent = offsets.content;
          aPos->mContentOffset = offsets.offset;
          aPos->mAttachForward = offsets.associateWithNext;
          if (offsets.content)
          {
            PRBool selectable;
            resultFrame->IsSelectable(&selectable, nsnull);
            if (selectable)
            {
              found = PR_TRUE;
              break;
            }
          }
        }

        if (aPos->mDirection == eDirPrevious && (resultFrame == farStoppingFrame))
          break;
        if (aPos->mDirection == eDirNext && (resultFrame == nearStoppingFrame))
          break;
        //always try previous on THAT line if that fails go the other way
        result = frameTraversal->Prev();
        if (NS_FAILED(result))
          break;
        result = frameTraversal->CurrentItem(&isupports);
        if (NS_FAILED(result) || !isupports)
          return result;
        //we must CAST here to an nsIFrame. nsIFrame doesnt really follow the rules
        resultFrame = (nsIFrame *)isupports;
      }

      if (!found){
        resultFrame = storeOldResultFrame;
        result = NS_NewFrameTraversal(getter_AddRefs(frameTraversal),
                                      aPresContext, resultFrame,
                                      eLeaf,
                                      PR_FALSE, // aVisual
                                      aPos->mScrollViewStop,
                                      PR_FALSE  // aFollowOOFs
                                      );
      }
      while ( !found ){
        nsPoint point(aPos->mDesiredX, 0);
        nsIView* view;
        nsPoint offset;
        resultFrame->GetOffsetFromView(offset, &view);
        ContentOffsets offsets =
            resultFrame->GetContentOffsetsFromPoint(point - offset);
        aPos->mResultContent = offsets.content;
        aPos->mContentOffset = offsets.offset;
        aPos->mAttachForward = offsets.associateWithNext;
        if (offsets.content)
        {
          PRBool selectable;
          resultFrame->IsSelectable(&selectable, nsnull);
          if (selectable)
          {
            found = PR_TRUE;
            if (resultFrame == farStoppingFrame)
              aPos->mAttachForward = PR_FALSE;
            else
              aPos->mAttachForward = PR_TRUE;
            break;
          }
        }
        if (aPos->mDirection == eDirPrevious && (resultFrame == nearStoppingFrame))
          break;
        if (aPos->mDirection == eDirNext && (resultFrame == farStoppingFrame))
          break;
        //previous didnt work now we try "next"
        result = frameTraversal->Next();
        if (NS_FAILED(result))
          break;
        result = frameTraversal->CurrentItem(&isupports);
        if (NS_FAILED(result) || !isupports)
          break;
        //we must CAST here to an nsIFrame. nsIFrame doesnt really follow the rules
        resultFrame = (nsIFrame *)isupports;
      }
      aPos->mResultFrame = resultFrame;
    }
    else {
        //we need to jump to new block frame.
      aPos->mAmount = eSelectLine;
      aPos->mStartOffset = 0;
      aPos->mAttachForward = !(aPos->mDirection == eDirNext);
      if (aPos->mDirection == eDirPrevious)
        aPos->mStartOffset = -1;//start from end
     return aBlockFrame->PeekOffset(aPos);
    }
  }
  return NS_OK;
}

nsPeekOffsetStruct nsIFrame::GetExtremeCaretPosition(PRBool aStart)
{
  nsPeekOffsetStruct result;

  FrameTarget targetFrame = DrillDownToSelectionFrame(this, !aStart);
  FrameContentRange range = GetRangeForFrame(targetFrame.frame);
  result.mResultContent = range.content;
  result.mContentOffset = aStart ? range.start : range.end;
  result.mAttachForward = (result.mContentOffset == range.start);
  return result;
}

// Find the first (or last) descendant of the given frame
// which is either a block frame or a BRFrame.
static nsContentAndOffset
FindBlockFrameOrBR(nsIFrame* aFrame, nsDirection aDirection)
{
  nsContentAndOffset result;
  result.mContent =  nsnull;
  result.mOffset = 0;

  if (aFrame->IsGeneratedContentFrame())
    return result;

  // Treat form controls as inline leaves
  // XXX we really need a way to determine whether a frame is inline-level
  nsIFormControlFrame* fcf; // used only for QI
  nsresult rv = aFrame->QueryInterface(NS_GET_IID(nsIFormControlFrame), (void**)&fcf);
  if (NS_SUCCEEDED(rv))
    return result;
  
  // Check the frame itself
  // Fall through "special" block frames because their mContent is the content
  // of the inline frames they were created from. The first/last child of
  // such frames is the real block frame we're looking for.
  if ((nsLayoutUtils::GetAsBlock(aFrame) && !(aFrame->GetStateBits() & NS_FRAME_IS_SPECIAL)) ||
      aFrame->GetType() == nsGkAtoms::brFrame) {
    nsIContent* content = aFrame->GetContent();
    result.mContent = content->GetParent();
    // In some cases (bug 310589, bug 370174) we end up here with a null content.
    // This probably shouldn't ever happen, but since it sometimes does, we want
    // to avoid crashing here.
    NS_ASSERTION(result.mContent, "Unexpected orphan content");
    if (result.mContent)
      result.mOffset = result.mContent->IndexOf(content) + 
        (aDirection == eDirPrevious ? 1 : 0);
    return result;
  }

  // If this is a preformatted text frame, see if it ends with a newline
  if (aFrame->HasTerminalNewline() &&
      aFrame->GetStyleContext()->GetStyleText()->NewlineIsSignificant()) {
    PRInt32 startOffset, endOffset;
    aFrame->GetOffsets(startOffset, endOffset);
    result.mContent = aFrame->GetContent();
    result.mOffset = endOffset - (aDirection == eDirPrevious ? 0 : 1);
    return result;
  }

  // Iterate over children and call ourselves recursively
  if (aDirection == eDirPrevious) {
    nsFrameList children(aFrame->GetFirstChild(nsnull));
    nsIFrame* child = children.LastChild();
    while(child && !result.mContent) {
      result = FindBlockFrameOrBR(child, aDirection);
      child = children.GetPrevSiblingFor(child);
    }
  } else { // eDirNext
    nsIFrame* child = aFrame->GetFirstChild(nsnull);
    while(child && !result.mContent) {
      result = FindBlockFrameOrBR(child, aDirection);
      child = child->GetNextSibling();
    }
  }
  return result;
}

nsresult
nsIFrame::PeekOffsetParagraph(nsPeekOffsetStruct *aPos)
{
  nsIFrame* frame = this;
  nsContentAndOffset blockFrameOrBR;
  blockFrameOrBR.mContent = nsnull;
  PRBool reachedBlockAncestor = PR_FALSE;

  // Go through containing frames until reaching a block frame.
  // In each step, search the previous (or next) siblings for the closest
  // "stop frame" (a block frame or a BRFrame).
  // If found, set it to be the selection boundray and abort.
  
  if (aPos->mDirection == eDirPrevious) {
    while (!reachedBlockAncestor) {
      nsIFrame* parent = frame->GetParent();
      // Treat a frame associated with the root content as if it were a block frame.
      if (!frame->mContent || !frame->mContent->GetParent()) {
        reachedBlockAncestor = PR_TRUE;
        break;
      }
      nsFrameList siblings(parent->GetFirstChild(nsnull));
      nsIFrame* sibling = siblings.GetPrevSiblingFor(frame);
      while (sibling && !blockFrameOrBR.mContent) {
        blockFrameOrBR = FindBlockFrameOrBR(sibling, eDirPrevious);
        sibling = siblings.GetPrevSiblingFor(sibling);
      }
      if (blockFrameOrBR.mContent) {
        aPos->mResultContent = blockFrameOrBR.mContent;
        aPos->mContentOffset = blockFrameOrBR.mOffset;
        break;
      }
      frame = parent;
      reachedBlockAncestor = (nsLayoutUtils::GetAsBlock(frame) != nsnull);
    }
    if (reachedBlockAncestor) { // no "stop frame" found
      aPos->mResultContent = frame->GetContent();
      aPos->mContentOffset = 0;
    }
  } else { // eDirNext
    while (!reachedBlockAncestor) {
      nsIFrame* parent = frame->GetParent();
      // Treat a frame associated with the root content as if it were a block frame.
      if (!frame->mContent || !frame->mContent->GetParent()) {
        reachedBlockAncestor = PR_TRUE;
        break;
      }
      nsIFrame* sibling = frame;
      while (sibling && !blockFrameOrBR.mContent) {
        blockFrameOrBR = FindBlockFrameOrBR(sibling, eDirNext);
        sibling = sibling->GetNextSibling();
      }
      if (blockFrameOrBR.mContent) {
        aPos->mResultContent = blockFrameOrBR.mContent;
        aPos->mContentOffset = blockFrameOrBR.mOffset;
        break;
      }
      frame = parent;
      reachedBlockAncestor = (nsLayoutUtils::GetAsBlock(frame) != nsnull);
    }
    if (reachedBlockAncestor) { // no "stop frame" found
      aPos->mResultContent = frame->GetContent();
      if (aPos->mResultContent)
        aPos->mContentOffset = aPos->mResultContent->GetChildCount();
    }
  }
  return NS_OK;
}

// Determine movement direction relative to frame
static PRBool IsMovingInFrameDirection(nsIFrame* frame, nsDirection aDirection, PRBool aVisual)
{
  PRBool isReverseDirection = aVisual ?
    (NS_GET_EMBEDDING_LEVEL(frame) & 1) != (NS_GET_BASE_LEVEL(frame) & 1) : PR_FALSE;
  return aDirection == (isReverseDirection ? eDirPrevious : eDirNext);
}

NS_IMETHODIMP
nsIFrame::PeekOffset(nsPeekOffsetStruct* aPos)
{
  if (!aPos)
    return NS_ERROR_NULL_POINTER;
  nsresult result = NS_ERROR_FAILURE;

  if (mState & NS_FRAME_IS_DIRTY)
    return NS_ERROR_UNEXPECTED;

  // Translate content offset to be relative to frame
  FrameContentRange range = GetRangeForFrame(this);
  PRInt32 offset = aPos->mStartOffset - range.start;
  nsIFrame* current = this;
  
  switch (aPos->mAmount) {
    case eSelectCharacter:
    {
      PRBool eatingNonRenderableWS = PR_FALSE;
      PRBool done = PR_FALSE;
      
      while (!done) {
        PRBool movingInFrameDirection =
          IsMovingInFrameDirection(current, aPos->mDirection, aPos->mVisual);

        if (eatingNonRenderableWS)
          done = current->PeekOffsetNoAmount(movingInFrameDirection, &offset); 
        else
          done = current->PeekOffsetCharacter(movingInFrameDirection, &offset); 

        if (!done) {
          PRBool jumpedLine;
          result =
            current->GetFrameFromDirection(aPos->mDirection, aPos->mVisual,
                                           aPos->mJumpLines, aPos->mScrollViewStop,
                                           &current, &offset, &jumpedLine);
          if (NS_FAILED(result))
            return result;

          // If we jumped lines, it's as if we found a character, but we still need
          // to eat non-renderable content on the new line.
          if (jumpedLine)
            eatingNonRenderableWS = PR_TRUE;
        }
      }

      // Set outputs
      range = GetRangeForFrame(current);
      aPos->mResultFrame = current;
      aPos->mResultContent = range.content;
      // Output offset is relative to content, not frame
      aPos->mContentOffset = offset < 0 ? range.end : range.start + offset;
      
      break;
    }
    case eSelectWord:
    {
      // wordSelectEatSpace means "are we looking for a boundary between whitespace
      // and non-whitespace (in the direction we're moving in)".
      // It is true when moving forward and looking for a beginning of a word, or
      // when moving backwards and looking for an end of a word.
      PRBool wordSelectEatSpace;
      if (aPos->mWordMovementType != eDefaultBehavior) {
        // aPos->mWordMovementType possible values:
        //       eEndWord: eat the space if we're moving backwards
        //       eStartWord: eat the space if we're moving forwards
        wordSelectEatSpace = ((aPos->mWordMovementType == eEndWord) == (aPos->mDirection == eDirPrevious));
      }
      else {
        // Use the hidden preference which is based on operating system behavior.
        // This pref only affects whether moving forward by word should go to the end of this word or start of the next word.
        // When going backwards, the start of the word is always used, on every operating system.
        wordSelectEatSpace = aPos->mDirection == eDirNext &&
          nsContentUtils::GetBoolPref("layout.word_select.eat_space_to_next_word");
      }
      
      // mSawBeforeType means "we already saw characters of the type
      // before the boundary we're looking for". Examples:
      // 1. If we're moving forward, looking for a word beginning (i.e. a boundary
      //    between whitespace and non-whitespace), then eatingWS==PR_TRUE means
      //    "we already saw some whitespace".
      // 2. If we're moving backward, looking for a word beginning (i.e. a boundary
      //    between non-whitespace and whitespace), then eatingWS==PR_TRUE means
      //    "we already saw some non-whitespace".
      PeekWordState state;
      PRBool done = PR_FALSE;
      while (!done) {
        PRBool movingInFrameDirection =
          IsMovingInFrameDirection(current, aPos->mDirection, aPos->mVisual);
        
        done = current->PeekOffsetWord(movingInFrameDirection, wordSelectEatSpace,
                                       aPos->mIsKeyboardSelect, &offset, &state);
        
        if (!done) {
          nsIFrame* nextFrame;
          PRInt32 nextFrameOffset;
          PRBool jumpedLine;
          result =
            current->GetFrameFromDirection(aPos->mDirection, aPos->mVisual,
                                           aPos->mJumpLines, aPos->mScrollViewStop,
                                           &nextFrame, &nextFrameOffset, &jumpedLine);
          // We can't jump lines if we're looking for whitespace following
          // non-whitespace, and we already encountered non-whitespace.
          if (NS_FAILED(result) ||
              (jumpedLine && !wordSelectEatSpace && state.mSawBeforeType)) {
            done = PR_TRUE;
          } else {
            if (jumpedLine) {
              state.mContext.Truncate();
            }
            current = nextFrame;
            offset = nextFrameOffset;
            // Jumping a line is equivalent to encountering whitespace
            if (wordSelectEatSpace && jumpedLine)
              state.SetSawBeforeType();
          }
        }
      }
      
      // Set outputs
      range = GetRangeForFrame(current);
      aPos->mResultFrame = current;
      aPos->mResultContent = range.content;
      // Output offset is relative to content, not frame
      aPos->mContentOffset = offset < 0 ? range.end : range.start + offset;
      break;
    }
    case eSelectLine :
    {
      nsCOMPtr<nsILineIteratorNavigator> iter; 
      nsIFrame *blockFrame = this;

      while (NS_FAILED(result)){
        PRInt32 thisLine = nsFrame::GetLineNumber(blockFrame, aPos->mScrollViewStop, &blockFrame);
        if (thisLine < 0) 
          return  NS_ERROR_FAILURE;
        result = blockFrame->QueryInterface(NS_GET_IID(nsILineIteratorNavigator),getter_AddRefs(iter));
        NS_ASSERTION(NS_SUCCEEDED(result) && iter, "GetLineNumber() succeeded but no block frame?");

        int edgeCase = 0;//no edge case. this should look at thisLine
        
        PRBool doneLooping = PR_FALSE;//tells us when no more block frames hit.
        //this part will find a frame or a block frame. if it's a block frame
        //it will "drill down" to find a viable frame or it will return an error.
        nsIFrame *lastFrame = this;
        do {
          result = nsFrame::GetNextPrevLineFromeBlockFrame(PresContext(),
                                                           aPos, 
                                                           blockFrame, 
                                                           thisLine, 
                                                           edgeCase //start from thisLine
            );
          if (NS_SUCCEEDED(result) && (!aPos->mResultFrame || aPos->mResultFrame == lastFrame))//we came back to same spot! keep going
          {
            aPos->mResultFrame = nsnull;
            if (aPos->mDirection == eDirPrevious)
              thisLine--;
            else
              thisLine++;
          }
          else //if failure or success with different frame.
            doneLooping = PR_TRUE; //do not continue with while loop

          lastFrame = aPos->mResultFrame; //set last frame 

          if (NS_SUCCEEDED(result) && aPos->mResultFrame 
            && blockFrame != aPos->mResultFrame)// make sure block element is not the same as the one we had before
          {
/* SPECIAL CHECK FOR TABLE NAVIGATION
  tables need to navigate also and the frame that supports it is nsTableRowGroupFrame which is INSIDE
  nsTableOuterFrame.  if we have stumbled onto an nsTableOuter we need to drill into nsTableRowGroup
  if we hit a header or footer that's ok just go into them,
*/
            PRBool searchTableBool = PR_FALSE;
            if (aPos->mResultFrame->GetType() == nsGkAtoms::tableOuterFrame ||
                aPos->mResultFrame->GetType() == nsGkAtoms::tableCellFrame)
            {
              nsIFrame *frame = aPos->mResultFrame->GetFirstChild(nsnull);
              //got the table frame now
              while(frame) //ok time to drill down to find iterator
              {
                result = frame->QueryInterface(NS_GET_IID(nsILineIteratorNavigator),
                                                          getter_AddRefs(iter));
                if (NS_SUCCEEDED(result))
                {
                  aPos->mResultFrame = frame;
                  searchTableBool = PR_TRUE;
                  break; //while(frame)
                }
                frame = frame->GetFirstChild(nsnull);
              }
            }
            if (!searchTableBool)
              result = aPos->mResultFrame->QueryInterface(NS_GET_IID(nsILineIteratorNavigator),
                                                        getter_AddRefs(iter));
            if (NS_SUCCEEDED(result) && iter)//we've struck another block element!
            {
              doneLooping = PR_FALSE;
              if (aPos->mDirection == eDirPrevious)
                edgeCase = 1;//far edge, search from end backwards
              else
                edgeCase = -1;//near edge search from beginning onwards
              thisLine=0;//this line means nothing now.
              //everything else means something so keep looking "inside" the block
              blockFrame = aPos->mResultFrame;

            }
            else
            {
              result = NS_OK;//THIS is to mean that everything is ok to the containing while loop
              break;
            }
          }
        } while (!doneLooping);
      }
      return result;
    }

    case eSelectParagraph:
      return PeekOffsetParagraph(aPos);

    case eSelectBeginLine:
    case eSelectEndLine:
    {
      nsCOMPtr<nsILineIteratorNavigator> it;
      // Adjusted so that the caret can't get confused when content changes
      nsIFrame* blockFrame = AdjustFrameForSelectionStyles(this);
      PRInt32 thisLine = nsFrame::GetLineNumber(blockFrame, aPos->mScrollViewStop, &blockFrame);
      if (thisLine < 0)
        return NS_ERROR_FAILURE;
      result = blockFrame->QueryInterface(NS_GET_IID(nsILineIteratorNavigator),getter_AddRefs(it));
      NS_ASSERTION(NS_SUCCEEDED(result) && it, "GetLineNumber() succeeded but no block frame?");

      PRInt32 lineFrameCount;
      nsIFrame *firstFrame;
      nsRect usedRect;
      PRUint32 lineFlags;
      nsIFrame* baseFrame = nsnull;
      PRBool endOfLine = (eSelectEndLine == aPos->mAmount);
      
#ifdef IBMBIDI
      if (aPos->mVisual && PresContext()->BidiEnabled()) {
        PRBool lineIsRTL;
        it->GetDirection(&lineIsRTL);
        PRBool isReordered;
        nsIFrame *lastFrame;
        result = it->CheckLineOrder(thisLine, &isReordered, &firstFrame, &lastFrame);
        baseFrame = endOfLine ? lastFrame : firstFrame;
        if (baseFrame) {
          nsBidiLevel embeddingLevel = nsBidiPresUtils::GetFrameEmbeddingLevel(baseFrame);
          // If the direction of the frame on the edge is opposite to that of the line,
          // we'll need to drill down to its opposite end, so reverse endOfLine.
          if ((embeddingLevel & 1) == !lineIsRTL)
            endOfLine = !endOfLine;
        }
      } else
#endif
      {
        it->GetLine(thisLine, &firstFrame, &lineFrameCount, usedRect, &lineFlags);

        nsIFrame* frame = firstFrame;
        for (PRInt32 count = lineFrameCount; count;
             --count, frame = frame->GetNextSibling()) {
          if (!frame->IsGeneratedContentFrame()) {
            baseFrame = frame;
            if (!endOfLine)
              break;
          }
        }
      }
      if (!baseFrame)
        return NS_ERROR_FAILURE;
      FrameTarget targetFrame = DrillDownToSelectionFrame(baseFrame,
                                                          endOfLine);
      FrameContentRange range = GetRangeForFrame(targetFrame.frame);
      aPos->mResultContent = range.content;
      aPos->mContentOffset = endOfLine ? range.end : range.start;
      aPos->mResultFrame = targetFrame.frame;
      aPos->mAttachForward = (aPos->mContentOffset == range.start);
      if (!range.content)
        return NS_ERROR_FAILURE;
      return NS_OK;
    }

    default: 
    {
      NS_ASSERTION(PR_FALSE, "Invalid amount");
      return NS_ERROR_FAILURE;
    }
  }
  return NS_OK;
}

PRBool
nsFrame::PeekOffsetNoAmount(PRBool aForward, PRInt32* aOffset)
{
  NS_ASSERTION (aOffset && *aOffset <= 1, "aOffset out of range");
  // Sure, we can stop right here.
  return PR_TRUE;
}

PRBool
nsFrame::PeekOffsetCharacter(PRBool aForward, PRInt32* aOffset)
{
  NS_ASSERTION (aOffset && *aOffset <= 1, "aOffset out of range");
  PRInt32 startOffset = *aOffset;
  // A negative offset means "end of frame", which in our case means offset 1.
  if (startOffset < 0)
    startOffset = 1;
  if (aForward == (startOffset == 0)) {
    // We're before the frame and moving forward, or after it and moving backwards:
    // skip to the other side and we're done.
    *aOffset = 1 - startOffset;
    return PR_TRUE;
  }
  return PR_FALSE;
}

PRBool
nsFrame::PeekOffsetWord(PRBool aForward, PRBool aWordSelectEatSpace, PRBool aIsKeyboardSelect,
                        PRInt32* aOffset, PeekWordState* aState)
{
  NS_ASSERTION (aOffset && *aOffset <= 1, "aOffset out of range");
  PRInt32 startOffset = *aOffset;
  // This isn't text, so truncate the context
  aState->mContext.Truncate();
  if (startOffset < 0)
    startOffset = 1;
  if (aForward == (startOffset == 0)) {
    // We're before the frame and moving forward, or after it and moving backwards.
    // If we're looking for non-whitespace, we found it (without skipping this frame).
    if (!aState->mAtStart) {
      if (aState->mLastCharWasPunctuation) {
        // We're not punctuation, so this is a punctuation boundary.
        if (BreakWordBetweenPunctuation(aState, aForward, PR_FALSE, PR_FALSE, aIsKeyboardSelect))
          return PR_TRUE;
      } else {
        // This is not a punctuation boundary.
        if (aWordSelectEatSpace && aState->mSawBeforeType)
          return PR_TRUE;
      }
    }
    // Otherwise skip to the other side and note that we encountered non-whitespace.
    *aOffset = 1 - startOffset;
    aState->Update(PR_FALSE, // not punctuation
                   PR_FALSE  // not whitespace
                   );
    if (!aWordSelectEatSpace)
      aState->SetSawBeforeType();
  }
  return PR_FALSE;
}

PRBool
nsFrame::BreakWordBetweenPunctuation(const PeekWordState* aState,
                                     PRBool aForward,
                                     PRBool aPunctAfter, PRBool aWhitespaceAfter,
                                     PRBool aIsKeyboardSelect)
{
  NS_ASSERTION(aPunctAfter != aState->mLastCharWasPunctuation,
               "Call this only at punctuation boundaries");
  if (aState->mLastCharWasWhitespace) {
    // We always stop between whitespace and punctuation
    return PR_TRUE;
  }
  if (!nsContentUtils::GetBoolPref("layout.word_select.stop_at_punctuation")) {
    // When this pref is false, we never stop at a punctuation boundary unless
    // it's after whitespace
    return PR_FALSE;
  }
  if (!aIsKeyboardSelect) {
    // mouse caret movement (e.g. word selection) always stops at every punctuation boundary
    return PR_TRUE;
  }
  PRBool afterPunct = aForward ? aState->mLastCharWasPunctuation : aPunctAfter;
  if (!afterPunct) {
    // keyboard caret movement only stops after punctuation (in content order)
    return PR_FALSE;
  }
  // Stop only if we've seen some non-punctuation since the last whitespace;
  // don't stop after punctuation that follows whitespace.
  return aState->mSeenNonPunctuationSinceWhitespace;
}

NS_IMETHODIMP
nsFrame::CheckVisibility(nsPresContext* , PRInt32 , PRInt32 , PRBool , PRBool *, PRBool *)
{
  return NS_ERROR_NOT_IMPLEMENTED;
}


PRInt32
nsFrame::GetLineNumber(nsIFrame *aFrame, PRBool aLockScroll, nsIFrame** aContainingBlock)
{
  NS_ASSERTION(aFrame, "null aFrame");
  nsFrameManager* frameManager = aFrame->PresContext()->FrameManager();
  nsIFrame *blockFrame = aFrame;
  nsIFrame *thisBlock;
  PRInt32   thisLine;
  nsCOMPtr<nsILineIteratorNavigator> it; 
  nsresult result = NS_ERROR_FAILURE;
  while (NS_FAILED(result) && blockFrame)
  {
    thisBlock = blockFrame;
    if (thisBlock->GetStateBits() & NS_FRAME_OUT_OF_FLOW) {
      //if we are searching for a frame that is not in flow we will not find it. 
      //we must instead look for its placeholder
      if (thisBlock->GetStateBits() & NS_FRAME_IS_OVERFLOW_CONTAINER) {
        // abspos continuations don't have placeholders, get the fif
        thisBlock = thisBlock->GetFirstInFlow();
      }
      thisBlock = frameManager->GetPlaceholderFrameFor(thisBlock);
      if (!thisBlock)
        return -1;
    }  
    blockFrame = thisBlock->GetParent();
    result = NS_OK;
    if (blockFrame) {
      if (aLockScroll && blockFrame->GetType() == nsGkAtoms::scrollFrame)
        return -1;
      result = blockFrame->QueryInterface(NS_GET_IID(nsILineIteratorNavigator),getter_AddRefs(it));
    }
  }
  if (!blockFrame || !it)
    return -1;

  if (aContainingBlock)
    *aContainingBlock = blockFrame;
  result = it->FindLineContaining(thisBlock, &thisLine);
  if (NS_FAILED(result))
    return -1;
  return thisLine;
}

nsresult
nsIFrame::GetFrameFromDirection(nsDirection aDirection, PRBool aVisual,
                                PRBool aJumpLines, PRBool aScrollViewStop, 
                                nsIFrame** aOutFrame, PRInt32* aOutOffset, PRBool* aOutJumpedLine)
{  
  if (!aOutFrame || !aOutOffset || !aOutJumpedLine)
    return NS_ERROR_NULL_POINTER;
  
  nsPresContext* presContext = PresContext();
  *aOutFrame = nsnull;
  *aOutOffset = 0;
  *aOutJumpedLine = PR_FALSE;

  // Find the prev/next selectable frame
  PRBool selectable = PR_FALSE;
  nsIFrame *traversedFrame = this;
  while (!selectable) {
    nsIFrame *blockFrame;
    nsCOMPtr<nsILineIteratorNavigator> it; 
    
    PRInt32 thisLine = nsFrame::GetLineNumber(traversedFrame, aScrollViewStop, &blockFrame);
    if (thisLine < 0)
      return NS_ERROR_FAILURE;
    nsresult result = blockFrame->QueryInterface(NS_GET_IID(nsILineIteratorNavigator),getter_AddRefs(it));
    NS_ASSERTION(NS_SUCCEEDED(result) && it, "GetLineNumber() succeeded but no block frame?");

    PRBool atLineEdge;
    nsIFrame *firstFrame;
    nsIFrame *lastFrame;
#ifdef IBMBIDI
    if (aVisual && presContext->BidiEnabled()) {
      PRBool lineIsRTL;                                                             
      it->GetDirection(&lineIsRTL);
      PRBool isReordered;
      result = it->CheckLineOrder(thisLine, &isReordered, &firstFrame, &lastFrame);
      nsIFrame** framePtr = aDirection == eDirPrevious ? &firstFrame : &lastFrame;
      if (*framePtr) {
        nsBidiLevel embeddingLevel = nsBidiPresUtils::GetFrameEmbeddingLevel(*framePtr);
        if ((((embeddingLevel & 1) && lineIsRTL) || (!(embeddingLevel & 1) && !lineIsRTL)) ==
            (aDirection == eDirPrevious)) {
          nsFrame::GetFirstLeaf(presContext, framePtr);
        } else {
          nsFrame::GetLastLeaf(presContext, framePtr);
        }
        atLineEdge = *framePtr == traversedFrame;
      } else {
        atLineEdge = PR_TRUE;
      }
    } else
#endif
    {
      nsRect  nonUsedRect;
      PRInt32 lineFrameCount;
      PRUint32 lineFlags;
      result = it->GetLine(thisLine, &firstFrame, &lineFrameCount,nonUsedRect,
                           &lineFlags);
      if (NS_FAILED(result))
        return result;

      if (aDirection == eDirPrevious) {
        nsFrame::GetFirstLeaf(presContext, &firstFrame);
        atLineEdge = firstFrame == traversedFrame;
      } else { // eDirNext
        lastFrame = firstFrame;
        for (;lineFrameCount > 1;lineFrameCount --){
          result = it->GetNextSiblingOnLine(lastFrame, thisLine);
          if (NS_FAILED(result) || !lastFrame){
            NS_ASSERTION(0,"should not be reached nsFrame\n");
            return NS_ERROR_FAILURE;
          }
        }
        nsFrame::GetLastLeaf(presContext, &lastFrame);
        atLineEdge = lastFrame == traversedFrame;
      }
    }

    if (atLineEdge) {
      *aOutJumpedLine = PR_TRUE;
      if (!aJumpLines)
        return NS_ERROR_FAILURE; //we are done. cannot jump lines
    }

    nsCOMPtr<nsIBidirectionalEnumerator> frameTraversal;
    result = NS_NewFrameTraversal(getter_AddRefs(frameTraversal),
                                  presContext, traversedFrame,
                                  eLeaf,
                                  aVisual && presContext->BidiEnabled(),
                                  aScrollViewStop,
                                  PR_TRUE  // aFollowOOFs
                                  );
    if (NS_FAILED(result))
      return result;

    if (aDirection == eDirNext)
      result = frameTraversal->Next();
    else
      result = frameTraversal->Prev();
    if (NS_FAILED(result))
      return result;

    nsISupports *isupports = nsnull;
    result = frameTraversal->CurrentItem(&isupports);
    if (NS_FAILED(result))
      return result;
    if (!isupports)
      return NS_ERROR_NULL_POINTER;
    //we must CAST here to an nsIFrame. nsIFrame doesn't really follow the rules
    //for speed reasons
    traversedFrame = (nsIFrame *)isupports;
    traversedFrame->IsSelectable(&selectable, nsnull);
  } // while (!selectable)

  *aOutOffset = (aDirection == eDirNext) ? 0 : -1;

#ifdef IBMBIDI
  if (aVisual) {
    PRUint8 newLevel = NS_GET_EMBEDDING_LEVEL(traversedFrame);
    PRUint8 newBaseLevel = NS_GET_BASE_LEVEL(traversedFrame);
    if ((newLevel & 1) != (newBaseLevel & 1)) // The new frame is reverse-direction, go to the other end
      *aOutOffset = -1 - *aOutOffset;
  }
#endif
  *aOutFrame = traversedFrame;
  return NS_OK;
}

nsIView* nsIFrame::GetClosestView(nsPoint* aOffset) const
{
  nsPoint offset(0,0);
  for (const nsIFrame *f = this; f; f = f->GetParent()) {
    if (f->HasView()) {
      if (aOffset)
        *aOffset = offset;
      return f->GetView();
    }
    offset += f->GetPosition();
  }

  NS_NOTREACHED("No view on any parent?  How did that happen?");
  return nsnull;
}


/* virtual */ void
nsFrame::ChildIsDirty(nsIFrame* aChild)
{
  NS_NOTREACHED("should never be called on a frame that doesn't inherit from "
                "nsContainerFrame");
}


#ifdef ACCESSIBILITY
NS_IMETHODIMP
nsFrame::GetAccessible(nsIAccessible** aAccessible)
{
  return NS_ERROR_NOT_IMPLEMENTED;
}
#endif

/** Create or retrieve the previously stored overflow area, if the frame does 
 * not overflow and no creation is required return nsnull.
 * @param aCreateIfNecessary  create a new nsRect for the overflow area
 * @return pointer to the overflow area rectangle 
 */
nsRect*
nsIFrame::GetOverflowAreaProperty(PRBool aCreateIfNecessary) 
{
  if (!((GetStateBits() & NS_FRAME_OUTSIDE_CHILDREN) || aCreateIfNecessary)) {
    return nsnull;
  }

  nsPropertyTable *propTable = PresContext()->PropertyTable();
  void *value = propTable->GetProperty(this,
                                       nsGkAtoms::overflowAreaProperty);

  if (value) {
    return (nsRect*)value;  // the property already exists
  } else if (aCreateIfNecessary) {
    // The property isn't set yet, so allocate a new rect, set the property,
    // and return the newly allocated rect
    nsRect*  overflow = new nsRect(0, 0, 0, 0);
    propTable->SetProperty(this, nsGkAtoms::overflowAreaProperty,
                           overflow, DestroyRectFunc, nsnull);
    return overflow;
  }

  NS_NOTREACHED("Frame abuses NS_FRAME_OUTSIDE_CHILDREN flag");
  return nsnull;
}

inline PRBool
IsInlineFrame(nsIFrame *aFrame)
{
  nsIAtom *type = aFrame->GetType();
  return type == nsGkAtoms::inlineFrame ||
         type == nsGkAtoms::positionedInlineFrame;
}

nsRect
nsIFrame::GetAdditionalOverflow(const nsRect& aOverflowArea,
                                const nsSize& aNewSize,
                                PRBool* aHasOutlineOrEffects)
{
  nsRect overflowRect =
    ComputeOutlineAndEffectsRect(this, aHasOutlineOrEffects,
                                 aOverflowArea, PR_TRUE);

  // Absolute position clipping
  PRBool hasAbsPosClip;
  nsRect absPosClipRect;
  hasAbsPosClip = GetAbsPosClipRect(GetStyleDisplay(), &absPosClipRect, aNewSize);
  if (hasAbsPosClip) {
    overflowRect.IntersectRect(overflowRect, absPosClipRect);
  }

  return overflowRect;
}

void 
nsIFrame::FinishAndStoreOverflow(nsRect* aOverflowArea, nsSize aNewSize)
{
  // This is now called FinishAndStoreOverflow() instead of 
  // StoreOverflow() because frame-generic ways of adding overflow
  // can happen here, e.g. CSS2 outline and native theme.
  NS_ASSERTION(aNewSize.width == 0 || aNewSize.height == 0 ||
               aOverflowArea->Contains(nsRect(nsPoint(0, 0), aNewSize)),
               "Computed overflow area must contain frame bounds");

  const nsStyleDisplay *disp = GetStyleDisplay();
  if (!IsBoxWrapped() && IsThemed(disp)) {
    nsRect r(nsPoint(0, 0), aNewSize);
    nsPresContext *presContext = PresContext();
    if (presContext->GetTheme()->
          GetWidgetOverflow(presContext->DeviceContext(), this,
                            disp->mAppearance, &r)) {
      aOverflowArea->UnionRect(*aOverflowArea, r);
    }
  }
  
  // Overflow area must always include the frame's top-left and bottom-right,
  // even if the frame rect is empty.
  // Pending a real fix for bug 426879, don't do this for inline frames
  // with zero width.
  if (aNewSize.width != 0 || !IsInlineFrame(this))
    aOverflowArea->UnionRectIncludeEmpty(*aOverflowArea,
                                         nsRect(nsPoint(0, 0), aNewSize));

  PRBool geometricOverflow =
    aOverflowArea->x < 0 || aOverflowArea->y < 0 ||
    aOverflowArea->XMost() > aNewSize.width || aOverflowArea->YMost() > aNewSize.height;
  // Clear geometric overflow area if we clip our children
  NS_ASSERTION((disp->mOverflowY == NS_STYLE_OVERFLOW_CLIP) ==
               (disp->mOverflowX == NS_STYLE_OVERFLOW_CLIP),
               "If one overflow is clip, the other should be too");
  if (geometricOverflow &&
      disp->mOverflowX == NS_STYLE_OVERFLOW_CLIP) {
    *aOverflowArea = nsRect(nsPoint(0, 0), aNewSize);
    geometricOverflow = PR_FALSE;
  }

  PRBool hasOutlineOrEffects;
  *aOverflowArea = GetAdditionalOverflow(*aOverflowArea, aNewSize,
      &hasOutlineOrEffects);

  /* If we're transformed, transform the overflow rect by the current transformation. */
  if ((mState & NS_FRAME_MAY_BE_TRANSFORMED_OR_HAVE_RENDERING_OBSERVERS) && 
      GetStyleDisplay()->HasTransform()) {
    // Save overflow area before the transform
    SetRectProperty(this, nsGkAtoms::preTransformBBoxProperty, *aOverflowArea);

    /* Since our size might not actually have been computed yet, we need to make sure that we use the
     * correct dimensions by overriding the stored bounding rectangle with the value the caller has
     * ensured us we'll use.
     */
    nsRect newBounds(nsPoint(0, 0), aNewSize);
    *aOverflowArea = nsDisplayTransform::TransformRect(*aOverflowArea, this, nsPoint(0, 0), &newBounds);
  }

  PRBool overflowChanged;
  if (*aOverflowArea != nsRect(nsPoint(0, 0), aNewSize)) {
    mState |= NS_FRAME_OUTSIDE_CHILDREN;
    nsRect* overflowArea = GetOverflowAreaProperty(PR_TRUE); 
    NS_ASSERTION(overflowArea, "should have created rect");
    overflowChanged = *overflowArea != *aOverflowArea;
    *overflowArea = *aOverflowArea;
  }
  else {
    if (mState & NS_FRAME_OUTSIDE_CHILDREN) {
      // remove the previously stored overflow area 
      DeleteProperty(nsGkAtoms::overflowAreaProperty);
      overflowChanged = PR_TRUE;
      mState &= ~NS_FRAME_OUTSIDE_CHILDREN;
    } else {
      overflowChanged = PR_FALSE;
    }
  }

  if (overflowChanged && hasOutlineOrEffects) {
    // When there's an outline or box-shadow or SVG effects, changes to
    // those styles might require repainting of the old and new overflow
    // areas. Repainting of the old overflow area is handled in
    // nsCSSFrameConstructor::DoApplyRenderingChangeToTree in response
    // to nsChangeHint_RepaintFrame. Since the new overflow area is not
    // known at that time, we have to handle it here.
    // If the overflow area hasn't changed, then we don't have to do
    // anything here since repainting the old overflow area was enough.
    // If there is no outline or other effects now, then we don't have
    // to do anything here since removing those styles can't require
    // repainting of areas that weren't in the old overflow area.
    Invalidate(*aOverflowArea);
  }
}

void
nsFrame::ConsiderChildOverflow(nsRect&   aOverflowArea,
                               nsIFrame* aChildFrame)
{
  const nsStyleDisplay* disp = GetStyleDisplay();
  // check here also for hidden as table frames (table, tr and td) currently 
  // don't wrap their content into a scrollable frame if overflow is specified
  if (!disp->IsTableClip()) {
    nsRect childOverflow = aChildFrame->GetOverflowRect();
    childOverflow.MoveBy(aChildFrame->GetPosition());
    aOverflowArea.UnionRect(aOverflowArea, childOverflow);
  }
}

NS_IMETHODIMP 
nsFrame::GetParentStyleContextFrame(nsPresContext* aPresContext,
                                    nsIFrame**      aProviderFrame,
                                    PRBool*         aIsChild)
{
  return DoGetParentStyleContextFrame(aPresContext, aProviderFrame, aIsChild);
}


/**
 * This function takes a "special" frame and _if_ that frame is the
 * anonymous block crated by an ib split it returns the split inline
 * as aSpecialSibling.  This is needed because the split inline's
 * style context is the parent of the anonymous block's srtyle context.
 *
 * If aFrame is not the anonymous block, aSpecialSibling is set to null.
 */
static nsresult
GetIBSpecialSiblingForAnonymousBlock(nsPresContext* aPresContext,
                                     nsIFrame* aFrame,
                                     nsIFrame** aSpecialSibling)
{
  NS_PRECONDITION(aFrame, "Must have a non-null frame!");
  NS_ASSERTION(aFrame->GetStateBits() & NS_FRAME_IS_SPECIAL,
               "GetIBSpecialSibling should not be called on a non-special frame");

  nsIAtom* type = aFrame->GetStyleContext()->GetPseudoType();
  if (type != nsCSSAnonBoxes::mozAnonymousBlock &&
      type != nsCSSAnonBoxes::mozAnonymousPositionedBlock) {
    // it's not the anonymous block
    *aSpecialSibling = nsnull;
    return NS_OK;
  }

  // Find the first-in-flow of the frame.  (Ugh.  This ends up
  // being O(N^2) when it is called O(N) times.)
  aFrame = aFrame->GetFirstInFlow();

  /*
   * Now look up the nsGkAtoms::IBSplitSpecialPrevSibling
   * property, which is only set on the anonymous block frames we're
   * interested in.
   */
  nsresult rv;
  nsIFrame *specialSibling = static_cast<nsIFrame*>
                                        (aPresContext->PropertyTable()->GetProperty(aFrame,
                               nsGkAtoms::IBSplitSpecialPrevSibling, &rv));

  if (NS_PROPTABLE_PROP_NOT_THERE == rv) {
    *aSpecialSibling = nsnull;
    rv = NS_OK;
  } else if (NS_SUCCEEDED(rv)) {
    NS_ASSERTION(specialSibling, "null special sibling");
    *aSpecialSibling = specialSibling;
  }

  return rv;
}

/**
 * Get the parent, corrected for the mangled frame tree resulting from
 * having a block within an inline.  The result only differs from the
 * result of |GetParent| when |GetParent| returns an anonymous block
 * that was created for an element that was 'display: inline' because
 * that element contained a block.
 *
 * Also skip anonymous scrolled-content parents; inherit directly from the
 * outer scroll frame.
 */
static nsresult
GetCorrectedParent(nsPresContext* aPresContext, nsIFrame* aFrame,
                   nsIFrame** aSpecialParent)
{
  nsIFrame *parent = aFrame->GetParent();
  if (!parent) {
    *aSpecialParent = nsnull;
  } else {
    nsIAtom* pseudo = aFrame->GetStyleContext()->GetPseudoType();
    // Outer tables are always anon boxes; if we're in here for an outer
    // table, that actually means its the _inner_ table that wants to
    // know its parent.  So get the pseudo of the inner in that case.
    if (pseudo == nsCSSAnonBoxes::tableOuter) {
      pseudo =
        aFrame->GetFirstChild(nsnull)->GetStyleContext()->GetPseudoType();
    }
    *aSpecialParent = nsFrame::CorrectStyleParentFrame(parent, pseudo);
  }

  return NS_OK;
}

/* static */
nsIFrame*
nsFrame::CorrectStyleParentFrame(nsIFrame* aProspectiveParent,
                                 nsIAtom* aChildPseudo)
{
  NS_PRECONDITION(aProspectiveParent, "Must have a prospective parent");

  // Anon boxes are parented to their actual parent already, except
  // for non-elements.  Those should not be treated as an anon box.
  if (aChildPseudo && aChildPseudo != nsCSSAnonBoxes::mozNonElement &&
      nsCSSAnonBoxes::IsAnonBox(aChildPseudo)) {
    NS_ASSERTION(aChildPseudo != nsCSSAnonBoxes::mozAnonymousBlock &&
                 aChildPseudo != nsCSSAnonBoxes::mozAnonymousPositionedBlock,
                 "Should have dealt with kids that have NS_FRAME_IS_SPECIAL "
                 "elsewhere");
    return aProspectiveParent;
  }

  // Otherwise, walk up out of all anon boxes.  For placeholder frames, walk out
  // of all pseudo-elements as well.  Otherwise ReParentStyleContext could cause
  // style data to be out of sync with the frame tree.
  nsIFrame* parent = aProspectiveParent;
  do {
    if (parent->GetStateBits() & NS_FRAME_IS_SPECIAL) {
      nsIFrame* sibling;
      nsresult rv =
        GetIBSpecialSiblingForAnonymousBlock(parent->PresContext(), parent, &sibling);
      if (NS_FAILED(rv)) {
        // If GetIBSpecialSiblingForAnonymousBlock fails, then what?
        // we used to return what is now |aProspectiveParent|, but maybe
        // |parent| would make more sense?
        NS_NOTREACHED("Shouldn't get here");
        return aProspectiveParent;
      }

      if (sibling) {
        // |parent| was the block in an {ib} split; use the inline as
        // |the style parent.
        parent = sibling;
      }
    }
      
    nsIAtom* parentPseudo = parent->GetStyleContext()->GetPseudoType();
    if (!parentPseudo ||
        (!nsCSSAnonBoxes::IsAnonBox(parentPseudo) &&
         // nsPlaceholderFrame pases in nsGkAtoms::placeholderFrame for
         // aChildPseudo (even though that's not a valid pseudo-type) just to
         // trigger this behavior of walking up to the nearest non-pseudo
         // ancestor.
         aChildPseudo != nsGkAtoms::placeholderFrame)) {
      return parent;
    }

    parent = parent->GetParent();
  } while (parent);

  if (aProspectiveParent->GetStyleContext()->GetPseudoType() ==
      nsCSSAnonBoxes::viewportScroll) {
    // aProspectiveParent is the scrollframe for a viewport
    // and the kids are the anonymous scrollbars
    return aProspectiveParent;
  }

  // We can get here if the root element is absolutely positioned.
  // We can't test for this very accurately, but it can only happen
  // when the prospective parent is a canvas frame.
  NS_ASSERTION(aProspectiveParent->GetType() == nsGkAtoms::canvasFrame,
               "Should have found a parent before this");
  return nsnull;
}

nsresult
nsFrame::DoGetParentStyleContextFrame(nsPresContext* aPresContext,
                                      nsIFrame**      aProviderFrame,
                                      PRBool*         aIsChild)
{
  *aIsChild = PR_FALSE;
  *aProviderFrame = nsnull;
  if (mContent && !mContent->GetParent() &&
      !GetStyleContext()->GetPseudoType()) {
    // we're a frame for the root.  We have no style context parent.
    return NS_OK;
  }
  
  if (!(mState & NS_FRAME_OUT_OF_FLOW)) {
    /*
     * If this frame is the anonymous block created when an inline
     * with a block inside it got split, then the parent style context
     * is on the first of the three special frames.  We can get to it
     * using GetIBSpecialSiblingForAnonymousBlock
     */
    if (mState & NS_FRAME_IS_SPECIAL) {
      nsresult rv =
        GetIBSpecialSiblingForAnonymousBlock(aPresContext, this, aProviderFrame);
      if (NS_FAILED(rv)) {
        NS_NOTREACHED("Shouldn't get here");
        *aProviderFrame = nsnull;
        return rv;
      }

      if (*aProviderFrame) {
        return NS_OK;
      }
    }

    // If this frame is one of the blocks that split an inline, we must
    // return the "special" inline parent, i.e., the parent that this
    // frame would have if we didn't mangle the frame structure.
    return GetCorrectedParent(aPresContext, this, aProviderFrame);
  }

  // For out-of-flow frames, we must resolve underneath the
  // placeholder's parent.
  nsIFrame* oofFrame = this;
  if ((oofFrame->GetStateBits() & NS_FRAME_IS_OVERFLOW_CONTAINER)
      && (oofFrame->GetStateBits() & NS_FRAME_OUT_OF_FLOW)) {
    // Out of flows that are overflow containers do not
    // have placeholders. Use their first-in-flow's placeholder.
    oofFrame = oofFrame->GetFirstInFlow();
  }
  nsIFrame *placeholder =
    aPresContext->FrameManager()->GetPlaceholderFrameFor(oofFrame);
  if (!placeholder) {
    NS_NOTREACHED("no placeholder frame for out-of-flow frame");
    GetCorrectedParent(aPresContext, this, aProviderFrame);
    return NS_ERROR_FAILURE;
  }
  return static_cast<nsFrame*>(placeholder)->
    GetParentStyleContextFrame(aPresContext, aProviderFrame, aIsChild);
}

//-----------------------------------------------------------------------------------




void
nsFrame::GetLastLeaf(nsPresContext* aPresContext, nsIFrame **aFrame)
{
  if (!aFrame || !*aFrame)
    return;
  nsIFrame *child = *aFrame;
  //if we are a block frame then go for the last line of 'this'
  while (1){
    child = child->GetFirstChild(nsnull);
    if (!child)
      return;//nothing to do
    nsIFrame* siblingFrame;
    nsIContent* content;
    //ignore anonymous elements, e.g. mozTableAdd* mozTableRemove*
    //see bug 278197 comment #12 #13 for details
    while ((siblingFrame = child->GetNextSibling()) &&
           (content = siblingFrame->GetContent()) &&
           !content->IsRootOfNativeAnonymousSubtree())
      child = siblingFrame;
    *aFrame = child;
  }
}

void
nsFrame::GetFirstLeaf(nsPresContext* aPresContext, nsIFrame **aFrame)
{
  if (!aFrame || !*aFrame)
    return;
  nsIFrame *child = *aFrame;
  while (1){
    child = child->GetFirstChild(nsnull);
    if (!child)
      return;//nothing to do
    *aFrame = child;
  }
}

NS_IMETHODIMP
nsFrame::CaptureMouse(nsPresContext* aPresContext, PRBool aGrabMouseEvents)
{
  // get its view
  nsIView* view = GetNearestCapturingView(this);
  if (!view) {
    return NS_ERROR_FAILURE;
  }

  nsIViewManager* viewMan = view->GetViewManager();
  if (!viewMan) {
    return NS_ERROR_FAILURE;
  }

  if (aGrabMouseEvents) {
    PRBool result;
    viewMan->GrabMouseEvents(view, result);
  } else {
    PRBool result;
    viewMan->GrabMouseEvents(nsnull, result);
  }

  return NS_OK;
}

PRBool
nsFrame::IsMouseCaptured(nsPresContext* aPresContext)
{
    // get its view
  nsIView* view = GetNearestCapturingView(this);
  
  if (view) {
    nsIViewManager* viewMan = view->GetViewManager();

    if (viewMan) {
        nsIView* grabbingView;
        viewMan->GetMouseEventGrabber(grabbingView);
        if (grabbingView == view)
          return PR_TRUE;
    }
  }

  return PR_FALSE;
}

nsresult
nsIFrame::SetProperty(nsIAtom*           aPropName,
                      void*              aPropValue,
                      NSPropertyDtorFunc aPropDtorFunc,
                      void*              aDtorData)
{
  return PresContext()->PropertyTable()->
    SetProperty(this, aPropName, aPropValue, aPropDtorFunc, aDtorData);
}

void* 
nsIFrame::GetProperty(nsIAtom* aPropName, nsresult* aStatus) const
{
  return PresContext()->PropertyTable()->GetProperty(this, aPropName,
                                                        aStatus);
}

/* virtual */ void* 
nsIFrame::GetPropertyExternal(nsIAtom* aPropName, nsresult* aStatus) const
{
  return GetProperty(aPropName, aStatus);
}

nsresult
nsIFrame::DeleteProperty(nsIAtom* aPropName) const
{
  return PresContext()->PropertyTable()->DeleteProperty(this, aPropName);
}

void*
nsIFrame::UnsetProperty(nsIAtom* aPropName, nsresult* aStatus) const
{
  return PresContext()->PropertyTable()->UnsetProperty(this, aPropName,
                                                          aStatus);
}

/* virtual */ const void*
nsFrame::GetStyleDataExternal(nsStyleStructID aSID) const
{
  NS_ASSERTION(mStyleContext, "unexpected null pointer");
  return mStyleContext->GetStyleData(aSID);
}

/* virtual */ PRBool
nsIFrame::IsFocusable(PRInt32 *aTabIndex, PRBool aWithMouse)
{
  PRInt32 tabIndex = -1;
  if (aTabIndex) {
    *aTabIndex = -1; // Default for early return is not focusable
  }
  PRBool isFocusable = PR_FALSE;

  if (mContent && mContent->IsNodeOfType(nsINode::eELEMENT) &&
      AreAncestorViewsVisible()) {
    const nsStyleVisibility* vis = GetStyleVisibility();
    if (vis->mVisible != NS_STYLE_VISIBILITY_COLLAPSE &&
        vis->mVisible != NS_STYLE_VISIBILITY_HIDDEN) {
      const nsStyleUserInterface* ui = GetStyleUserInterface();
      if (ui->mUserFocus != NS_STYLE_USER_FOCUS_IGNORE &&
          ui->mUserFocus != NS_STYLE_USER_FOCUS_NONE) {
        // Pass in default tabindex of -1 for nonfocusable and 0 for focusable
        tabIndex = 0;
      }
      isFocusable = mContent->IsFocusable(&tabIndex);
      if (!isFocusable && !aWithMouse &&
          GetType() == nsGkAtoms::scrollFrame &&
          mContent->IsNodeOfType(nsINode::eHTML) &&
          !mContent->IsRootOfNativeAnonymousSubtree() &&
          mContent->GetParent() &&
          !mContent->HasAttr(kNameSpaceID_None, nsGkAtoms::tabindex)) {
        // Elements with scrollable view are focusable with script & tabbable
        // Otherwise you couldn't scroll them with keyboard, which is
        // an accessibility issue (e.g. Section 508 rules)
        // However, we don't make them to be focusable with the mouse,
        // because the extra focus outlines are considered unnecessarily ugly.
        // When clicked on, the selection position within the element 
        // will be enough to make them keyboard scrollable.
        nsCOMPtr<nsIScrollableFrame> scrollFrame = do_QueryInterface(this);
        if (scrollFrame) {
          nsMargin margin = scrollFrame->GetActualScrollbarSizes();
          if (margin.top || margin.right || margin.bottom || margin.left) {
            // Scroll bars will be used for overflow
            isFocusable = PR_TRUE;
            tabIndex = 0;
          }
        }
      }
    }
  }

  if (aTabIndex) {
    *aTabIndex = tabIndex;
  }
  return isFocusable;
}

/**
 * @return PR_TRUE if this text frame ends with a newline character.  It
 * should return PR_FALSE if this is not a text frame.
 */
PRBool
nsIFrame::HasTerminalNewline() const
{
  return PR_FALSE;
}

/* static */
void nsFrame::FillCursorInformationFromStyle(const nsStyleUserInterface* ui,
                                             nsIFrame::Cursor& aCursor)
{
  aCursor.mCursor = ui->mCursor;
  aCursor.mHaveHotspot = PR_FALSE;
  aCursor.mHotspotX = aCursor.mHotspotY = 0.0f;

  for (nsCursorImage *item = ui->mCursorArray,
                 *item_end = ui->mCursorArray + ui->mCursorArrayLength;
       item < item_end; ++item) {
    PRUint32 status;
    nsresult rv = item->mImage->GetImageStatus(&status);
    if (NS_SUCCEEDED(rv) && (status & imgIRequest::STATUS_FRAME_COMPLETE)) {
      // This is the one we want
      item->mImage->GetImage(getter_AddRefs(aCursor.mContainer));
      aCursor.mHaveHotspot = item->mHaveHotspot;
      aCursor.mHotspotX = item->mHotspotX;
      aCursor.mHotspotY = item->mHotspotY;
      break;
    }
  }
}

NS_IMETHODIMP
nsFrame::RefreshSizeCache(nsBoxLayoutState& aState)
{
  // XXXbz this comment needs some rewriting to make sense in the
  // post-reflow-branch world.
  
  // Ok we need to compute our minimum, preferred, and maximum sizes.
  // 1) Maximum size. This is easy. Its infinite unless it is overloaded by CSS.
  // 2) Preferred size. This is a little harder. This is the size the block would be 
  //      if it were laid out on an infinite canvas. So we can get this by reflowing
  //      the block with and INTRINSIC width and height. We can also do a nice optimization
  //      for incremental reflow. If the reflow is incremental then we can pass a flag to 
  //      have the block compute the preferred width for us! Preferred height can just be
  //      the minimum height;
  // 3) Minimum size. This is a toughy. We can pass the block a flag asking for the max element
  //    size. That would give us the width. Unfortunately you can only ask for a maxElementSize
  //    during an incremental reflow. So on other reflows we will just have to use 0.
  //    The min height on the other hand is fairly easy we need to get the largest
  //    line height. This can be done with the line iterator.

  // if we do have a rendering context
  nsresult rv = NS_OK;
  nsIRenderingContext* rendContext = aState.GetRenderingContext();
  if (rendContext) {
    nsPresContext* presContext = aState.PresContext();

    // If we don't have any HTML constraints and it's a resize, then nothing in the block
    // could have changed, so no refresh is necessary.
    nsBoxLayoutMetrics* metrics = BoxMetrics();
    if (!DoesNeedRecalc(metrics->mBlockPrefSize))
      return NS_OK;

    // get the old rect.
    nsRect oldRect = GetRect();

    // the rect we plan to size to.
    nsRect rect(oldRect);

    nsMargin bp(0,0,0,0);
    GetBorderAndPadding(bp);

    metrics->mBlockPrefSize.width = GetPrefWidth(rendContext) + bp.LeftRight();
    metrics->mBlockMinSize.width = GetMinWidth(rendContext) + bp.LeftRight();

    // do the nasty.
    nsHTMLReflowMetrics desiredSize;
    rv = BoxReflow(aState, presContext, desiredSize, rendContext,
                   rect.x, rect.y,
                   metrics->mBlockPrefSize.width, NS_UNCONSTRAINEDSIZE);

    nsRect newRect = GetRect();

    // make sure we draw any size change
    if (oldRect.width != newRect.width || oldRect.height != newRect.height) {
      newRect.x = 0;
      newRect.y = 0;
      Redraw(aState, &newRect);
    }

    metrics->mBlockMinSize.height = 0;
    // ok we need the max ascent of the items on the line. So to do this
    // ask the block for its line iterator. Get the max ascent.
    nsCOMPtr<nsILineIterator> lines = do_QueryInterface(static_cast<nsIFrame*>(this));
    if (lines) 
    {
      metrics->mBlockMinSize.height = 0;
      int count = 0;
      nsIFrame* firstFrame = nsnull;
      PRInt32 framesOnLine;
      nsRect lineBounds;
      PRUint32 lineFlags;

      do {
         lines->GetLine(count, &firstFrame, &framesOnLine, lineBounds, &lineFlags);

         if (lineBounds.height > metrics->mBlockMinSize.height)
           metrics->mBlockMinSize.height = lineBounds.height;

         count++;
      } while(firstFrame);
    } else {
      metrics->mBlockMinSize.height = desiredSize.height;
    }

    metrics->mBlockPrefSize.height = metrics->mBlockMinSize.height;

    if (desiredSize.ascent == nsHTMLReflowMetrics::ASK_FOR_BASELINE) {
      if (!nsLayoutUtils::GetFirstLineBaseline(this, &metrics->mBlockAscent))
        metrics->mBlockAscent = GetBaseline();
    } else {
      metrics->mBlockAscent = desiredSize.ascent;
    }

#ifdef DEBUG_adaptor
    printf("min=(%d,%d), pref=(%d,%d), ascent=%d\n", metrics->mBlockMinSize.width,
                                                     metrics->mBlockMinSize.height,
                                                     metrics->mBlockPrefSize.width,
                                                     metrics->mBlockPrefSize.height,
                                                     metrics->mBlockAscent);
#endif
  }

  return rv;
}

nsSize
nsFrame::GetPrefSize(nsBoxLayoutState& aState)
{
  nsSize size(0,0);
  DISPLAY_PREF_SIZE(this, size);
  // If the size is cached, and there are no HTML constraints that we might
  // be depending on, then we just return the cached size.
  nsBoxLayoutMetrics *metrics = BoxMetrics();
  if (!DoesNeedRecalc(metrics->mPrefSize)) {
    size = metrics->mPrefSize;
    return size;
  }

  if (IsCollapsed(aState))
    return size;

  // get our size in CSS.
  PRBool completelyRedefined = nsIBox::AddCSSPrefSize(aState, this, size);

  // Refresh our caches with new sizes.
  if (!completelyRedefined) {
    RefreshSizeCache(aState);
    size = metrics->mBlockPrefSize;

    // notice we don't need to add our borders or padding
    // in. That's because the block did it for us.
    nsIBox::AddCSSPrefSize(aState, this, size);
  }

  metrics->mPrefSize = size;
  return size;
}

nsSize
nsFrame::GetMinSize(nsBoxLayoutState& aState)
{
  nsSize size(0,0);
  DISPLAY_MIN_SIZE(this, size);
  // Don't use the cache if we have HTMLReflowState constraints --- they might have changed
  nsBoxLayoutMetrics *metrics = BoxMetrics();
  if (!DoesNeedRecalc(metrics->mMinSize)) {
    size = metrics->mMinSize;
    return size;
  }

  if (IsCollapsed(aState))
    return size;

  // get our size in CSS.
  PRBool completelyRedefined = nsIBox::AddCSSMinSize(aState, this, size);

  // Refresh our caches with new sizes.
  if (!completelyRedefined) {
    RefreshSizeCache(aState);
    size = metrics->mBlockMinSize;
    nsIBox::AddCSSMinSize(aState, this, size);
  }

  metrics->mMinSize = size;
  return size;
}

nsSize
nsFrame::GetMaxSize(nsBoxLayoutState& aState)
{
  nsSize size(NS_INTRINSICSIZE, NS_INTRINSICSIZE);
  DISPLAY_MAX_SIZE(this, size);
  // Don't use the cache if we have HTMLReflowState constraints --- they might have changed
  nsBoxLayoutMetrics *metrics = BoxMetrics();
  if (!DoesNeedRecalc(metrics->mMaxSize)) {
    size = metrics->mMaxSize;
    return size;
  }

  if (IsCollapsed(aState))
    return size;

  size = nsBox::GetMaxSize(aState);
  metrics->mMaxSize = size;

  return size;
}

nscoord
nsFrame::GetFlex(nsBoxLayoutState& aState)
{
  nsBoxLayoutMetrics *metrics = BoxMetrics();
  if (!DoesNeedRecalc(metrics->mFlex))
     return metrics->mFlex;

  metrics->mFlex = nsBox::GetFlex(aState);

  return metrics->mFlex;
}

nscoord
nsFrame::GetBoxAscent(nsBoxLayoutState& aState)
{
  nsBoxLayoutMetrics *metrics = BoxMetrics();
  if (!DoesNeedRecalc(metrics->mAscent))
    return metrics->mAscent;

  if (IsCollapsed(aState)) {
    metrics->mAscent = 0;
  } else {
    // Refresh our caches with new sizes.
    RefreshSizeCache(aState);
    metrics->mAscent = metrics->mBlockAscent;
  }

  return metrics->mAscent;
}

nsresult
nsFrame::DoLayout(nsBoxLayoutState& aState)
{
  nsRect ourRect(mRect);

  nsIRenderingContext* rendContext = aState.GetRenderingContext();
  nsPresContext* presContext = aState.PresContext();
  nsHTMLReflowMetrics desiredSize;
  nsresult rv = NS_OK;
 
  if (rendContext) {

    rv = BoxReflow(aState, presContext, desiredSize, rendContext,
                   ourRect.x, ourRect.y, ourRect.width, ourRect.height);

    if (IsCollapsed(aState)) {
      SetSize(nsSize(0, 0));
    } else {

      // if our child needs to be bigger. This might happend with
      // wrapping text. There is no way to predict its height until we
      // reflow it. Now that we know the height reshuffle upward.
      if (desiredSize.width > ourRect.width ||
          desiredSize.height > ourRect.height) {

#ifdef DEBUG_GROW
        DumpBox(stdout);
        printf(" GREW from (%d,%d) -> (%d,%d)\n",
               ourRect.width, ourRect.height,
               desiredSize.width, desiredSize.height);
#endif

        if (desiredSize.width > ourRect.width)
          ourRect.width = desiredSize.width;

        if (desiredSize.height > ourRect.height)
          ourRect.height = desiredSize.height;
      }

      // ensure our size is what we think is should be. Someone could have
      // reset the frame to be smaller or something dumb like that. 
      SetSize(nsSize(ourRect.width, ourRect.height));
    }
  }

  SyncLayout(aState);

  return rv;
}

nsresult
nsFrame::BoxReflow(nsBoxLayoutState&        aState,
                   nsPresContext*           aPresContext,
                   nsHTMLReflowMetrics&     aDesiredSize,
                   nsIRenderingContext*     aRenderingContext,
                   nscoord                  aX,
                   nscoord                  aY,
                   nscoord                  aWidth,
                   nscoord                  aHeight,
                   PRBool                   aMoveFrame)
{
  DO_GLOBAL_REFLOW_COUNT("nsBoxToBlockAdaptor");

#ifdef DEBUG_REFLOW
  nsAdaptorAddIndents();
  printf("Reflowing: ");
  nsFrame::ListTag(stdout, mFrame);
  printf("\n");
  gIndent2++;
#endif

  //printf("width=%d, height=%d\n", aWidth, aHeight);
  /*
  nsIBox* parent;
  GetParentBox(&parent);

 // if (parent->GetStateBits() & NS_STATE_CURRENTLY_IN_DEBUG)
  //   printf("In debug\n");
  */

  nsBoxLayoutMetrics *metrics = BoxMetrics();
  nsReflowStatus status = NS_FRAME_COMPLETE;

  PRBool redrawAfterReflow = PR_FALSE;
  PRBool redrawNow = PR_FALSE;

  PRBool needsReflow = NS_SUBTREE_DIRTY(this);

  if (redrawNow)
     Redraw(aState);

  // if we don't need a reflow then 
  // lets see if we are already that size. Yes? then don't even reflow. We are done.
  if (!needsReflow) {
      
      if (aWidth != NS_INTRINSICSIZE && aHeight != NS_INTRINSICSIZE) {
      
          // if the new calculated size has a 0 width or a 0 height
          if ((metrics->mLastSize.width == 0 || metrics->mLastSize.height == 0) && (aWidth == 0 || aHeight == 0)) {
               needsReflow = PR_FALSE;
               aDesiredSize.width = aWidth; 
               aDesiredSize.height = aHeight; 
               SetSize(nsSize(aDesiredSize.width, aDesiredSize.height));
          } else {
            aDesiredSize.width = metrics->mLastSize.width;
            aDesiredSize.height = metrics->mLastSize.height;

            // remove the margin. The rect of our child does not include it but our calculated size does.
            // don't reflow if we are already the right size
            if (metrics->mLastSize.width == aWidth && metrics->mLastSize.height == aHeight)
                  needsReflow = PR_FALSE;
            else
                  needsReflow = PR_TRUE;
   
          }
      } else {
          // if the width or height are intrinsic alway reflow because
          // we don't know what it should be.
         needsReflow = PR_TRUE;
      }
  }
                             
  // ok now reflow the child into the spacers calculated space
  if (needsReflow) {

    aDesiredSize.width = 0;
    aDesiredSize.height = 0;

    // create a reflow state to tell our child to flow at the given size.

    // Construct a bogus parent reflow state so that there's a usable
    // containing block reflow state.
    nsMargin margin(0,0,0,0);
    GetMargin(margin);

    nsSize parentSize(aWidth, aHeight);
    if (parentSize.height != NS_INTRINSICSIZE)
      parentSize.height += margin.TopBottom();
    if (parentSize.width != NS_INTRINSICSIZE)
      parentSize.width += margin.LeftRight();

    nsIFrame *parentFrame = GetParent();
    nsFrameState savedState = parentFrame->GetStateBits();
    nsHTMLReflowState parentReflowState(aPresContext, parentFrame,
                                        aRenderingContext,
                                        parentSize);
    parentFrame->RemoveStateBits(0xffffffff);
    parentFrame->AddStateBits(savedState);

    // This may not do very much useful, but it's probably worth trying.
    if (parentSize.width != NS_INTRINSICSIZE)
      parentReflowState.SetComputedWidth(parentSize.width);
    if (parentSize.height != NS_INTRINSICSIZE)
      parentReflowState.SetComputedHeight(parentSize.height);
    parentReflowState.mComputedMargin.SizeTo(0, 0, 0, 0);
    // XXX use box methods
    parentFrame->GetPadding(parentReflowState.mComputedPadding);
    parentFrame->GetBorder(parentReflowState.mComputedBorderPadding);
    parentReflowState.mComputedBorderPadding +=
      parentReflowState.mComputedPadding;

    // XXX Is it OK that this reflow state has no parent reflow state?
    // (It used to have a bogus parent, skipping all the boxes).
    nsSize availSize(aWidth, NS_INTRINSICSIZE);
    nsHTMLReflowState reflowState(aPresContext, this, aRenderingContext,
                                  availSize);

    // Construct the parent chain manually since constructing it normally
    // messes up dimensions.
    reflowState.parentReflowState = &parentReflowState;
    reflowState.mCBReflowState = &parentReflowState;
    reflowState.mReflowDepth = aState.GetReflowDepth();

    // mComputedWidth and mComputedHeight are content-box, not
    // border-box
    if (aWidth != NS_INTRINSICSIZE) {
      nscoord computedWidth =
        aWidth - reflowState.mComputedBorderPadding.LeftRight();
      computedWidth = PR_MAX(computedWidth, 0);
      reflowState.SetComputedWidth(computedWidth);
    }
    if (aHeight != NS_INTRINSICSIZE) {
      nscoord computedHeight =
        aHeight - reflowState.mComputedBorderPadding.TopBottom();
      computedHeight = PR_MAX(computedHeight, 0);
      reflowState.SetComputedHeight(computedHeight);
    } else {
      reflowState.SetComputedHeight(
        ComputeSize(aRenderingContext, availSize, availSize.width,
                    nsSize(reflowState.mComputedMargin.LeftRight(),
                           reflowState.mComputedMargin.TopBottom()),
                    nsSize(reflowState.mComputedBorderPadding.LeftRight() -
                             reflowState.mComputedPadding.LeftRight(),
                           reflowState.mComputedBorderPadding.TopBottom() -
                             reflowState.mComputedPadding.TopBottom()),
                    nsSize(reflowState.mComputedPadding.LeftRight(),
                           reflowState.mComputedPadding.TopBottom()),
                    PR_FALSE).height
        );
    }

    // Box layout calls SetRect before Layout, whereas non-box layout
    // calls SetRect after Reflow.
    // XXX Perhaps we should be doing this by twiddling the rect back to
    // mLastSize before calling Reflow and then switching it back, but
    // However, mLastSize can also be the size passed to BoxReflow by
    // RefreshSizeCache, so that doesn't really make sense.
    if (metrics->mLastSize.width != aWidth)
      reflowState.mFlags.mHResize = PR_TRUE;
    if (metrics->mLastSize.height != aHeight)
      reflowState.mFlags.mVResize = PR_TRUE;

    #ifdef DEBUG_REFLOW
      nsAdaptorAddIndents();
      printf("Size=(%d,%d)\n",reflowState.ComputedWidth(),
             reflowState.ComputedHeight());
      nsAdaptorAddIndents();
      nsAdaptorPrintReason(reflowState);
      printf("\n");
    #endif

       // place the child and reflow
    WillReflow(aPresContext);

    Reflow(aPresContext, aDesiredSize, reflowState, status);

    NS_ASSERTION(NS_FRAME_IS_COMPLETE(status), "bad status");

   // printf("width: %d, height: %d\n", aDesiredSize.mCombinedArea.width, aDesiredSize.mCombinedArea.height);

    // see if the overflow option is set. If it is then if our child's bounds overflow then
    // we will set the child's rect to include the overflow size.
    if (GetStateBits() & NS_FRAME_OUTSIDE_CHILDREN) {
      // This kinda sucks. We should be able to handle the case
      // where there's overflow above or to the left of the
      // origin. But for now just chop that stuff off.
      // (note: For RTL mode, replace "to the left of the origin" 
      // with "to the right of the range [0, aDesiredSize.width]")

      //printf("OutsideChildren width=%d, height=%d\n", aDesiredSize.mOverflowArea.width, aDesiredSize.mOverflowArea.height);

      if (NS_STYLE_DIRECTION_LTR == GetStyleVisibility()->mDirection) {
        // LTR mode -- extend for overflow on right side.
        aDesiredSize.width = PR_MAX(aDesiredSize.width, 
                                    aDesiredSize.mOverflowArea.XMost());
      } else {
        // RTL mode -- extend for overflow on left side.
        nscoord leftmostValue = PR_MIN(0, aDesiredSize.mOverflowArea.x);
        // Note: If anything, this increases aDesiredSize.width, because
        // leftmostValue is non-positive.
        aDesiredSize.width = aDesiredSize.width - leftmostValue;
      }
      if (aDesiredSize.width <= aWidth) {
        aDesiredSize.height = aDesiredSize.mOverflowArea.YMost();
      } else {
        nscoord computedWidth = aDesiredSize.width -
          reflowState.mComputedBorderPadding.LeftRight();
        computedWidth = PR_MAX(computedWidth, 0);
        reflowState.SetComputedWidth(computedWidth);
        reflowState.availableWidth = aDesiredSize.width;
        DidReflow(aPresContext, &reflowState, NS_FRAME_REFLOW_FINISHED);
        #ifdef DEBUG_REFLOW
        nsAdaptorAddIndents();
        nsAdaptorPrintReason(reflowState);
        printf("\n");
        #endif
        AddStateBits(NS_FRAME_IS_DIRTY);
        WillReflow(aPresContext);
        Reflow(aPresContext, aDesiredSize, reflowState, status);
        if (GetStateBits() & NS_FRAME_OUTSIDE_CHILDREN)
          aDesiredSize.height = aDesiredSize.mOverflowArea.YMost();
      }
    }

    if (redrawAfterReflow) {
       nsRect r = GetRect();
       r.width = aDesiredSize.width;
       r.height = aDesiredSize.height;
       Redraw(aState, &r);
    }

    PRUint32 layoutFlags = aState.LayoutFlags();
    nsContainerFrame::FinishReflowChild(this, aPresContext, &reflowState,
                                        aDesiredSize, aX, aY, layoutFlags | NS_FRAME_NO_MOVE_FRAME);

    // Save the ascent.  (bug 103925)
    if (IsCollapsed(aState)) {
      metrics->mAscent = 0;
    } else {
      if (aDesiredSize.ascent == nsHTMLReflowMetrics::ASK_FOR_BASELINE) {
        if (!nsLayoutUtils::GetFirstLineBaseline(this, &metrics->mAscent))
          metrics->mAscent = GetBaseline();
      } else
        metrics->mAscent = aDesiredSize.ascent;
    }

  } else {
    aDesiredSize.ascent = metrics->mBlockAscent;
  }

#ifdef DEBUG_REFLOW
  if (aHeight != NS_INTRINSICSIZE && aDesiredSize.height != aHeight)
  {
          nsAdaptorAddIndents();
          printf("*****got taller!*****\n");
         
  }
  if (aWidth != NS_INTRINSICSIZE && aDesiredSize.width != aWidth)
  {
          nsAdaptorAddIndents();
          printf("*****got wider!******\n");
         
  }
#endif

  if (aWidth == NS_INTRINSICSIZE)
     aWidth = aDesiredSize.width;

  if (aHeight == NS_INTRINSICSIZE)
     aHeight = aDesiredSize.height;

  metrics->mLastSize.width = aDesiredSize.width;
  metrics->mLastSize.height = aDesiredSize.height;

#ifdef DEBUG_REFLOW
  gIndent2--;
#endif

  return NS_OK;
}

PRBool
nsFrame::GetWasCollapsed(nsBoxLayoutState& aState)
{
  return BoxMetrics()->mWasCollapsed;
}

void
nsFrame::SetWasCollapsed(nsBoxLayoutState& aState, PRBool aCollapsed)
{
  BoxMetrics()->mWasCollapsed = aCollapsed;
}

nsBoxLayoutMetrics*
nsFrame::BoxMetrics() const
{
  nsBoxLayoutMetrics* metrics =
    static_cast<nsBoxLayoutMetrics*>(GetProperty(nsGkAtoms::boxMetricsProperty));
  NS_ASSERTION(metrics, "A box layout method was called but InitBoxMetrics was never called");
  return metrics;
}

NS_IMETHODIMP
nsFrame::SetParent(const nsIFrame* aParent)
{
  PRBool wasBoxWrapped = IsBoxWrapped();
  nsIFrame::SetParent(aParent);
  if (!wasBoxWrapped && IsBoxWrapped())
    InitBoxMetrics(PR_TRUE);
  else if (wasBoxWrapped && !IsBoxWrapped())
    DeleteProperty(nsGkAtoms::boxMetricsProperty);

  if (aParent && aParent->IsBoxFrame()) {
    if (aParent->ChildrenMustHaveWidgets()) {
        nsHTMLContainerFrame::CreateViewForFrame(this, nsnull, PR_TRUE);
        nsIView* view = GetView();
        if (!view->HasWidget())
          CreateWidgetForView(view);
    }
  }

  return NS_OK;
}

static void
DeleteBoxMetrics(void    *aObject,
                 nsIAtom *aPropertyName,
                 void    *aPropertyValue,
                 void    *aData)
{
  delete static_cast<nsBoxLayoutMetrics*>(aPropertyValue);
}

void
nsFrame::InitBoxMetrics(PRBool aClear)
{
  if (aClear)
    DeleteProperty(nsGkAtoms::boxMetricsProperty);

  nsBoxLayoutMetrics *metrics = new nsBoxLayoutMetrics();
  SetProperty(nsGkAtoms::boxMetricsProperty, metrics, DeleteBoxMetrics);

  nsFrame::MarkIntrinsicWidthsDirty();
  metrics->mBlockAscent = 0;
  metrics->mLastSize.SizeTo(0, 0);
  metrics->mWasCollapsed = PR_FALSE;
}

// Box layout debugging
#ifdef DEBUG_REFLOW
PRInt32 gIndent2 = 0;

void
nsAdaptorAddIndents()
{
    for(PRInt32 i=0; i < gIndent2; i++)
    {
        printf(" ");
    }
}

void
nsAdaptorPrintReason(nsHTMLReflowState& aReflowState)
{
    char* reflowReasonString;

    switch(aReflowState.reason) 
    {
        case eReflowReason_Initial:
          reflowReasonString = "initial";
          break;

        case eReflowReason_Resize:
          reflowReasonString = "resize";
          break;
        case eReflowReason_Dirty:
          reflowReasonString = "dirty";
          break;
        case eReflowReason_StyleChange:
          reflowReasonString = "stylechange";
          break;
        case eReflowReason_Incremental: 
        {
            switch (aReflowState.reflowCommand->Type()) {
              case eReflowType_StyleChanged:
                 reflowReasonString = "incremental (StyleChanged)";
              break;
              case eReflowType_ReflowDirty:
                 reflowReasonString = "incremental (ReflowDirty)";
              break;
              default:
                 reflowReasonString = "incremental (Unknown)";
            }
        }                             
        break;
        default:
          reflowReasonString = "unknown";
          break;
    }

    printf("%s",reflowReasonString);
}

#endif
#ifdef DEBUG_LAYOUT
void
nsFrame::GetBoxName(nsAutoString& aName)
{
   nsIFrameDebug*  frameDebug;
   nsAutoString name;
   if (NS_SUCCEEDED(QueryInterface(NS_GET_IID(nsIFrameDebug), (void**)&frameDebug))) {
      frameDebug->GetFrameName(name);
   }

  aName = name;
}
#endif

#ifdef NS_DEBUG
static void
GetTagName(nsFrame* aFrame, nsIContent* aContent, PRIntn aResultSize,
           char* aResult)
{
  const char *nameStr = "";
  if (aContent) {
    aContent->Tag()->GetUTF8String(&nameStr);
  }
  PR_snprintf(aResult, aResultSize, "%s@%p", nameStr, aFrame);
}

void
nsFrame::Trace(const char* aMethod, PRBool aEnter)
{
  if (NS_FRAME_LOG_TEST(gLogModule, NS_FRAME_TRACE_CALLS)) {
    char tagbuf[40];
    GetTagName(this, mContent, sizeof(tagbuf), tagbuf);
    PR_LogPrint("%s: %s %s", tagbuf, aEnter ? "enter" : "exit", aMethod);
  }
}

void
nsFrame::Trace(const char* aMethod, PRBool aEnter, nsReflowStatus aStatus)
{
  if (NS_FRAME_LOG_TEST(gLogModule, NS_FRAME_TRACE_CALLS)) {
    char tagbuf[40];
    GetTagName(this, mContent, sizeof(tagbuf), tagbuf);
    PR_LogPrint("%s: %s %s, status=%scomplete%s",
                tagbuf, aEnter ? "enter" : "exit", aMethod,
                NS_FRAME_IS_NOT_COMPLETE(aStatus) ? "not" : "",
                (NS_FRAME_REFLOW_NEXTINFLOW & aStatus) ? "+reflow" : "");
  }
}

void
nsFrame::TraceMsg(const char* aFormatString, ...)
{
  if (NS_FRAME_LOG_TEST(gLogModule, NS_FRAME_TRACE_CALLS)) {
    // Format arguments into a buffer
    char argbuf[200];
    va_list ap;
    va_start(ap, aFormatString);
    PR_vsnprintf(argbuf, sizeof(argbuf), aFormatString, ap);
    va_end(ap);

    char tagbuf[40];
    GetTagName(this, mContent, sizeof(tagbuf), tagbuf);
    PR_LogPrint("%s: %s", tagbuf, argbuf);
  }
}

void
nsFrame::VerifyDirtyBitSet(nsIFrame* aFrameList)
{
  for (nsIFrame*f = aFrameList; f; f = f->GetNextSibling()) {
    NS_ASSERTION(f->GetStateBits() & NS_FRAME_IS_DIRTY, "dirty bit not set");
  }
}

// Start Display Reflow
#ifdef DEBUG

DR_cookie::DR_cookie(nsPresContext*          aPresContext,
                     nsIFrame*                aFrame, 
                     const nsHTMLReflowState& aReflowState,
                     nsHTMLReflowMetrics&     aMetrics,
                     nsReflowStatus&          aStatus)
  :mPresContext(aPresContext), mFrame(aFrame), mReflowState(aReflowState), mMetrics(aMetrics), mStatus(aStatus)
{
  MOZ_COUNT_CTOR(DR_cookie);
  mValue = nsFrame::DisplayReflowEnter(aPresContext, mFrame, mReflowState);
}

DR_cookie::~DR_cookie()
{
  MOZ_COUNT_DTOR(DR_cookie);
  nsFrame::DisplayReflowExit(mPresContext, mFrame, mMetrics, mStatus, mValue);
}

DR_layout_cookie::DR_layout_cookie(nsIFrame* aFrame)
  : mFrame(aFrame)
{
  MOZ_COUNT_CTOR(DR_layout_cookie);
  mValue = nsFrame::DisplayLayoutEnter(mFrame);
}

DR_layout_cookie::~DR_layout_cookie()
{
  MOZ_COUNT_DTOR(DR_layout_cookie);
  nsFrame::DisplayLayoutExit(mFrame, mValue);
}

DR_intrinsic_width_cookie::DR_intrinsic_width_cookie(
                     nsIFrame*                aFrame, 
                     const char*              aType,
                     nscoord&                 aResult)
  : mFrame(aFrame)
  , mType(aType)
  , mResult(aResult)
{
  MOZ_COUNT_CTOR(DR_intrinsic_width_cookie);
  mValue = nsFrame::DisplayIntrinsicWidthEnter(mFrame, mType);
}

DR_intrinsic_width_cookie::~DR_intrinsic_width_cookie()
{
  MOZ_COUNT_DTOR(DR_intrinsic_width_cookie);
  nsFrame::DisplayIntrinsicWidthExit(mFrame, mType, mResult, mValue);
}

DR_intrinsic_size_cookie::DR_intrinsic_size_cookie(
                     nsIFrame*                aFrame, 
                     const char*              aType,
                     nsSize&                  aResult)
  : mFrame(aFrame)
  , mType(aType)
  , mResult(aResult)
{
  MOZ_COUNT_CTOR(DR_intrinsic_size_cookie);
  mValue = nsFrame::DisplayIntrinsicSizeEnter(mFrame, mType);
}

DR_intrinsic_size_cookie::~DR_intrinsic_size_cookie()
{
  MOZ_COUNT_DTOR(DR_intrinsic_size_cookie);
  nsFrame::DisplayIntrinsicSizeExit(mFrame, mType, mResult, mValue);
}

struct DR_FrameTypeInfo;
struct DR_FrameTreeNode;
struct DR_Rule;

struct DR_State
{
  DR_State();
  ~DR_State();
  void Init();
  void AddFrameTypeInfo(nsIAtom* aFrameType,
                        const char* aFrameNameAbbrev,
                        const char* aFrameName);
  DR_FrameTypeInfo* GetFrameTypeInfo(nsIAtom* aFrameType);
  DR_FrameTypeInfo* GetFrameTypeInfo(char* aFrameName);
  void InitFrameTypeTable();
  DR_FrameTreeNode* CreateTreeNode(nsIFrame*                aFrame,
                                   const nsHTMLReflowState* aReflowState);
  void FindMatchingRule(DR_FrameTreeNode& aNode);
  PRBool RuleMatches(DR_Rule&          aRule,
                     DR_FrameTreeNode& aNode);
  PRBool GetToken(FILE* aFile,
                  char* aBuf);
  DR_Rule* ParseRule(FILE* aFile);
  void ParseRulesFile();
  void AddRule(nsVoidArray& aRules,
               DR_Rule&     aRule);
  PRBool IsWhiteSpace(int c);
  PRBool GetNumber(char*    aBuf, 
                 PRInt32&  aNumber);
  void PrettyUC(nscoord aSize,
                char*   aBuf);
  void DisplayFrameTypeInfo(nsIFrame* aFrame,
                            PRInt32   aIndent);
  void DeleteTreeNode(DR_FrameTreeNode& aNode);

  PRBool      mInited;
  PRBool      mActive;
  PRInt32     mCount;
  nsVoidArray mWildRules;
  PRInt32     mAssert;
  PRInt32     mIndent;
  PRBool      mIndentUndisplayedFrames;
  nsVoidArray mFrameTypeTable;
  PRBool      mDisplayPixelErrors;

  // reflow specific state
  nsVoidArray mFrameTreeLeaves;
};

static DR_State *DR_state; // the one and only DR_State

struct DR_RulePart 
{
  DR_RulePart(nsIAtom* aFrameType) : mFrameType(aFrameType), mNext(0) {}
  void Destroy();

  nsIAtom*     mFrameType;
  DR_RulePart* mNext;
};

void DR_RulePart::Destroy()
{
  if (mNext) {
    mNext->Destroy();
  }
  delete this;
}

struct DR_Rule 
{
  DR_Rule() : mLength(0), mTarget(nsnull), mDisplay(PR_FALSE) {
    MOZ_COUNT_CTOR(DR_Rule);
  }
  ~DR_Rule() {
    if (mTarget) mTarget->Destroy();
    MOZ_COUNT_DTOR(DR_Rule);
  }
  void AddPart(nsIAtom* aFrameType);

  PRUint32      mLength;
  DR_RulePart*  mTarget;
  PRBool        mDisplay;
};

void DR_Rule::AddPart(nsIAtom* aFrameType)
{
  DR_RulePart* newPart = new DR_RulePart(aFrameType);
  newPart->mNext = mTarget;
  mTarget = newPart;
  mLength++;
}

struct DR_FrameTypeInfo
{
  DR_FrameTypeInfo(nsIAtom* aFrmeType, const char* aFrameNameAbbrev, const char* aFrameName);
  ~DR_FrameTypeInfo() { 
      MOZ_COUNT_DTOR(DR_FrameTypeInfo);
      PRInt32 numElements;
      numElements = mRules.Count();
      for (PRInt32 i = numElements - 1; i >= 0; i--) {
        delete (DR_Rule *)mRules.ElementAt(i);
      }
   }

  nsIAtom*    mType;
  char        mNameAbbrev[16];
  char        mName[32];
  nsVoidArray mRules;
};

DR_FrameTypeInfo::DR_FrameTypeInfo(nsIAtom* aFrameType, 
                                   const char* aFrameNameAbbrev, 
                                   const char* aFrameName)
{
  mType = aFrameType;
  strcpy(mNameAbbrev, aFrameNameAbbrev);
  strcpy(mName, aFrameName);
  MOZ_COUNT_CTOR(DR_FrameTypeInfo);
}

struct DR_FrameTreeNode
{
  DR_FrameTreeNode(nsIFrame* aFrame, DR_FrameTreeNode* aParent) : mFrame(aFrame), mParent(aParent), mDisplay(0), mIndent(0)
  {
    MOZ_COUNT_CTOR(DR_FrameTreeNode);
  }

  ~DR_FrameTreeNode()
  {
    MOZ_COUNT_DTOR(DR_FrameTreeNode);
  }

  nsIFrame*         mFrame;
  DR_FrameTreeNode* mParent;
  PRBool            mDisplay;
  PRUint32          mIndent;
};

// DR_State implementation

DR_State::DR_State() 
: mInited(PR_FALSE), mActive(PR_FALSE), mCount(0), mAssert(-1), mIndent(0), 
  mIndentUndisplayedFrames(PR_FALSE), mDisplayPixelErrors(PR_FALSE)
{
  MOZ_COUNT_CTOR(DR_State);
}

void DR_State::Init() 
{
  char* env = PR_GetEnv("GECKO_DISPLAY_REFLOW_ASSERT");
  PRInt32 num;
  if (env) {
    if (GetNumber(env, num)) 
      mAssert = num;
    else 
      printf("GECKO_DISPLAY_REFLOW_ASSERT - invalid value = %s", env);
  }

  env = PR_GetEnv("GECKO_DISPLAY_REFLOW_INDENT_START");
  if (env) {
    if (GetNumber(env, num)) 
      mIndent = num;
    else 
      printf("GECKO_DISPLAY_REFLOW_INDENT_START - invalid value = %s", env);
  }

  env = PR_GetEnv("GECKO_DISPLAY_REFLOW_INDENT_UNDISPLAYED_FRAMES");
  if (env) {
    if (GetNumber(env, num)) 
      mIndentUndisplayedFrames = num;
    else 
      printf("GECKO_DISPLAY_REFLOW_INDENT_UNDISPLAYED_FRAMES - invalid value = %s", env);
  }

  env = PR_GetEnv("GECKO_DISPLAY_REFLOW_FLAG_PIXEL_ERRORS");
  if (env) {
    if (GetNumber(env, num)) 
      mDisplayPixelErrors = num;
    else 
      printf("GECKO_DISPLAY_REFLOW_FLAG_PIXEL_ERRORS - invalid value = %s", env);
  }

  InitFrameTypeTable();
  ParseRulesFile();
  mInited = PR_TRUE;
}

DR_State::~DR_State()
{
  MOZ_COUNT_DTOR(DR_State);
  PRInt32 numElements, i;
  numElements = mWildRules.Count();
  for (i = numElements - 1; i >= 0; i--) {
    delete (DR_Rule *)mWildRules.ElementAt(i);
  }
  numElements = mFrameTreeLeaves.Count();
  for (i = numElements - 1; i >= 0; i--) {
    delete (DR_FrameTreeNode *)mFrameTreeLeaves.ElementAt(i);
  }
  numElements = mFrameTypeTable.Count();
  for (i = numElements - 1; i >= 0; i--) {
    delete (DR_FrameTypeInfo *)mFrameTypeTable.ElementAt(i);
  }
}

PRBool DR_State::GetNumber(char*     aBuf, 
                           PRInt32&  aNumber)
{
  if (sscanf(aBuf, "%d", &aNumber) > 0) 
    return PR_TRUE;
  else 
    return PR_FALSE;
}

PRBool DR_State::IsWhiteSpace(int c) {
  return (c == ' ') || (c == '\t') || (c == '\n') || (c == '\r');
}

PRBool DR_State::GetToken(FILE* aFile,
                          char* aBuf)
{
  PRBool haveToken = PR_FALSE;
  aBuf[0] = 0;
  // get the 1st non whitespace char
  int c = -1;
  for (c = getc(aFile); (c > 0) && IsWhiteSpace(c); c = getc(aFile)) {
  }

  if (c > 0) {
    haveToken = PR_TRUE;
    aBuf[0] = c;
    // get everything up to the next whitespace char
    PRInt32 cX;
    for (cX = 1, c = getc(aFile); ; cX++, c = getc(aFile)) {
      if (c < 0) { // EOF
        ungetc(' ', aFile); 
        break;
      }
      else {
        if (IsWhiteSpace(c)) {
          break;
        }
        else {
          aBuf[cX] = c;
        }
      }
    }
    aBuf[cX] = 0;
  }
  return haveToken;
}

DR_Rule* DR_State::ParseRule(FILE* aFile)
{
  char buf[128];
  PRInt32 doDisplay;
  DR_Rule* rule = nsnull;
  while (GetToken(aFile, buf)) {
    if (GetNumber(buf, doDisplay)) {
      if (rule) { 
        rule->mDisplay = !!doDisplay;
        break;
      }
      else {
        printf("unexpected token - %s \n", buf);
      }
    }
    else {
      if (!rule) {
        rule = new DR_Rule;
      }
      if (strcmp(buf, "*") == 0) {
        rule->AddPart(nsnull);
      }
      else {
        DR_FrameTypeInfo* info = GetFrameTypeInfo(buf);
        if (info) {
          rule->AddPart(info->mType);
        }
        else {
          printf("invalid frame type - %s \n", buf);
        }
      }
    }
  }
  return rule;
}

void DR_State::AddRule(nsVoidArray& aRules,
                       DR_Rule&     aRule)
{
  PRInt32 numRules = aRules.Count();
  for (PRInt32 ruleX = 0; ruleX < numRules; ruleX++) {
    DR_Rule* rule = (DR_Rule*)aRules.ElementAt(ruleX);
    NS_ASSERTION(rule, "program error");
    if (aRule.mLength > rule->mLength) {
      aRules.InsertElementAt(&aRule, ruleX);
      return;
    }
  }
  aRules.AppendElement(&aRule);
}

void DR_State::ParseRulesFile()
{
  char* path = PR_GetEnv("GECKO_DISPLAY_REFLOW_RULES_FILE");
  if (path) {
    FILE* inFile = fopen(path, "r");
    if (inFile) {
      for (DR_Rule* rule = ParseRule(inFile); rule; rule = ParseRule(inFile)) {
        if (rule->mTarget) {
          nsIAtom* fType = rule->mTarget->mFrameType;
          if (fType) {
            DR_FrameTypeInfo* info = GetFrameTypeInfo(fType);
            if (info) {
              AddRule(info->mRules, *rule);
            }
          }
          else {
            AddRule(mWildRules, *rule);
          }
          mActive = PR_TRUE;
        }
      }
    }
  }
}


void DR_State::AddFrameTypeInfo(nsIAtom* aFrameType,
                                const char* aFrameNameAbbrev,
                                const char* aFrameName)
{
  mFrameTypeTable.AppendElement(new DR_FrameTypeInfo(aFrameType, aFrameNameAbbrev, aFrameName));
}

DR_FrameTypeInfo* DR_State::GetFrameTypeInfo(nsIAtom* aFrameType)
{
  PRInt32 numEntries = mFrameTypeTable.Count();
  NS_ASSERTION(numEntries != 0, "empty FrameTypeTable");
  for (PRInt32 i = 0; i < numEntries; i++) {
    DR_FrameTypeInfo* info = (DR_FrameTypeInfo*)mFrameTypeTable.ElementAt(i);
    if (info && (info->mType == aFrameType)) {
      return info;
    }
  }
  return (DR_FrameTypeInfo*)mFrameTypeTable.ElementAt(numEntries - 1); // return unknown frame type
}

DR_FrameTypeInfo* DR_State::GetFrameTypeInfo(char* aFrameName)
{
  PRInt32 numEntries = mFrameTypeTable.Count();
  NS_ASSERTION(numEntries != 0, "empty FrameTypeTable");
  for (PRInt32 i = 0; i < numEntries; i++) {
    DR_FrameTypeInfo* info = (DR_FrameTypeInfo*)mFrameTypeTable.ElementAt(i);
    if (info && ((strcmp(aFrameName, info->mName) == 0) || (strcmp(aFrameName, info->mNameAbbrev) == 0))) {
      return info;
    }
  }
  return (DR_FrameTypeInfo*)mFrameTypeTable.ElementAt(numEntries - 1); // return unknown frame type
}

void DR_State::InitFrameTypeTable()
{  
  AddFrameTypeInfo(nsGkAtoms::areaFrame,             "area",      "area");
  AddFrameTypeInfo(nsGkAtoms::blockFrame,            "block",     "block");
  AddFrameTypeInfo(nsGkAtoms::brFrame,               "br",        "br");
  AddFrameTypeInfo(nsGkAtoms::bulletFrame,           "bullet",    "bullet");
  AddFrameTypeInfo(nsGkAtoms::gfxButtonControlFrame, "button",    "gfxButtonControl");
  AddFrameTypeInfo(nsGkAtoms::HTMLButtonControlFrame, "HTMLbutton",    "HTMLButtonControl");
  AddFrameTypeInfo(nsGkAtoms::HTMLCanvasFrame,       "HTMLCanvas","HTMLCanvas");
  AddFrameTypeInfo(nsGkAtoms::subDocumentFrame,      "subdoc",    "subDocument");
  AddFrameTypeInfo(nsGkAtoms::imageFrame,            "img",       "image");
  AddFrameTypeInfo(nsGkAtoms::inlineFrame,           "inline",    "inline");
  AddFrameTypeInfo(nsGkAtoms::letterFrame,           "letter",    "letter");
  AddFrameTypeInfo(nsGkAtoms::lineFrame,             "line",      "line");
  AddFrameTypeInfo(nsGkAtoms::listControlFrame,      "select",    "select");
  AddFrameTypeInfo(nsGkAtoms::objectFrame,           "obj",       "object");
  AddFrameTypeInfo(nsGkAtoms::pageFrame,             "page",      "page");
  AddFrameTypeInfo(nsGkAtoms::placeholderFrame,      "place",     "placeholder");
  AddFrameTypeInfo(nsGkAtoms::positionedInlineFrame, "posInline", "positionedInline");
  AddFrameTypeInfo(nsGkAtoms::canvasFrame,           "canvas",    "canvas");
  AddFrameTypeInfo(nsGkAtoms::rootFrame,             "root",      "root");
  AddFrameTypeInfo(nsGkAtoms::scrollFrame,           "scroll",    "scroll");
  AddFrameTypeInfo(nsGkAtoms::tableCaptionFrame,     "caption",   "tableCaption");
  AddFrameTypeInfo(nsGkAtoms::tableCellFrame,        "cell",      "tableCell");
  AddFrameTypeInfo(nsGkAtoms::bcTableCellFrame,      "bcCell",    "bcTableCell");
  AddFrameTypeInfo(nsGkAtoms::tableColFrame,         "col",       "tableCol");
  AddFrameTypeInfo(nsGkAtoms::tableColGroupFrame,    "colG",      "tableColGroup");
  AddFrameTypeInfo(nsGkAtoms::tableFrame,            "tbl",       "table");
  AddFrameTypeInfo(nsGkAtoms::tableOuterFrame,       "tblO",      "tableOuter");
  AddFrameTypeInfo(nsGkAtoms::tableRowGroupFrame,    "rowG",      "tableRowGroup");
  AddFrameTypeInfo(nsGkAtoms::tableRowFrame,         "row",       "tableRow");
  AddFrameTypeInfo(nsGkAtoms::textInputFrame,        "textCtl",   "textInput");
  AddFrameTypeInfo(nsGkAtoms::textFrame,             "text",      "text");
  AddFrameTypeInfo(nsGkAtoms::viewportFrame,         "VP",        "viewport");
  AddFrameTypeInfo(nsnull,                               "unknown",   "unknown");
}


void DR_State::DisplayFrameTypeInfo(nsIFrame* aFrame,
                                    PRInt32   aIndent)
{ 
  DR_FrameTypeInfo* frameTypeInfo = GetFrameTypeInfo(aFrame->GetType());
  if (frameTypeInfo) {
    for (PRInt32 i = 0; i < aIndent; i++) {
      printf(" ");
    }
    if(!strcmp(frameTypeInfo->mNameAbbrev, "unknown")) {
      nsAutoString  name;
      nsIFrameDebug*  frameDebug;
      if (NS_SUCCEEDED(aFrame->QueryInterface(NS_GET_IID(nsIFrameDebug), (void**)&frameDebug))) {
       frameDebug->GetFrameName(name);
       printf("%s %p ", NS_LossyConvertUTF16toASCII(name).get(), (void*)aFrame);
      }
      else {
        printf("%s %p ", frameTypeInfo->mNameAbbrev, (void*)aFrame);
      }
    }
    else {
      printf("%s %p ", frameTypeInfo->mNameAbbrev, (void*)aFrame);
    }
  }
}

PRBool DR_State::RuleMatches(DR_Rule&          aRule,
                             DR_FrameTreeNode& aNode)
{
  NS_ASSERTION(aRule.mTarget, "program error");

  DR_RulePart* rulePart;
  DR_FrameTreeNode* parentNode;
  for (rulePart = aRule.mTarget->mNext, parentNode = aNode.mParent;
       rulePart && parentNode;
       rulePart = rulePart->mNext, parentNode = parentNode->mParent) {
    if (rulePart->mFrameType) {
      if (parentNode->mFrame) {
        if (rulePart->mFrameType != parentNode->mFrame->GetType()) {
          return PR_FALSE;
        }
      }
      else NS_ASSERTION(PR_FALSE, "program error");
    }
    // else wild card match
  }
  return PR_TRUE;
}

void DR_State::FindMatchingRule(DR_FrameTreeNode& aNode)
{
  if (!aNode.mFrame) {
    NS_ASSERTION(PR_FALSE, "invalid DR_FrameTreeNode \n");
    return;
  }

  PRBool matchingRule = PR_FALSE;

  DR_FrameTypeInfo* info = GetFrameTypeInfo(aNode.mFrame->GetType());
  NS_ASSERTION(info, "program error");
  PRInt32 numRules = info->mRules.Count();
  for (PRInt32 ruleX = 0; ruleX < numRules; ruleX++) {
    DR_Rule* rule = (DR_Rule*)info->mRules.ElementAt(ruleX);
    if (rule && RuleMatches(*rule, aNode)) {
      aNode.mDisplay = rule->mDisplay;
      matchingRule = PR_TRUE;
      break;
    }
  }
  if (!matchingRule) {
    PRInt32 numWildRules = mWildRules.Count();
    for (PRInt32 ruleX = 0; ruleX < numWildRules; ruleX++) {
      DR_Rule* rule = (DR_Rule*)mWildRules.ElementAt(ruleX);
      if (rule && RuleMatches(*rule, aNode)) {
        aNode.mDisplay = rule->mDisplay;
        break;
      }
    }
  }
}
    
DR_FrameTreeNode* DR_State::CreateTreeNode(nsIFrame*                aFrame,
                                           const nsHTMLReflowState* aReflowState)
{
  // find the frame of the parent reflow state (usually just the parent of aFrame)
  nsIFrame* parentFrame;
  if (aReflowState) {
    const nsHTMLReflowState* parentRS = aReflowState->parentReflowState;
    parentFrame = (parentRS) ? parentRS->frame : nsnull;
  } else {
    parentFrame = aFrame->GetParent();
  }

  // find the parent tree node leaf
  DR_FrameTreeNode* parentNode = nsnull;
  
  DR_FrameTreeNode* lastLeaf = nsnull;
  if(mFrameTreeLeaves.Count())
    lastLeaf = (DR_FrameTreeNode*)mFrameTreeLeaves.ElementAt(mFrameTreeLeaves.Count() - 1);
  if (lastLeaf) {
    for (parentNode = lastLeaf; parentNode && (parentNode->mFrame != parentFrame); parentNode = parentNode->mParent) {
    }
  }
  DR_FrameTreeNode* newNode = new DR_FrameTreeNode(aFrame, parentNode);
  FindMatchingRule(*newNode);

  newNode->mIndent = mIndent;
  if (newNode->mDisplay || mIndentUndisplayedFrames) {
    ++mIndent;
  }

  if (lastLeaf && (lastLeaf == parentNode)) {
    mFrameTreeLeaves.RemoveElementAt(mFrameTreeLeaves.Count() - 1);
  }
  mFrameTreeLeaves.AppendElement(newNode);
  mCount++;

  return newNode;
}

void DR_State::PrettyUC(nscoord aSize,
                        char*   aBuf)
{
  if (NS_UNCONSTRAINEDSIZE == aSize) {
    strcpy(aBuf, "UC");
  }
  else {
    if ((nscoord)0xdeadbeefU == aSize)
    {
      strcpy(aBuf, "deadbeef");
    }
    else {
      sprintf(aBuf, "%d", aSize);
    }
  }
}

void DR_State::DeleteTreeNode(DR_FrameTreeNode& aNode)
{
  mFrameTreeLeaves.RemoveElement(&aNode);
  PRInt32 numLeaves = mFrameTreeLeaves.Count();
  if ((0 == numLeaves) || (aNode.mParent != (DR_FrameTreeNode*)mFrameTreeLeaves.ElementAt(numLeaves - 1))) {
    mFrameTreeLeaves.AppendElement(aNode.mParent);
  }

  if (aNode.mDisplay || mIndentUndisplayedFrames) {
    --mIndent;
  }
  // delete the tree node 
  delete &aNode;
}

static void
CheckPixelError(nscoord aSize,
                PRInt32 aPixelToTwips)
{
  if (NS_UNCONSTRAINEDSIZE != aSize) {
    if ((aSize % aPixelToTwips) > 0) {
      printf("VALUE %d is not a whole pixel \n", aSize);
    }
  }
}

static void DisplayReflowEnterPrint(nsPresContext*          aPresContext,
                                    nsIFrame*                aFrame,
                                    const nsHTMLReflowState& aReflowState,
                                    DR_FrameTreeNode&        aTreeNode,
                                    PRBool                   aChanged)
{
  if (aTreeNode.mDisplay) {
    DR_state->DisplayFrameTypeInfo(aFrame, aTreeNode.mIndent);

    char width[16];
    char height[16];

    DR_state->PrettyUC(aReflowState.availableWidth, width);
    DR_state->PrettyUC(aReflowState.availableHeight, height);
    printf("Reflow a=%s,%s ", width, height);

    DR_state->PrettyUC(aReflowState.ComputedWidth(), width);
    DR_state->PrettyUC(aReflowState.ComputedHeight(), height);
    printf("c=%s,%s ", width, height);

    if (aFrame->GetStateBits() & NS_FRAME_IS_DIRTY)
      printf("dirty ");

    if (aFrame->GetStateBits() & NS_FRAME_HAS_DIRTY_CHILDREN)
      printf("dirty-children ");

    if (aReflowState.mFlags.mSpecialHeightReflow)
      printf("special-height ");

    if (aReflowState.mFlags.mHResize)
      printf("h-resize ");

    if (aReflowState.mFlags.mVResize)
      printf("v-resize ");

    nsIFrame* inFlow = aFrame->GetPrevInFlow();
    if (inFlow) {
      printf("pif=%p ", (void*)inFlow);
    }
    inFlow = aFrame->GetNextInFlow();
    if (inFlow) {
      printf("nif=%p ", (void*)inFlow);
    }
    if (aChanged) 
      printf("CHANGED \n");
    else 
      printf("cnt=%d \n", DR_state->mCount);
    if (DR_state->mDisplayPixelErrors) {
      PRInt32 p2t = aPresContext->AppUnitsPerDevPixel();
      CheckPixelError(aReflowState.availableWidth, p2t);
      CheckPixelError(aReflowState.availableHeight, p2t);
      CheckPixelError(aReflowState.ComputedWidth(), p2t);
      CheckPixelError(aReflowState.ComputedHeight(), p2t);
    }
  }
}

void* nsFrame::DisplayReflowEnter(nsPresContext*          aPresContext,
                                  nsIFrame*                aFrame,
                                  const nsHTMLReflowState& aReflowState)
{
  if (!DR_state->mInited) DR_state->Init();
  if (!DR_state->mActive) return nsnull;

  NS_ASSERTION(aFrame, "invalid call");

  DR_FrameTreeNode* treeNode = DR_state->CreateTreeNode(aFrame, &aReflowState);
  if (treeNode) {
    DisplayReflowEnterPrint(aPresContext, aFrame, aReflowState, *treeNode, PR_FALSE);
  }
  return treeNode;
}

void* nsFrame::DisplayLayoutEnter(nsIFrame* aFrame)
{
  if (!DR_state->mInited) DR_state->Init();
  if (!DR_state->mActive) return nsnull;

  NS_ASSERTION(aFrame, "invalid call");

  DR_FrameTreeNode* treeNode = DR_state->CreateTreeNode(aFrame, nsnull);
  if (treeNode && treeNode->mDisplay) {
    DR_state->DisplayFrameTypeInfo(aFrame, treeNode->mIndent);
    printf("Layout\n");
  }
  return treeNode;
}

void* nsFrame::DisplayIntrinsicWidthEnter(nsIFrame* aFrame,
                                          const char* aType)
{
  if (!DR_state->mInited) DR_state->Init();
  if (!DR_state->mActive) return nsnull;

  NS_ASSERTION(aFrame, "invalid call");

  DR_FrameTreeNode* treeNode = DR_state->CreateTreeNode(aFrame, nsnull);
  if (treeNode && treeNode->mDisplay) {
    DR_state->DisplayFrameTypeInfo(aFrame, treeNode->mIndent);
    printf("Get%sWidth\n", aType);
  }
  return treeNode;
}

void* nsFrame::DisplayIntrinsicSizeEnter(nsIFrame* aFrame,
                                         const char* aType)
{
  if (!DR_state->mInited) DR_state->Init();
  if (!DR_state->mActive) return nsnull;

  NS_ASSERTION(aFrame, "invalid call");

  DR_FrameTreeNode* treeNode = DR_state->CreateTreeNode(aFrame, nsnull);
  if (treeNode && treeNode->mDisplay) {
    DR_state->DisplayFrameTypeInfo(aFrame, treeNode->mIndent);
    printf("Get%sSize\n", aType);
  }
  return treeNode;
}

void nsFrame::DisplayReflowExit(nsPresContext*      aPresContext,
                                nsIFrame*            aFrame,
                                nsHTMLReflowMetrics& aMetrics,
                                nsReflowStatus       aStatus,
                                void*                aFrameTreeNode)
{
  if (!DR_state->mActive) return;

  NS_ASSERTION(aFrame, "DisplayReflowExit - invalid call");
  if (!aFrameTreeNode) return;

  DR_FrameTreeNode* treeNode = (DR_FrameTreeNode*)aFrameTreeNode;
  if (treeNode->mDisplay) {
    DR_state->DisplayFrameTypeInfo(aFrame, treeNode->mIndent);

    char width[16];
    char height[16];
    char x[16];
    char y[16];
    DR_state->PrettyUC(aMetrics.width, width);
    DR_state->PrettyUC(aMetrics.height, height);
    printf("Reflow d=%s,%s ", width, height);

    if (!NS_FRAME_IS_FULLY_COMPLETE(aStatus)) {
      printf("status=0x%x", aStatus);
    }
    if (aFrame->GetStateBits() & NS_FRAME_OUTSIDE_CHILDREN) {
      DR_state->PrettyUC(aMetrics.mOverflowArea.x, x);
      DR_state->PrettyUC(aMetrics.mOverflowArea.y, y);
      DR_state->PrettyUC(aMetrics.mOverflowArea.width, width);
      DR_state->PrettyUC(aMetrics.mOverflowArea.height, height);
      printf("o=(%s,%s) %s x %s", x, y, width, height);
      if (aFrame->GetStateBits() & NS_FRAME_OUTSIDE_CHILDREN) {
        nsRect storedOverflow = aFrame->GetOverflowRect();
        DR_state->PrettyUC(storedOverflow.x, x);
        DR_state->PrettyUC(storedOverflow.y, y);
        DR_state->PrettyUC(storedOverflow.width, width);
        DR_state->PrettyUC(storedOverflow.height, height);
        printf("sto=(%s,%s) %s x %s", x, y, width, height);
      }
    }
    printf("\n");
    if (DR_state->mDisplayPixelErrors) {
      PRInt32 p2t = aPresContext->AppUnitsPerDevPixel();
      CheckPixelError(aMetrics.width, p2t);
      CheckPixelError(aMetrics.height, p2t);
    }
  }
  DR_state->DeleteTreeNode(*treeNode);
}

void nsFrame::DisplayLayoutExit(nsIFrame*            aFrame,
                                void*                aFrameTreeNode)
{
  if (!DR_state->mActive) return;

  NS_ASSERTION(aFrame, "non-null frame required");
  if (!aFrameTreeNode) return;

  DR_FrameTreeNode* treeNode = (DR_FrameTreeNode*)aFrameTreeNode;
  if (treeNode->mDisplay) {
    DR_state->DisplayFrameTypeInfo(aFrame, treeNode->mIndent);
    nsRect rect = aFrame->GetRect();
    printf("Layout=%d,%d,%d,%d\n", rect.x, rect.y, rect.width, rect.height);
  }
  DR_state->DeleteTreeNode(*treeNode);
}

void nsFrame::DisplayIntrinsicWidthExit(nsIFrame*            aFrame,
                                        const char*          aType,
                                        nscoord              aResult,
                                        void*                aFrameTreeNode)
{
  if (!DR_state->mActive) return;

  NS_ASSERTION(aFrame, "non-null frame required");
  if (!aFrameTreeNode) return;

  DR_FrameTreeNode* treeNode = (DR_FrameTreeNode*)aFrameTreeNode;
  if (treeNode->mDisplay) {
    DR_state->DisplayFrameTypeInfo(aFrame, treeNode->mIndent);
    printf("Get%sWidth=%d\n", aType, aResult);
  }
  DR_state->DeleteTreeNode(*treeNode);
}

void nsFrame::DisplayIntrinsicSizeExit(nsIFrame*            aFrame,
                                       const char*          aType,
                                       nsSize               aResult,
                                       void*                aFrameTreeNode)
{
  if (!DR_state->mActive) return;

  NS_ASSERTION(aFrame, "non-null frame required");
  if (!aFrameTreeNode) return;

  DR_FrameTreeNode* treeNode = (DR_FrameTreeNode*)aFrameTreeNode;
  if (treeNode->mDisplay) {
    DR_state->DisplayFrameTypeInfo(aFrame, treeNode->mIndent);

    char width[16];
    char height[16];
    DR_state->PrettyUC(aResult.width, width);
    DR_state->PrettyUC(aResult.height, height);
    printf("Get%sSize=%s,%s\n", aType, width, height);
  }
  DR_state->DeleteTreeNode(*treeNode);
}

/* static */ void
nsFrame::DisplayReflowStartup()
{
  DR_state = new DR_State();
}

/* static */ void
nsFrame::DisplayReflowShutdown()
{
  delete DR_state;
  DR_state = nsnull;
}

void DR_cookie::Change() const
{
  DR_FrameTreeNode* treeNode = (DR_FrameTreeNode*)mValue;
  if (treeNode && treeNode->mDisplay) {
    DisplayReflowEnterPrint(mPresContext, mFrame, mReflowState, *treeNode, PR_TRUE);
  }
}

#endif
// End Display Reflow

#endif<|MERGE_RESOLUTION|>--- conflicted
+++ resolved
@@ -553,30 +553,6 @@
 /* virtual */ void
 nsFrame::DidSetStyleContext(nsStyleContext* aOldStyleContext)
 {
-<<<<<<< HEAD
-  // Ensure that this frame gets invalidates (and, in the case of some
-  // 'border-image's, reflows) when images that affect it load.
-  nsRefPtr<nsImageLoader> loaderChain;
-
-  const nsStyleBackground *background = GetStyleBackground();
-  imgIRequest *newBackgroundImage = background->mBackgroundImage;
-  if (newBackgroundImage) {
-    loaderChain = nsImageLoader::Create(this, newBackgroundImage,
-                                        PR_FALSE, loaderChain);
-  }
-
-  const nsStyleBorder *border = GetStyleBorder();
-  imgIRequest *newBorderImage = border->GetBorderImage();
-  if (newBorderImage) {
-    loaderChain = nsImageLoader::Create(this, newBorderImage,
-                                        border->ImageBorderDiffers(),
-                                        loaderChain);
-  }
-
-  PresContext()->SetImageLoaders(this, loaderChain);
-=======
-  return NS_OK;
->>>>>>> 3d410b3f
 }
 
 /* virtual */ nsMargin

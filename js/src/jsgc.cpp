/* -*- Mode: C++; tab-width: 8; indent-tabs-mode: nil; c-basic-offset: 4 -*-
 * vim: set ts=8 sw=4 et tw=78:
 *
 * ***** BEGIN LICENSE BLOCK *****
 * Version: MPL 1.1/GPL 2.0/LGPL 2.1
 *
 * The contents of this file are subject to the Mozilla Public License Version
 * 1.1 (the "License"); you may not use this file except in compliance with
 * the License. You may obtain a copy of the License at
 * http://www.mozilla.org/MPL/
 *
 * Software distributed under the License is distributed on an "AS IS" basis,
 * WITHOUT WARRANTY OF ANY KIND, either express or implied. See the License
 * for the specific language governing rights and limitations under the
 * License.
 *
 * The Original Code is Mozilla Communicator client code, released
 * March 31, 1998.
 *
 * The Initial Developer of the Original Code is
 * Netscape Communications Corporation.
 * Portions created by the Initial Developer are Copyright (C) 1998
 * the Initial Developer. All Rights Reserved.
 *
 * Contributor(s):
 *
 * Alternatively, the contents of this file may be used under the terms of
 * either of the GNU General Public License Version 2 or later (the "GPL"),
 * or the GNU Lesser General Public License Version 2.1 or later (the "LGPL"),
 * in which case the provisions of the GPL or the LGPL are applicable instead
 * of those above. If you wish to allow use of your version of this file only
 * under the terms of either the GPL or the LGPL, and not to allow others to
 * use your version of this file under the terms of the MPL, indicate your
 * decision by deleting the provisions above and replace them with the notice
 * and other provisions required by the GPL or the LGPL. If you do not delete
 * the provisions above, a recipient may use your version of this file under
 * the terms of any one of the MPL, the GPL or the LGPL.
 *
 * ***** END LICENSE BLOCK ***** */

/*
 * JS Mark-and-Sweep Garbage Collector.
 *
 * This GC allocates fixed-sized things with sizes up to GC_NBYTES_MAX (see
 * jsgc.h). It allocates from a special GC arena pool with each arena allocated
 * using malloc. It uses an ideally parallel array of flag bytes to hold the
 * mark bit, finalizer type index, etc.
 *
 * XXX swizzle page to freelist for better locality of reference
 */
#include <math.h>
#include <string.h>     /* for memset used when DEBUG */
#include "jstypes.h"
#include "jsstdint.h"
#include "jsutil.h"
#include "jshash.h"
#include "jsbit.h"
#include "jsclist.h"
#include "jsprf.h"
#include "jsapi.h"
#include "jsatom.h"
#include "jscompartment.h"
#include "jscntxt.h"
#include "jsversion.h"
#include "jsdbg.h"
#include "jsdbgapi.h"
#include "jsexn.h"
#include "jsfun.h"
#include "jsgc.h"
#include "jsgcchunk.h"
#include "jsgcmark.h"
#include "jshashtable.h"
#include "jsinterp.h"
#include "jsiter.h"
#include "jslock.h"
#include "jsnum.h"
#include "jsobj.h"
#include "jsparse.h"
#include "jsprobes.h"
#include "jsproxy.h"
#include "jsscope.h"
#include "jsscript.h"
#include "jsstaticcheck.h"
#include "jsweakmap.h"
#if JS_HAS_XML_SUPPORT
#include "jsxml.h"
#endif

#include "methodjit/MethodJIT.h"
#include "vm/String.h"

#include "jsobjinlines.h"

#include "vm/String-inl.h"

#ifdef MOZ_VALGRIND
# define JS_VALGRIND
#endif
#ifdef JS_VALGRIND
# include <valgrind/memcheck.h>
#endif

using namespace js;
using namespace js::gc;

/*
 * Check that JSTRACE_XML follows JSTRACE_OBJECT and JSTRACE_STRING.
 */
JS_STATIC_ASSERT(JSTRACE_OBJECT == 0);
JS_STATIC_ASSERT(JSTRACE_STRING == 1);
JS_STATIC_ASSERT(JSTRACE_SHAPE  == 2);
JS_STATIC_ASSERT(JSTRACE_XML    == 3);

/*
 * JS_IS_VALID_TRACE_KIND assumes that JSTRACE_SHAPE is the last non-xml
 * trace kind when JS_HAS_XML_SUPPORT is false.
 */
JS_STATIC_ASSERT(JSTRACE_SHAPE + 1 == JSTRACE_XML);

namespace js {
namespace gc {

/* This array should be const, but that doesn't link right under GCC. */
FinalizeKind slotsToThingKind[] = {
    /* 0 */  FINALIZE_OBJECT0,  FINALIZE_OBJECT2,  FINALIZE_OBJECT2,  FINALIZE_OBJECT4,
    /* 4 */  FINALIZE_OBJECT4,  FINALIZE_OBJECT8,  FINALIZE_OBJECT8,  FINALIZE_OBJECT8,
    /* 8 */  FINALIZE_OBJECT8,  FINALIZE_OBJECT12, FINALIZE_OBJECT12, FINALIZE_OBJECT12,
    /* 12 */ FINALIZE_OBJECT12, FINALIZE_OBJECT16, FINALIZE_OBJECT16, FINALIZE_OBJECT16,
    /* 16 */ FINALIZE_OBJECT16
};

JS_STATIC_ASSERT(JS_ARRAY_LENGTH(slotsToThingKind) == SLOTS_TO_THING_KIND_LIMIT);

const uint8 GCThingSizeMap[] = {
    sizeof(JSObject),           /* FINALIZE_OBJECT0             */
    sizeof(JSObject),           /* FINALIZE_OBJECT0_BACKGROUND  */
    sizeof(JSObject_Slots2),    /* FINALIZE_OBJECT2             */
    sizeof(JSObject_Slots2),    /* FINALIZE_OBJECT2_BACKGROUND  */
    sizeof(JSObject_Slots4),    /* FINALIZE_OBJECT4             */
    sizeof(JSObject_Slots4),    /* FINALIZE_OBJECT4_BACKGROUND  */
    sizeof(JSObject_Slots8),    /* FINALIZE_OBJECT8             */
    sizeof(JSObject_Slots8),    /* FINALIZE_OBJECT8_BACKGROUND  */
    sizeof(JSObject_Slots12),   /* FINALIZE_OBJECT12            */
    sizeof(JSObject_Slots12),   /* FINALIZE_OBJECT12_BACKGROUND */
    sizeof(JSObject_Slots16),   /* FINALIZE_OBJECT16            */
    sizeof(JSObject_Slots16),   /* FINALIZE_OBJECT16_BACKGROUND */
    sizeof(JSFunction),         /* FINALIZE_FUNCTION            */
    sizeof(Shape),              /* FINALIZE_SHAPE               */
#if JS_HAS_XML_SUPPORT
    sizeof(JSXML),              /* FINALIZE_XML                 */
#endif
    sizeof(JSShortString),      /* FINALIZE_SHORT_STRING        */
    sizeof(JSString),           /* FINALIZE_STRING              */
    sizeof(JSExternalString),   /* FINALIZE_EXTERNAL_STRING     */
};

JS_STATIC_ASSERT(JS_ARRAY_LENGTH(GCThingSizeMap) == FINALIZE_LIMIT);

#ifdef DEBUG
void
ArenaHeader::checkSynchronizedWithFreeList() const
{
    /*
     * Do not allow to access the free list when its real head is still stored
     * in FreeLists and is not synchronized with this one.
     */
    JS_ASSERT(compartment);

    /*
     * We can be called from the background finalization thread when the free
     * list in the compartment can mutate at any moment. We cannot do any
     * checks in this case.
     */
    if (!compartment->rt->gcRunning)
        return;

    FreeSpan firstSpan(address() + firstFreeSpanStart, address() + firstFreeSpanEnd);
    if (firstSpan.isEmpty())
        return;
    FreeSpan *list = &compartment->freeLists.lists[getThingKind()];
    if (list->isEmpty() || firstSpan.arenaAddress() != list->arenaAddress())
        return;

    /*
     * Here this arena has free things, FreeList::lists[thingKind] is not
     * empty and also points to this arena. Thus they must the same.
     */
    JS_ASSERT(firstSpan.start == list->start);
    JS_ASSERT(firstSpan.end == list->end);
}
#endif

template<typename T>
inline bool
Arena::finalize(JSContext *cx)
{
    JS_ASSERT(aheader.compartment);
    JS_ASSERT(!aheader.getMarkingDelay()->link);

    uintptr_t thing = thingsStart(sizeof(T));
    uintptr_t end = thingsEnd();

    FreeSpan nextFree(aheader.getFirstFreeSpan());
    nextFree.checkSpan();

    FreeSpan newListHead;
    FreeSpan *newListTail = &newListHead;
    uintptr_t newFreeSpanStart = 0;
    bool allClear = true;
#ifdef DEBUG
    size_t nmarked = 0;
#endif
    for (;; thing += sizeof(T)) {
        JS_ASSERT(thing <= end);
        if (thing == nextFree.start) {
            JS_ASSERT(nextFree.end <= end);
            if (nextFree.end == end)
                break;
            JS_ASSERT(Arena::isAligned(nextFree.end, sizeof(T)));
            if (!newFreeSpanStart)
                newFreeSpanStart = thing;
            thing = nextFree.end;
            nextFree = *nextFree.nextSpan();
            nextFree.checkSpan();
        } else {
            T *t = reinterpret_cast<T *>(thing);
            if (t->isMarked()) {
                allClear = false;
#ifdef DEBUG
                nmarked++;
#endif
                if (newFreeSpanStart) {
                    JS_ASSERT(thing >= thingsStart(sizeof(T)) + sizeof(T));
                    newListTail->start = newFreeSpanStart;
                    newListTail->end = thing - sizeof(T);
                    newListTail = newListTail->nextSpanUnchecked();
                    newFreeSpanStart = 0;
                }
            } else {
                if (!newFreeSpanStart)
                    newFreeSpanStart = thing;
                t->finalize(cx);
#ifdef DEBUG
                memset(t, JS_FREE_PATTERN, sizeof(T));
#endif
            }
        }
    }

    if (allClear) {
        JS_ASSERT(newListTail == &newListHead);
        JS_ASSERT(newFreeSpanStart == thingsStart(sizeof(T)));
        return true;
    }

    newListTail->start = newFreeSpanStart ? newFreeSpanStart : nextFree.start;
    JS_ASSERT(Arena::isAligned(newListTail->start, sizeof(T)));
    newListTail->end = end;

#ifdef DEBUG
    size_t nfree = 0;
    for (FreeSpan *span = &newListHead; span != newListTail; span = span->nextSpan()) {
        span->checkSpan();
        JS_ASSERT(Arena::isAligned(span->start, sizeof(T)));
        JS_ASSERT(Arena::isAligned(span->end, sizeof(T)));
        nfree += (span->end - span->start) / sizeof(T) + 1;
        JS_ASSERT(nfree + nmarked <= thingsPerArena(sizeof(T)));
    }
    nfree += (newListTail->end - newListTail->start) / sizeof(T);
    JS_ASSERT(nfree + nmarked == thingsPerArena(sizeof(T)));
#endif
    aheader.setFirstFreeSpan(&newListHead);

    return false;
}

/*
 * Finalize arenas from the list. On return listHeadp points to the list of
 * non-empty arenas.
 */
template<typename T>
static void
FinalizeArenas(JSContext *cx, ArenaHeader **listHeadp)
{
    ArenaHeader **ap = listHeadp;
    while (ArenaHeader *aheader = *ap) {
        bool allClear = aheader->getArena()->finalize<T>(cx);
        if (allClear) {
            *ap = aheader->next;
            aheader->chunk()->releaseArena(aheader);
        } else {
            ap = &aheader->next;
        }
    }
}

#ifdef DEBUG
bool
checkArenaListAllUnmarked(JSCompartment *comp)
{
    for (unsigned i = 0; i < FINALIZE_LIMIT; i++) {
        if (comp->arenas[i].markedThingsInArenaList())
            return false;
    }
    return true;
}
#endif

} /* namespace gc */
} /* namespace js */

void
JSCompartment::finishArenaLists()
{
    for (unsigned i = 0; i < FINALIZE_LIMIT; i++)
        arenas[i].releaseAll(i);
}

void
Chunk::init(JSRuntime *rt)
{
    info.runtime = rt;
    info.age = 0;
    info.emptyArenaListHead = &arenas[0].aheader;
    ArenaHeader *aheader = &arenas[0].aheader;
    ArenaHeader *last = &arenas[JS_ARRAY_LENGTH(arenas) - 1].aheader;
    while (aheader < last) {
        ArenaHeader *following = reinterpret_cast<ArenaHeader *>(aheader->address() + ArenaSize);
        aheader->next = following;
        aheader->compartment = NULL;
        aheader = following;
    }
    last->next = NULL;
    last->compartment = NULL;
    info.numFree = ArenasPerChunk;
    for (size_t i = 0; i != JS_ARRAY_LENGTH(markingDelay); ++i)
        markingDelay[i].init();
}

bool
Chunk::unused()
{
    return info.numFree == ArenasPerChunk;
}

bool
Chunk::hasAvailableArenas()
{
    return info.numFree > 0;
}

bool
Chunk::withinArenasRange(Cell *cell)
{
    uintptr_t addr = uintptr_t(cell);
    if (addr >= uintptr_t(&arenas[0]) && addr < uintptr_t(&arenas[ArenasPerChunk]))
        return true;
    return false;
}

template <size_t thingSize>
ArenaHeader *
Chunk::allocateArena(JSContext *cx, unsigned thingKind)
{
    JSCompartment *comp = cx->compartment;
    JS_ASSERT(hasAvailableArenas());
    ArenaHeader *aheader = info.emptyArenaListHead;
    info.emptyArenaListHead = aheader->next;
    aheader->init(comp, thingKind, thingSize);
    --info.numFree;

    JSRuntime *rt = info.runtime;
    JS_ATOMIC_ADD(&rt->gcBytes, ArenaSize);
    JS_ATOMIC_ADD(&comp->gcBytes, ArenaSize);
    if (comp->gcBytes >= comp->gcTriggerBytes)
        TriggerCompartmentGC(comp);

    return aheader;
}

void
Chunk::releaseArena(ArenaHeader *aheader)
{
    JSRuntime *rt = info.runtime;
#ifdef JS_THREADSAFE
    Maybe<AutoLockGC> maybeLock;
    if (rt->gcHelperThread.sweeping)
        maybeLock.construct(info.runtime);
#endif
    JSCompartment *comp = aheader->compartment;

    JS_ASSERT(size_t(rt->gcBytes) >= ArenaSize);
    JS_ASSERT(size_t(comp->gcBytes) >= ArenaSize);
#ifdef JS_THREADSAFE
    if (rt->gcHelperThread.sweeping) {
        rt->reduceGCTriggerBytes(GC_HEAP_GROWTH_FACTOR * ArenaSize);
        comp->reduceGCTriggerBytes(GC_HEAP_GROWTH_FACTOR * ArenaSize);
    }
#endif
    JS_ATOMIC_ADD(&rt->gcBytes, -int32(ArenaSize));
    JS_ATOMIC_ADD(&comp->gcBytes, -int32(ArenaSize));
    aheader->next = info.emptyArenaListHead;
    info.emptyArenaListHead = aheader;
    aheader->compartment = NULL;
    ++info.numFree;
    if (unused())
        info.age = 0;
}

JSRuntime *
Chunk::getRuntime()
{
    return info.runtime;
}

inline jsuword
GetGCChunk(JSRuntime *rt)
{
    void *p = rt->gcChunkAllocator->alloc();
#ifdef MOZ_GCTIMER
    if (p)
        JS_ATOMIC_INCREMENT(&newChunkCount);
#endif
    return reinterpret_cast<jsuword>(p);
}

inline void
ReleaseGCChunk(JSRuntime *rt, jsuword chunk)
{
    void *p = reinterpret_cast<void *>(chunk);
    JS_ASSERT(p);
#ifdef MOZ_GCTIMER
    JS_ATOMIC_INCREMENT(&destroyChunkCount);
#endif
    rt->gcChunkAllocator->free_(p);
}

inline Chunk *
AllocateGCChunk(JSRuntime *rt)
{
    Chunk *p = (Chunk *)rt->gcChunkAllocator->alloc();
#ifdef MOZ_GCTIMER
    if (p)
        JS_ATOMIC_INCREMENT(&newChunkCount);
#endif
    return p;
}

inline void
ReleaseGCChunk(JSRuntime *rt, Chunk *p)
{
    JS_ASSERT(p);
#ifdef MOZ_GCTIMER
    JS_ATOMIC_INCREMENT(&destroyChunkCount);
#endif
    rt->gcChunkAllocator->free_(p);
}

inline Chunk *
PickChunk(JSContext *cx)
{
    Chunk *chunk = cx->compartment->chunk;
    if (chunk && chunk->hasAvailableArenas())
        return chunk;

    JSRuntime *rt = cx->runtime;
    bool systemGCChunks = cx->compartment->systemGCChunks;

    /*
     * The chunk used for the last allocation is full, search all chunks for
     * free arenas.
     */
    GCChunkSet::Range r(systemGCChunks ? rt->gcSystemChunkSet.all() : rt->gcChunkSet.all());
    for (; !r.empty(); r.popFront()) {
        chunk = r.front();
        if (chunk->hasAvailableArenas()) {
            cx->compartment->chunk = chunk;
            return chunk;
        }
    }

    chunk = AllocateGCChunk(rt);
    if (!chunk) {
        /* Our last chance is to find an empty chunk in the other chunk set. */
        GCChunkSet::Enum e(systemGCChunks ? rt->gcChunkSet : rt->gcSystemChunkSet);
        for (; !e.empty(); e.popFront()) {
            if (e.front()->info.numFree == ArenasPerChunk) {
                chunk = e.front();
                e.removeFront();
                break;
            }
        }

        if (!chunk)
            return NULL;
    }

    /*
     * FIXME bug 583732 - chunk is newly allocated and cannot be present in
     * the table so using ordinary lookupForAdd is suboptimal here.
     */
    GCChunkSet::AddPtr p = systemGCChunks ?
                           rt->gcSystemChunkSet.lookupForAdd(chunk) :
                           rt->gcChunkSet.lookupForAdd(chunk);
    JS_ASSERT(!p);
    if (systemGCChunks) {
        if (!rt->gcSystemChunkSet.add(p, chunk)) {
            ReleaseGCChunk(rt, chunk);
            return NULL;
        }
    } else {
        if (!rt->gcChunkSet.add(p, chunk)) {
            ReleaseGCChunk(rt, chunk);
            return NULL;
        }
    }

    chunk->init(rt);
    cx->compartment->chunk = chunk;
    rt->gcChunkAllocationSinceLastGC = true;
    return chunk;
}

static void
ExpireGCChunks(JSRuntime *rt, JSGCInvocationKind gckind)
{
    static const size_t MaxAge = 3;

    /* Remove unused chunks. */
    AutoLockGC lock(rt);

    rt->gcChunksWaitingToExpire = 0;
    for (GCChunkSet::Enum e(rt->gcChunkSet); !e.empty(); e.popFront()) {
        Chunk *chunk = e.front();
        JS_ASSERT(chunk->info.runtime == rt);
        if (chunk->unused()) {
            if (gckind == GC_SHRINK || chunk->info.age++ > MaxAge) {
                e.removeFront();
                ReleaseGCChunk(rt, chunk);
                continue;
            }
            rt->gcChunksWaitingToExpire++;
        }
    }
    for (GCChunkSet::Enum e(rt->gcSystemChunkSet); !e.empty(); e.popFront()) {
        Chunk *chunk = e.front();
        JS_ASSERT(chunk->info.runtime == rt);
        if (chunk->unused()) {
            if (gckind == GC_SHRINK || chunk->info.age++ > MaxAge) {
                e.removeFront();
                ReleaseGCChunk(rt, chunk);
                continue;
            }
            rt->gcChunksWaitingToExpire++;
        }
    }
}

JS_FRIEND_API(bool)
IsAboutToBeFinalized(JSContext *cx, const void *thing)
{
    if (JSAtom::isStatic(thing))
        return false;
    JS_ASSERT(cx);

    JSCompartment *thingCompartment = reinterpret_cast<const Cell *>(thing)->compartment();
    JSRuntime *rt = cx->runtime;
    JS_ASSERT(rt == thingCompartment->rt);
    if (rt->gcCurrentCompartment != NULL && rt->gcCurrentCompartment != thingCompartment)
        return false;

    return !reinterpret_cast<const Cell *>(thing)->isMarked();
}

JS_FRIEND_API(bool)
js_GCThingIsMarked(void *thing, uintN color = BLACK)
{
    JS_ASSERT(thing);
    AssertValidColor(thing, color);
    JS_ASSERT(!JSAtom::isStatic(thing));
    return reinterpret_cast<Cell *>(thing)->isMarked(color);
}

/*
 * 1/8 life for JIT code. After this number of microseconds have passed, 1/8 of all
 * JIT code is discarded in inactive compartments, regardless of how often that
 * code runs.
 */
static const int64 JIT_SCRIPT_EIGHTH_LIFETIME = 120 * 1000 * 1000;

JSBool
js_InitGC(JSRuntime *rt, uint32 maxbytes)
{
    /*
     * Make room for at least 16 chunks so the table would not grow before
     * the browser starts up.
     */
    if (!rt->gcChunkSet.init(16))
        return false;

    if (!rt->gcSystemChunkSet.init(16))
        return false;

    if (!rt->gcRootsHash.init(256))
        return false;

    if (!rt->gcLocksHash.init(256))
        return false;

#ifdef JS_THREADSAFE
    rt->gcLock = JS_NEW_LOCK();
    if (!rt->gcLock)
        return false;
    rt->gcDone = JS_NEW_CONDVAR(rt->gcLock);
    if (!rt->gcDone)
        return false;
    rt->requestDone = JS_NEW_CONDVAR(rt->gcLock);
    if (!rt->requestDone)
        return false;
    if (!rt->gcHelperThread.init(rt))
        return false;
#endif

    /*
     * Separate gcMaxMallocBytes from gcMaxBytes but initialize to maxbytes
     * for default backward API compatibility.
     */
    rt->gcMaxBytes = maxbytes;
    rt->setGCMaxMallocBytes(maxbytes);
    rt->gcEmptyArenaPoolLifespan = 30000;

    /*
     * The assigned value prevents GC from running when GC memory is too low
     * (during JS engine start).
     */
    rt->setGCLastBytes(8192, GC_NORMAL);

    rt->gcJitReleaseTime = PRMJ_Now() + JIT_SCRIPT_EIGHTH_LIFETIME;
    return true;
}

namespace js {

inline bool
InFreeList(ArenaHeader *aheader, uintptr_t addr)
{
    if (!aheader->hasFreeThings())
        return false;

    FreeSpan firstSpan(aheader->getFirstFreeSpan());

    for (FreeSpan *span = &firstSpan;;) {
        /* If the thing comes fore the current span, it's not free. */
        if (addr < span->start)
            return false;

        /*
         * If we find it inside the span, it's dead. We use here "<=" and not
         * "<" even for the last span as we know that thing is inside the
         * arena. Thus for the last span thing < span->end.
         */
        if (addr <= span->end)
            return true;

        /*
         * The last possible empty span is an the end of the arena. Here
         * span->end < thing < thingsEnd and so we must have more spans.
         */
        span = span->nextSpan();
    }
}

template <typename T>
inline ConservativeGCTest
MarkArenaPtrConservatively(JSTracer *trc, ArenaHeader *aheader, uintptr_t addr)
{
    JS_ASSERT(aheader->compartment);
    JS_ASSERT(sizeof(T) == aheader->getThingSize());

    uintptr_t offset = addr & ArenaMask;
    uintptr_t minOffset = Arena::thingsStartOffset(sizeof(T));
    if (offset < minOffset)
        return CGCT_NOTARENA;

    /* addr can point inside the thing so we must align the address. */
    uintptr_t shift = (offset - minOffset) % sizeof(T);
    addr -= shift;

    /*
     * Check if the thing is free. We must use the list of free spans as at
     * this point we no longer have the mark bits from the previous GC run and
     * we must account for newly allocated things.
     */
    if (InFreeList(aheader, addr))
        return CGCT_NOTLIVE;

    T *thing = reinterpret_cast<T *>(addr);
    MarkRoot(trc, thing, "machine stack");

#ifdef JS_DUMP_CONSERVATIVE_GC_ROOTS
    if (IS_GC_MARKING_TRACER(trc)) {
        GCMarker *marker = static_cast<GCMarker *>(trc);
        if (marker->conservativeDumpFileName)
            marker->conservativeRoots.append(thing);
        if (shift)
            marker->conservativeStats.unaligned++;
    }
#endif
    return CGCT_VALID;
}

/*
 * Returns CGCT_VALID and mark it if the w can be a  live GC thing and sets
 * thingKind accordingly. Otherwise returns the reason for rejection.
 */
inline ConservativeGCTest
MarkIfGCThingWord(JSTracer *trc, jsuword w)
{
    /*
     * We assume that the compiler never uses sub-word alignment to store
     * pointers and does not tag pointers on its own. Additionally, the value
     * representation for all values and the jsid representation for GC-things
     * do not touch the low two bits. Thus any word with the low two bits set
     * is not a valid GC-thing.
     */
    JS_STATIC_ASSERT(JSID_TYPE_STRING == 0 && JSID_TYPE_OBJECT == 4);
    if (w & 0x3)
        return CGCT_LOWBITSET;

    /*
     * An object jsid has its low bits tagged. In the value representation on
     * 64-bit, the high bits are tagged.
     */
    const jsuword JSID_PAYLOAD_MASK = ~jsuword(JSID_TYPE_MASK);
#if JS_BITS_PER_WORD == 32
    jsuword addr = w & JSID_PAYLOAD_MASK;
#elif JS_BITS_PER_WORD == 64
    jsuword addr = w & JSID_PAYLOAD_MASK & JSVAL_PAYLOAD_MASK;
#endif

    Chunk *chunk = Chunk::fromAddress(addr);

    if (!trc->context->runtime->gcChunkSet.has(chunk) && 
        !trc->context->runtime->gcSystemChunkSet.has(chunk))
        return CGCT_NOTCHUNK;

    /*
     * We query for pointers outside the arena array after checking for an
     * allocated chunk. Such pointers are rare and we want to reject them
     * after doing more likely rejections.
     */
    if (!Chunk::withinArenasRange(addr))
        return CGCT_NOTARENA;

    ArenaHeader *aheader = &chunk->arenas[Chunk::arenaIndex(addr)].aheader;

    if (!aheader->compartment)
        return CGCT_FREEARENA;

    ConservativeGCTest test;
    unsigned thingKind = aheader->getThingKind();

    switch (thingKind) {
      case FINALIZE_OBJECT0:
      case FINALIZE_OBJECT0_BACKGROUND:
        test = MarkArenaPtrConservatively<JSObject>(trc, aheader, addr);
        break;
      case FINALIZE_OBJECT2:
      case FINALIZE_OBJECT2_BACKGROUND:
        test = MarkArenaPtrConservatively<JSObject_Slots2>(trc, aheader, addr);
        break;
      case FINALIZE_OBJECT4:
      case FINALIZE_OBJECT4_BACKGROUND:
        test = MarkArenaPtrConservatively<JSObject_Slots4>(trc, aheader, addr);
        break;
      case FINALIZE_OBJECT8:
      case FINALIZE_OBJECT8_BACKGROUND:
        test = MarkArenaPtrConservatively<JSObject_Slots8>(trc, aheader, addr);
        break;
      case FINALIZE_OBJECT12:
      case FINALIZE_OBJECT12_BACKGROUND:
        test = MarkArenaPtrConservatively<JSObject_Slots12>(trc, aheader, addr);
        break;
      case FINALIZE_OBJECT16:
      case FINALIZE_OBJECT16_BACKGROUND:
        test = MarkArenaPtrConservatively<JSObject_Slots16>(trc, aheader, addr);
        break;
      case FINALIZE_STRING:
        test = MarkArenaPtrConservatively<JSString>(trc, aheader, addr);
        break;
      case FINALIZE_EXTERNAL_STRING:
        test = MarkArenaPtrConservatively<JSExternalString>(trc, aheader, addr);
        break;
      case FINALIZE_SHORT_STRING:
        test = MarkArenaPtrConservatively<JSShortString>(trc, aheader, addr);
        break;
      case FINALIZE_FUNCTION:
        test = MarkArenaPtrConservatively<JSFunction>(trc, aheader, addr);
        break;
      case FINALIZE_SHAPE:
        test = MarkArenaPtrConservatively<Shape>(trc, aheader, addr);
        break;
#if JS_HAS_XML_SUPPORT
      case FINALIZE_XML:
        test = MarkArenaPtrConservatively<JSXML>(trc, aheader, addr);
        break;
#endif
      default:
        test = CGCT_WRONGTAG;
        JS_NOT_REACHED("wrong tag");
    }

    return test;
}

static void
MarkWordConservatively(JSTracer *trc, jsuword w)
{
    /*
     * The conservative scanner may access words that valgrind considers as
     * undefined. To avoid false positives and not to alter valgrind view of
     * the memory we make as memcheck-defined the argument, a copy of the
     * original word. See bug 572678.
     */
#ifdef JS_VALGRIND
    VALGRIND_MAKE_MEM_DEFINED(&w, sizeof(w));
#endif

    MarkIfGCThingWord(trc, w);
}

static void
MarkRangeConservatively(JSTracer *trc, const jsuword *begin, const jsuword *end)
{
    JS_ASSERT(begin <= end);
    for (const jsuword *i = begin; i != end; ++i)
        MarkWordConservatively(trc, *i);
}

static void
MarkThreadDataConservatively(JSTracer *trc, ThreadData *td)
{
    ConservativeGCThreadData *ctd = &td->conservativeGC;
    JS_ASSERT(ctd->hasStackToScan());
    jsuword *stackMin, *stackEnd;
#if JS_STACK_GROWTH_DIRECTION > 0
    stackMin = td->nativeStackBase;
    stackEnd = ctd->nativeStackTop;
#else
    stackMin = ctd->nativeStackTop + 1;
    stackEnd = td->nativeStackBase;
#endif
    JS_ASSERT(stackMin <= stackEnd);
    MarkRangeConservatively(trc, stackMin, stackEnd);
    MarkRangeConservatively(trc, ctd->registerSnapshot.words,
                            JS_ARRAY_END(ctd->registerSnapshot.words));
}

void
MarkStackRangeConservatively(JSTracer *trc, Value *beginv, Value *endv)
{
    const jsuword *begin = beginv->payloadWord();
    const jsuword *end = endv->payloadWord();;
#ifdef JS_NUNBOX32
    /*
     * With 64-bit jsvals on 32-bit systems, we can optimize a bit by
     * scanning only the payloads.
     */
    JS_ASSERT(begin <= end);
    for (const jsuword *i = begin; i != end; i += sizeof(Value)/sizeof(jsuword))
        MarkWordConservatively(trc, *i);
#else
    MarkRangeConservatively(trc, begin, end);
#endif
}

void
MarkConservativeStackRoots(JSTracer *trc)
{
#ifdef JS_THREADSAFE
    for (JSThread::Map::Range r = trc->context->runtime->threads.all(); !r.empty(); r.popFront()) {
        JSThread *thread = r.front().value;
        ConservativeGCThreadData *ctd = &thread->data.conservativeGC;
        if (ctd->hasStackToScan()) {
            JS_ASSERT_IF(!thread->data.requestDepth, thread->suspendCount);
            MarkThreadDataConservatively(trc, &thread->data);
        } else {
            JS_ASSERT(!thread->suspendCount);
            JS_ASSERT(thread->data.requestDepth <= ctd->requestThreshold);
        }
    }
#else
    MarkThreadDataConservatively(trc, &trc->context->runtime->threadData);
#endif
}

JS_NEVER_INLINE void
ConservativeGCThreadData::recordStackTop()
{
    /* Update the native stack pointer if it points to a bigger stack. */
    jsuword dummy;
    nativeStackTop = &dummy;

    /*
     * To record and update the register snapshot for the conservative
     * scanning with the latest values we use setjmp.
     */
#if defined(_MSC_VER)
# pragma warning(push)
# pragma warning(disable: 4611)
#endif
    (void) setjmp(registerSnapshot.jmpbuf);
#if defined(_MSC_VER)
# pragma warning(pop)
#endif
}

static inline void
RecordNativeStackTopForGC(JSContext *cx)
{
    ConservativeGCThreadData *ctd = &JS_THREAD_DATA(cx)->conservativeGC;

#ifdef JS_THREADSAFE
    /* Record the stack top here only if we are called from a request. */
    JS_ASSERT(cx->thread()->data.requestDepth >= ctd->requestThreshold);
    if (cx->thread()->data.requestDepth == ctd->requestThreshold)
        return;
#endif
    ctd->recordStackTop();
}

} /* namespace js */

#ifdef DEBUG
static void
CheckLeakedRoots(JSRuntime *rt);
#endif

void
js_FinishGC(JSRuntime *rt)
{
    /* Delete all remaining Compartments. */
    for (JSCompartment **c = rt->compartments.begin(); c != rt->compartments.end(); ++c) {
        JSCompartment *comp = *c;
        comp->finishArenaLists();
        Foreground::delete_(comp);
    }
    rt->compartments.clear();
    rt->atomsCompartment = NULL;

    for (GCChunkSet::Range r(rt->gcChunkSet.all()); !r.empty(); r.popFront())
        ReleaseGCChunk(rt, r.front());
    for (GCChunkSet::Range r(rt->gcSystemChunkSet.all()); !r.empty(); r.popFront())
        ReleaseGCChunk(rt, r.front());
    rt->gcChunkSet.clear();
    rt->gcSystemChunkSet.clear();

#ifdef JS_THREADSAFE
    rt->gcHelperThread.finish(rt);
#endif

#ifdef DEBUG
    if (!rt->gcRootsHash.empty())
        CheckLeakedRoots(rt);
#endif
    rt->gcRootsHash.clear();
    rt->gcLocksHash.clear();
}

JSBool
js_AddRoot(JSContext *cx, Value *vp, const char *name)
{
    JSBool ok = js_AddRootRT(cx->runtime, Jsvalify(vp), name);
    if (!ok)
        JS_ReportOutOfMemory(cx);
    return ok;
}

JSBool
js_AddGCThingRoot(JSContext *cx, void **rp, const char *name)
{
    JSBool ok = js_AddGCThingRootRT(cx->runtime, rp, name);
    if (!ok)
        JS_ReportOutOfMemory(cx);
    return ok;
}

JS_FRIEND_API(JSBool)
js_AddRootRT(JSRuntime *rt, jsval *vp, const char *name)
{
    /*
     * Due to the long-standing, but now removed, use of rt->gcLock across the
     * bulk of js_GC, API users have come to depend on JS_AddRoot etc. locking
     * properly with a racing GC, without calling JS_AddRoot from a request.
     * We have to preserve API compatibility here, now that we avoid holding
     * rt->gcLock across the mark phase (including the root hashtable mark).
     */
    AutoLockGC lock(rt);
    js_WaitForGC(rt);

    return !!rt->gcRootsHash.put((void *)vp,
                                 RootInfo(name, JS_GC_ROOT_VALUE_PTR));
}

JS_FRIEND_API(JSBool)
js_AddGCThingRootRT(JSRuntime *rt, void **rp, const char *name)
{
    /*
     * Due to the long-standing, but now removed, use of rt->gcLock across the
     * bulk of js_GC, API users have come to depend on JS_AddRoot etc. locking
     * properly with a racing GC, without calling JS_AddRoot from a request.
     * We have to preserve API compatibility here, now that we avoid holding
     * rt->gcLock across the mark phase (including the root hashtable mark).
     */
    AutoLockGC lock(rt);
    js_WaitForGC(rt);

    return !!rt->gcRootsHash.put((void *)rp,
                                 RootInfo(name, JS_GC_ROOT_GCTHING_PTR));
}

JS_FRIEND_API(JSBool)
js_RemoveRoot(JSRuntime *rt, void *rp)
{
    /*
     * Due to the JS_RemoveRootRT API, we may be called outside of a request.
     * Same synchronization drill as above in js_AddRoot.
     */
    AutoLockGC lock(rt);
    js_WaitForGC(rt);
    rt->gcRootsHash.remove(rp);
    rt->gcPoke = JS_TRUE;
    return JS_TRUE;
}

typedef RootedValueMap::Range RootRange;
typedef RootedValueMap::Entry RootEntry;
typedef RootedValueMap::Enum RootEnum;

#ifdef DEBUG

static void
CheckLeakedRoots(JSRuntime *rt)
{
    uint32 leakedroots = 0;

    /* Warn (but don't assert) debug builds of any remaining roots. */
    for (RootRange r = rt->gcRootsHash.all(); !r.empty(); r.popFront()) {
        RootEntry &entry = r.front();
        leakedroots++;
        fprintf(stderr,
                "JS engine warning: leaking GC root \'%s\' at %p\n",
                entry.value.name ? entry.value.name : "", entry.key);
    }

    if (leakedroots > 0) {
        if (leakedroots == 1) {
            fprintf(stderr,
"JS engine warning: 1 GC root remains after destroying the JSRuntime at %p.\n"
"                   This root may point to freed memory. Objects reachable\n"
"                   through it have not been finalized.\n",
                    (void *) rt);
        } else {
            fprintf(stderr,
"JS engine warning: %lu GC roots remain after destroying the JSRuntime at %p.\n"
"                   These roots may point to freed memory. Objects reachable\n"
"                   through them have not been finalized.\n",
                    (unsigned long) leakedroots, (void *) rt);
        }
    }
}

void
js_DumpNamedRoots(JSRuntime *rt,
                  void (*dump)(const char *name, void *rp, JSGCRootType type, void *data),
                  void *data)
{
    for (RootRange r = rt->gcRootsHash.all(); !r.empty(); r.popFront()) {
        RootEntry &entry = r.front();
        if (const char *name = entry.value.name)
            dump(name, entry.key, entry.value.type, data);
    }
}

#endif /* DEBUG */

uint32
js_MapGCRoots(JSRuntime *rt, JSGCRootMapFun map, void *data)
{
    AutoLockGC lock(rt);
    int ct = 0;
    for (RootEnum e(rt->gcRootsHash); !e.empty(); e.popFront()) {
        RootEntry &entry = e.front();

        ct++;
        intN mapflags = map(entry.key, entry.value.type, entry.value.name, data);

        if (mapflags & JS_MAP_GCROOT_REMOVE)
            e.removeFront();
        if (mapflags & JS_MAP_GCROOT_STOP)
            break;
    }

    return ct;
}

void
JSRuntime::setGCLastBytes(size_t lastBytes, JSGCInvocationKind gckind)
{
    gcLastBytes = lastBytes;

    size_t base = gckind == GC_SHRINK ? lastBytes : Max(lastBytes, GC_ARENA_ALLOCATION_TRIGGER);
    float trigger = float(base) * GC_HEAP_GROWTH_FACTOR;
    gcTriggerBytes = size_t(Min(float(gcMaxBytes), trigger));
}

void
JSRuntime::reduceGCTriggerBytes(uint32 amount) {
    JS_ASSERT(amount > 0);
    JS_ASSERT(gcTriggerBytes - amount >= 0);
    if (gcTriggerBytes - amount < GC_ARENA_ALLOCATION_TRIGGER * GC_HEAP_GROWTH_FACTOR)
        return;
    gcTriggerBytes -= amount;
}

void
JSCompartment::setGCLastBytes(size_t lastBytes, JSGCInvocationKind gckind)
{
    gcLastBytes = lastBytes;

    size_t base = gckind == GC_SHRINK ? lastBytes : Max(lastBytes, GC_ARENA_ALLOCATION_TRIGGER);
    float trigger = float(base) * GC_HEAP_GROWTH_FACTOR;
    gcTriggerBytes = size_t(Min(float(rt->gcMaxBytes), trigger));
}

void
JSCompartment::reduceGCTriggerBytes(uint32 amount) {
    JS_ASSERT(amount > 0);
    JS_ASSERT(gcTriggerBytes - amount >= 0);
    if (gcTriggerBytes - amount < GC_ARENA_ALLOCATION_TRIGGER * GC_HEAP_GROWTH_FACTOR)
        return;
    gcTriggerBytes -= amount;
}

namespace js {
namespace gc {

inline ArenaHeader *
ArenaList::searchForFreeArena()
{
    while (ArenaHeader *aheader = *cursor) {
        cursor = &aheader->next;
        if (aheader->hasFreeThings())
            return aheader;
    }
    return NULL;
}

template <size_t thingSize>
inline ArenaHeader *
ArenaList::getArenaWithFreeList(JSContext *cx, unsigned thingKind)
{
    Chunk *chunk;

#ifdef JS_THREADSAFE
    /*
     * We cannot search the arena list for free things while the
     * background finalization runs and can modify head or cursor at any
     * moment.
     */
    if (backgroundFinalizeState == BFS_DONE) {
      check_arena_list:
        if (ArenaHeader *aheader = searchForFreeArena())
            return aheader;
    }

    AutoLockGC lock(cx->runtime);

    for (;;) {
        if (backgroundFinalizeState == BFS_JUST_FINISHED) {
            /*
             * Before we took the GC lock or while waiting for the background
             * finalization to finish the latter added new arenas to the list.
             * Check the list again for free things outside the GC lock.
             */
            JS_ASSERT(*cursor);
            backgroundFinalizeState = BFS_DONE;
            goto check_arena_list;
        }

        JS_ASSERT(!*cursor);
        chunk = PickChunk(cx);
        if (chunk || backgroundFinalizeState == BFS_DONE)
            break;

        /*
         * If the background finalization still runs, wait for it to
         * finish and retry to check if it populated the arena list or
         * added new empty arenas.
         */
        JS_ASSERT(backgroundFinalizeState == BFS_RUN);
        cx->runtime->gcHelperThread.waitBackgroundSweepEnd(cx->runtime, false);
        JS_ASSERT(backgroundFinalizeState == BFS_JUST_FINISHED ||
                  backgroundFinalizeState == BFS_DONE);
    }

#else /* !JS_THREADSAFE */

    if (ArenaHeader *aheader = searchForFreeArena())
        return aheader;
    chunk = PickChunk(cx);

#endif /* !JS_THREADSAFE */

    if (!chunk) {
        GCREASON(CHUNK);
        TriggerGC(cx->runtime);
        return NULL;
    }

    /*
     * While we still hold the GC lock get the arena from the chunk and add it
     * to the head of the list before the cursor to prevent checking the arena
     * for the free things.
     */
    ArenaHeader *aheader = chunk->allocateArena<thingSize>(cx, thingKind);
    aheader->next = head;
    if (cursor == &head)
        cursor = &aheader->next;
    head = aheader;
    return aheader;
}

template<typename T>
void
ArenaList::finalizeNow(JSContext *cx)
{
#ifdef JS_THREADSAFE
    JS_ASSERT(backgroundFinalizeState == BFS_DONE);
#endif
    FinalizeArenas<T>(cx, &head);
    cursor = &head;
}

#ifdef JS_THREADSAFE
template<typename T>
inline void
ArenaList::finalizeLater(JSContext *cx)
{
    JS_ASSERT_IF(head,
                 head->getThingKind() == FINALIZE_OBJECT0_BACKGROUND  ||
                 head->getThingKind() == FINALIZE_OBJECT2_BACKGROUND  ||
                 head->getThingKind() == FINALIZE_OBJECT4_BACKGROUND  ||
                 head->getThingKind() == FINALIZE_OBJECT8_BACKGROUND  ||
                 head->getThingKind() == FINALIZE_OBJECT12_BACKGROUND ||
                 head->getThingKind() == FINALIZE_OBJECT16_BACKGROUND ||
                 head->getThingKind() == FINALIZE_SHORT_STRING        ||
                 head->getThingKind() == FINALIZE_STRING);
    JS_ASSERT(!cx->runtime->gcHelperThread.sweeping);

    /*
     * The state can be just-finished if we have not allocated any GC things
     * from the arena list after the previous background finalization.
     */
    JS_ASSERT(backgroundFinalizeState == BFS_DONE ||
              backgroundFinalizeState == BFS_JUST_FINISHED);

    if (head && cx->gcBackgroundFree && cx->gcBackgroundFree->finalizeVector.append(head)) {
        head = NULL;
        cursor = &head;
        backgroundFinalizeState = BFS_RUN;
    } else {
        JS_ASSERT_IF(!head, cursor == &head);
        backgroundFinalizeState = BFS_DONE;
        finalizeNow<T>(cx);
    }
}

/*static*/ void
ArenaList::backgroundFinalize(JSContext *cx, ArenaHeader *listHead)
{
    JS_ASSERT(listHead);
    unsigned thingKind = listHead->getThingKind();
    JSCompartment *comp = listHead->compartment;
    ArenaList *al = &comp->arenas[thingKind];

    switch (thingKind) {
      default:
        JS_NOT_REACHED("wrong kind");
        break;
      case FINALIZE_OBJECT0_BACKGROUND:
        FinalizeArenas<JSObject>(cx, &listHead);
        break;
      case FINALIZE_OBJECT2_BACKGROUND:
        FinalizeArenas<JSObject_Slots2>(cx, &listHead);
        break;
      case FINALIZE_OBJECT4_BACKGROUND:
        FinalizeArenas<JSObject_Slots4>(cx, &listHead);
        break;
      case FINALIZE_OBJECT8_BACKGROUND:
        FinalizeArenas<JSObject_Slots8>(cx, &listHead);
        break;
      case FINALIZE_OBJECT12_BACKGROUND:
        FinalizeArenas<JSObject_Slots12>(cx, &listHead);
        break;
      case FINALIZE_OBJECT16_BACKGROUND:
        FinalizeArenas<JSObject_Slots16>(cx, &listHead);
        break;
      case FINALIZE_STRING:
        FinalizeArenas<JSString>(cx, &listHead);
        break;
      case FINALIZE_SHORT_STRING:
        FinalizeArenas<JSShortString>(cx, &listHead);
        break;
    }

    /*
     * After we finish the finalization al->cursor must point to the end of
     * the head list as we emptied the list before the background finalization
     * and the allocation adds new arenas before the cursor.
     */
    AutoLockGC lock(cx->runtime);
    JS_ASSERT(al->backgroundFinalizeState == BFS_RUN);
    JS_ASSERT(!*al->cursor);
    if (listHead) {
        *al->cursor = listHead;
        al->backgroundFinalizeState = BFS_JUST_FINISHED;
    } else {
        al->backgroundFinalizeState = BFS_DONE;
    }
}

#endif /* JS_THREADSAFE */

#ifdef DEBUG
bool
CheckAllocation(JSContext *cx)
{
#ifdef JS_THREADSAFE
    JS_ASSERT(cx->thread());
#endif
    JS_ASSERT(!cx->runtime->gcRunning);
    return true;
}
#endif

inline bool
NeedLastDitchGC(JSContext *cx)
{
    JSRuntime *rt = cx->runtime;
    return rt->gcIsNeeded;
}

/*
 * Return false only if the GC run but could not bring its memory usage under
 * JSRuntime::gcMaxBytes.
 */
static bool
RunLastDitchGC(JSContext *cx)
{
    JSRuntime *rt = cx->runtime;
#ifdef JS_THREADSAFE
    Maybe<AutoUnlockAtomsCompartment> maybeUnlockAtomsCompartment;
    if (cx->compartment == rt->atomsCompartment && rt->atomsCompartmentIsLocked)
        maybeUnlockAtomsCompartment.construct(cx);
#endif
    /* The last ditch GC preserves all atoms. */
    AutoKeepAtoms keep(rt);
    GCREASON(LASTDITCH);
    js_GC(cx, rt->gcTriggerCompartment, GC_NORMAL);

#ifdef JS_THREADSAFE
    if (rt->gcBytes >= rt->gcMaxBytes)
        cx->runtime->gcHelperThread.waitBackgroundSweepEnd(cx->runtime);
#endif

    return rt->gcBytes < rt->gcMaxBytes;
}

static inline bool
IsGCAllowed(JSContext *cx)
{
    return !JS_ON_TRACE(cx) && !JS_THREAD_DATA(cx)->waiveGCQuota;
}

template <typename T>
inline Cell *
RefillTypedFreeList(JSContext *cx, unsigned thingKind)
{
    JS_ASSERT(!cx->runtime->gcRunning);

    /*
     * For compatibility with older code we tolerate calling the allocator
     * during the GC in optimized builds.
     */
    if (cx->runtime->gcRunning)
        return NULL;

    JSCompartment *compartment = cx->compartment;
    JS_ASSERT(compartment->freeLists.lists[thingKind].isEmpty());

    bool canGC = IsGCAllowed(cx);
    bool runGC = canGC && JS_UNLIKELY(NeedLastDitchGC(cx));
    for (;;) {
        if (runGC) {
            if (!RunLastDitchGC(cx))
                break;

            /*
             * The JSGC_END callback can legitimately allocate new GC
             * things and populate the free list. If that happens, just
             * return that list head.
             */
            if (Cell *thing = compartment->freeLists.getNext(thingKind, sizeof(T)))
                return thing;
        }
        ArenaHeader *aheader =
            compartment->arenas[thingKind].getArenaWithFreeList<sizeof(T)>(cx, thingKind);
        if (aheader) {
            JS_ASSERT(sizeof(T) == aheader->getThingSize());
            return compartment->freeLists.populate(aheader, thingKind, sizeof(T));
        }

        /*
         * We failed to allocate any arena. Run the GC if we can unless we
         * have done it already.
         */
        if (!canGC || runGC)
            break;
        runGC = true;
    }

    js_ReportOutOfMemory(cx);
    return NULL;
}

Cell *
RefillFinalizableFreeList(JSContext *cx, unsigned thingKind)
{
    switch (thingKind) {
      case FINALIZE_OBJECT0:
      case FINALIZE_OBJECT0_BACKGROUND:
        return RefillTypedFreeList<JSObject>(cx, thingKind);
      case FINALIZE_OBJECT2:
      case FINALIZE_OBJECT2_BACKGROUND:
        return RefillTypedFreeList<JSObject_Slots2>(cx, thingKind);
      case FINALIZE_OBJECT4:
      case FINALIZE_OBJECT4_BACKGROUND:
        return RefillTypedFreeList<JSObject_Slots4>(cx, thingKind);
      case FINALIZE_OBJECT8:
      case FINALIZE_OBJECT8_BACKGROUND:
        return RefillTypedFreeList<JSObject_Slots8>(cx, thingKind);
      case FINALIZE_OBJECT12:
      case FINALIZE_OBJECT12_BACKGROUND:
        return RefillTypedFreeList<JSObject_Slots12>(cx, thingKind);
      case FINALIZE_OBJECT16:
      case FINALIZE_OBJECT16_BACKGROUND:
        return RefillTypedFreeList<JSObject_Slots16>(cx, thingKind);
      case FINALIZE_STRING:
        return RefillTypedFreeList<JSString>(cx, thingKind);
      case FINALIZE_EXTERNAL_STRING:
        return RefillTypedFreeList<JSExternalString>(cx, thingKind);
      case FINALIZE_SHORT_STRING:
        return RefillTypedFreeList<JSShortString>(cx, thingKind);
      case FINALIZE_FUNCTION:
        return RefillTypedFreeList<JSFunction>(cx, thingKind);
      case FINALIZE_SHAPE:
        return RefillTypedFreeList<Shape>(cx, thingKind);
#if JS_HAS_XML_SUPPORT
      case FINALIZE_XML:
        return RefillTypedFreeList<JSXML>(cx, thingKind);
#endif
      default:
        JS_NOT_REACHED("bad finalize kind");
        return NULL;
    }
}

} /* namespace gc */
} /* namespace js */

uint32
js_GetGCThingTraceKind(void *thing)
{
    return GetGCThingTraceKind(thing);
}

JSBool
js_LockGCThingRT(JSRuntime *rt, void *thing)
{
    if (!thing)
        return true;

    AutoLockGC lock(rt);
    if (GCLocks::Ptr p = rt->gcLocksHash.lookupWithDefault(thing, 0)) {
        p->value++;
        return true;
    }

    return false;
}

void
js_UnlockGCThingRT(JSRuntime *rt, void *thing)
{
    if (!thing)
        return;

    AutoLockGC lock(rt);
    GCLocks::Ptr p = rt->gcLocksHash.lookup(thing);

    if (p) {
        rt->gcPoke = true;
        if (--p->value == 0)
            rt->gcLocksHash.remove(p);
    }
}

namespace js {

/*
 * When the native stack is low, the GC does not call JS_TraceChildren to mark
 * the reachable "children" of the thing. Rather the thing is put aside and
 * JS_TraceChildren is called later with more space on the C stack.
 *
 * To implement such delayed marking of the children with minimal overhead for
 * the normal case of sufficient native stack, the code adds a field per
 * arena. The field markingDelay->link links all arenas with delayed things
 * into a stack list with the pointer to stack top in
 * GCMarker::unmarkedArenaStackTop. delayMarkingChildren adds
 * arenas to the stack as necessary while markDelayedChildren pops the arenas
 * from the stack until it empties.
 */

GCMarker::GCMarker(JSContext *cx)
  : color(0),
    unmarkedArenaStackTop(MarkingDelay::stackBottom()),
    objStack(cx->runtime->gcMarkStackObjs, sizeof(cx->runtime->gcMarkStackObjs)),
    ropeStack(cx->runtime->gcMarkStackRopes, sizeof(cx->runtime->gcMarkStackRopes)),
    xmlStack(cx->runtime->gcMarkStackXMLs, sizeof(cx->runtime->gcMarkStackXMLs)),
    largeStack(cx->runtime->gcMarkStackLarges, sizeof(cx->runtime->gcMarkStackLarges))
{
    JS_TRACER_INIT(this, cx, NULL);
#ifdef DEBUG
    markLaterArenas = 0;
#endif
#ifdef JS_DUMP_CONSERVATIVE_GC_ROOTS
    conservativeDumpFileName = getenv("JS_DUMP_CONSERVATIVE_GC_ROOTS");
    memset(&conservativeStats, 0, sizeof(conservativeStats));
#endif
}

GCMarker::~GCMarker()
{
#ifdef JS_DUMP_CONSERVATIVE_GC_ROOTS
    dumpConservativeRoots();
#endif
}

void
GCMarker::delayMarkingChildren(const void *thing)
{
    const Cell *cell = reinterpret_cast<const Cell *>(thing);
    ArenaHeader *aheader = cell->arenaHeader();
    if (aheader->getMarkingDelay()->link) {
        /* Arena already scheduled to be marked later */
        return;
    }
    aheader->getMarkingDelay()->link = unmarkedArenaStackTop;
    unmarkedArenaStackTop = aheader;
#ifdef DEBUG
    markLaterArenas++;
#endif
}

static void
MarkDelayedChildren(JSTracer *trc, ArenaHeader *aheader)
{
    unsigned traceKind = GetFinalizableTraceKind(aheader->getThingKind());
    size_t thingSize = aheader->getThingSize();
    Arena *a = aheader->getArena();
    uintptr_t end = a->thingsEnd();
    for (uintptr_t thing = a->thingsStart(thingSize); thing != end; thing += thingSize) {
        Cell *t = reinterpret_cast<Cell *>(thing);
        if (t->isMarked())
            JS_TraceChildren(trc, t, traceKind);
    }
}

void
GCMarker::markDelayedChildren()
{
    while (unmarkedArenaStackTop != MarkingDelay::stackBottom()) {
        /*
         * If marking gets delayed at the same arena again, we must repeat
         * marking of its things. For that we pop arena from the stack and
         * clear its nextDelayedMarking before we begin the marking.
         */
        ArenaHeader *aheader = unmarkedArenaStackTop;
        unmarkedArenaStackTop = aheader->getMarkingDelay()->link;
        JS_ASSERT(unmarkedArenaStackTop);
        aheader->getMarkingDelay()->link = NULL;
#ifdef DEBUG
        JS_ASSERT(markLaterArenas);
        markLaterArenas--;
#endif
        MarkDelayedChildren(this, aheader);
    }
    JS_ASSERT(!markLaterArenas);
}

} /* namespace js */

#ifdef DEBUG
static void
EmptyMarkCallback(JSTracer *trc, void *thing, uint32 kind)
{
}
#endif

static void
gc_root_traversal(JSTracer *trc, const RootEntry &entry)
{
#ifdef DEBUG
    void *ptr;
    if (entry.value.type == JS_GC_ROOT_GCTHING_PTR) {
        ptr = *reinterpret_cast<void **>(entry.key);
    } else {
        Value *vp = reinterpret_cast<Value *>(entry.key);
        ptr = vp->isGCThing() ? vp->toGCThing() : NULL;
    }

    if (ptr) {
        if (!JSAtom::isStatic(ptr)) {
            /* Use conservative machinery to find if ptr is a valid GC thing. */
            JSTracer checker;
            JS_TRACER_INIT(&checker, trc->context, EmptyMarkCallback);
            ConservativeGCTest test = MarkIfGCThingWord(&checker, reinterpret_cast<jsuword>(ptr));
            if (test != CGCT_VALID && entry.value.name) {
                fprintf(stderr,
"JS API usage error: the address passed to JS_AddNamedRoot currently holds an\n"
"invalid gcthing.  This is usually caused by a missing call to JS_RemoveRoot.\n"
"The root's name is \"%s\".\n",
                        entry.value.name);
            }
            JS_ASSERT(test == CGCT_VALID);
        }
    }
#endif
    JS_SET_TRACING_NAME(trc, entry.value.name ? entry.value.name : "root");
    if (entry.value.type == JS_GC_ROOT_GCTHING_PTR)
        MarkGCThing(trc, *reinterpret_cast<void **>(entry.key));
    else
        MarkValueRaw(trc, *reinterpret_cast<Value *>(entry.key));
}

static void
gc_lock_traversal(const GCLocks::Entry &entry, JSTracer *trc)
{
    JS_ASSERT(entry.value >= 1);
    MarkGCThing(trc, entry.key, "locked object");
}

void
js_TraceStackFrame(JSTracer *trc, StackFrame *fp)
{
    MarkObject(trc, fp->scopeChain(), "scope chain");
    if (fp->isDummyFrame())
        return;
    if (fp->hasArgsObj())
        MarkObject(trc, fp->argsObj(), "arguments");
    js_TraceScript(trc, fp->script());
    fp->script()->compartment->active = true;
    MarkValue(trc, fp->returnValue(), "rval");
}

void
AutoIdArray::trace(JSTracer *trc)
{
    JS_ASSERT(tag == IDARRAY);
    gc::MarkIdRange(trc, idArray->length, idArray->vector, "JSAutoIdArray.idArray");
}

void
AutoEnumStateRooter::trace(JSTracer *trc)
{
    gc::MarkObject(trc, *obj, "js::AutoEnumStateRooter.obj");
}

inline void
AutoGCRooter::trace(JSTracer *trc)
{
    switch (tag) {
      case JSVAL:
        MarkValue(trc, static_cast<AutoValueRooter *>(this)->val, "js::AutoValueRooter.val");
        return;

      case SHAPE:
        MarkShape(trc, static_cast<AutoShapeRooter *>(this)->shape, "js::AutoShapeRooter.val");
        return;

      case PARSER:
        static_cast<Parser *>(this)->trace(trc);
        return;

      case SCRIPT:
        if (JSScript *script = static_cast<AutoScriptRooter *>(this)->script)
            js_TraceScript(trc, script);
        return;

      case ENUMERATOR:
        static_cast<AutoEnumStateRooter *>(this)->trace(trc);
        return;

      case IDARRAY: {
        JSIdArray *ida = static_cast<AutoIdArray *>(this)->idArray;
        MarkIdRange(trc, ida->length, ida->vector, "js::AutoIdArray.idArray");
        return;
      }

      case DESCRIPTORS: {
        PropDescArray &descriptors =
            static_cast<AutoPropDescArrayRooter *>(this)->descriptors;
        for (size_t i = 0, len = descriptors.length(); i < len; i++) {
            PropDesc &desc = descriptors[i];
            MarkValue(trc, desc.pd, "PropDesc::pd");
            MarkValue(trc, desc.value, "PropDesc::value");
            MarkValue(trc, desc.get, "PropDesc::get");
            MarkValue(trc, desc.set, "PropDesc::set");
        }
        return;
      }

      case DESCRIPTOR : {
        PropertyDescriptor &desc = *static_cast<AutoPropertyDescriptorRooter *>(this);
        if (desc.obj)
            MarkObject(trc, *desc.obj, "Descriptor::obj");
        MarkValue(trc, desc.value, "Descriptor::value");
        if ((desc.attrs & JSPROP_GETTER) && desc.getter)
            MarkObject(trc, *CastAsObject(desc.getter), "Descriptor::get");
        if (desc.attrs & JSPROP_SETTER && desc.setter)
            MarkObject(trc, *CastAsObject(desc.setter), "Descriptor::set");
        return;
      }

      case NAMESPACES: {
        JSXMLArray &array = static_cast<AutoNamespaceArray *>(this)->array;
        MarkObjectRange(trc, array.length, reinterpret_cast<JSObject **>(array.vector),
                        "JSXMLArray.vector");
        array.cursors->trace(trc);
        return;
      }

      case XML:
        js_TraceXML(trc, static_cast<AutoXMLRooter *>(this)->xml);
        return;

      case OBJECT:
        if (JSObject *obj = static_cast<AutoObjectRooter *>(this)->obj)
            MarkObject(trc, *obj, "js::AutoObjectRooter.obj");
        return;

      case ID:
        MarkId(trc, static_cast<AutoIdRooter *>(this)->id_, "js::AutoIdRooter.val");
        return;

      case VALVECTOR: {
        AutoValueVector::VectorImpl &vector = static_cast<AutoValueVector *>(this)->vector;
        MarkValueRange(trc, vector.length(), vector.begin(), "js::AutoValueVector.vector");
        return;
      }

      case STRING:
        if (JSString *str = static_cast<AutoStringRooter *>(this)->str)
            MarkString(trc, str, "js::AutoStringRooter.str");
        return;

      case IDVECTOR: {
        AutoIdVector::VectorImpl &vector = static_cast<AutoIdVector *>(this)->vector;
        MarkIdRange(trc, vector.length(), vector.begin(), "js::AutoIdVector.vector");
        return;
      }

      case SHAPEVECTOR: {
        AutoShapeVector::VectorImpl &vector = static_cast<js::AutoShapeVector *>(this)->vector;
        MarkShapeRange(trc, vector.length(), vector.begin(), "js::AutoShapeVector.vector");
        return;
      }

      case BINDINGS: {
        static_cast<js::AutoBindingsRooter *>(this)->bindings.trace(trc);
        return;
      }
    }

    JS_ASSERT(tag >= 0);
    MarkValueRange(trc, tag, static_cast<AutoArrayRooter *>(this)->array, "js::AutoArrayRooter.array");
}

namespace js {

JS_FRIEND_API(void)
MarkContext(JSTracer *trc, JSContext *acx)
{
    /* Stack frames and slots are traced by StackSpace::mark. */

    /* Mark other roots-by-definition in acx. */
    if (acx->globalObject && !acx->hasRunOption(JSOPTION_UNROOTED_GLOBAL))
        MarkObject(trc, *acx->globalObject, "global object");
    if (acx->isExceptionPending())
        MarkValue(trc, acx->getPendingException(), "exception");

    for (js::AutoGCRooter *gcr = acx->autoGCRooters; gcr; gcr = gcr->down)
        gcr->trace(trc);

    if (acx->sharpObjectMap.depth > 0)
        js_TraceSharpMap(trc, &acx->sharpObjectMap);

    MarkValue(trc, acx->iterValue, "iterValue");
}

JS_REQUIRES_STACK void
MarkRuntime(JSTracer *trc)
{
    JSRuntime *rt = trc->context->runtime;

    if (rt->state != JSRTS_LANDING)
        MarkConservativeStackRoots(trc);

    for (RootRange r = rt->gcRootsHash.all(); !r.empty(); r.popFront())
        gc_root_traversal(trc, r.front());

    for (GCLocks::Range r = rt->gcLocksHash.all(); !r.empty(); r.popFront())
        gc_lock_traversal(r.front(), trc);

    js_TraceAtomState(trc);

    JSContext *iter = NULL;
    while (JSContext *acx = js_ContextIterator(rt, JS_TRUE, &iter))
        MarkContext(trc, acx);

#ifdef JS_TRACER
    for (JSCompartment **c = rt->compartments.begin(); c != rt->compartments.end(); ++c)
        if ((*c)->hasTraceMonitor())
            (*c)->traceMonitor()->mark(trc);
#endif

    for (ThreadDataIter i(rt); !i.empty(); i.popFront())
        i.threadData()->mark(trc);

    /*
<<<<<<< HEAD
     * We mark extra roots at the end so additional colors can be used
     * to implement cycle collection.
=======
     * We mark extra roots at the last thing so it can use use additional
     * colors to implement cycle collection.
>>>>>>> db3cf1ad
     */
    if (rt->gcExtraRootsTraceOp)
        rt->gcExtraRootsTraceOp(trc, rt->gcExtraRootsData);
}

void
TriggerGC(JSRuntime *rt)
{
    JS_ASSERT(!rt->gcRunning);
    if (rt->gcIsNeeded)
        return;

    /*
     * Trigger the GC when it is safe to call an operation callback on any
     * thread.
     */
    rt->gcIsNeeded = true;
    rt->gcTriggerCompartment = NULL;
    TriggerAllOperationCallbacks(rt);
}

void
TriggerCompartmentGC(JSCompartment *comp)
{
    JSRuntime *rt = comp->rt;
    JS_ASSERT(!rt->gcRunning);
    GCREASON(COMPARTMENT);

    if (rt->gcZeal()) {
        TriggerGC(rt);
        return;
    }

    if (rt->gcMode != JSGC_MODE_COMPARTMENT || comp == rt->atomsCompartment) {
        /* We can't do a compartmental GC of the default compartment. */
        TriggerGC(rt);
        return;
    }

    if (rt->gcIsNeeded) {
        /* If we need to GC more than one compartment, run a full GC. */
        if (rt->gcTriggerCompartment != comp)
            rt->gcTriggerCompartment = NULL;
        return;
    }

    if (rt->gcBytes > 8192 && rt->gcBytes >= 3 * (rt->gcTriggerBytes / 2)) {
        /* If we're using significantly more than our quota, do a full GC. */
        TriggerGC(rt);
        return;
    }

    /*
     * Trigger the GC when it is safe to call an operation callback on any
     * thread.
     */
    rt->gcIsNeeded = true;
    rt->gcTriggerCompartment = comp;
    TriggerAllOperationCallbacks(comp->rt);
}

void
MaybeGC(JSContext *cx)
{
    JSRuntime *rt = cx->runtime;

    if (rt->gcZeal()) {
        GCREASON(MAYBEGC);
        js_GC(cx, NULL, GC_NORMAL);
        return;
    }

    JSCompartment *comp = cx->compartment;
    if (rt->gcIsNeeded) {
        GCREASON(MAYBEGC);
        js_GC(cx, (comp == rt->gcTriggerCompartment) ? comp : NULL, GC_NORMAL);
        return;
    }

    if (comp->gcBytes > 8192 && comp->gcBytes >= 3 * (comp->gcTriggerBytes / 4)) {
        GCREASON(MAYBEGC);
        js_GC(cx, (rt->gcMode == JSGC_MODE_COMPARTMENT) ? comp : NULL, GC_NORMAL);
        return;
    }

    /*
     * On 32 bit setting gcNextFullGCTime below is not atomic and a race condition
     * could trigger an GC. We tolerate this.
     */
    int64 now = PRMJ_Now();
    if (rt->gcNextFullGCTime && rt->gcNextFullGCTime <= now) {
        if (rt->gcChunkAllocationSinceLastGC || rt->gcChunksWaitingToExpire) {
            GCREASON(MAYBEGC);
            js_GC(cx, NULL, GC_SHRINK);
        } else {
            rt->gcNextFullGCTime = now + GC_IDLE_FULL_SPAN;
        }
    }
}

} /* namespace js */

void
js_DestroyScriptsToGC(JSContext *cx, JSCompartment *comp)
{
    JSScript **listp, *script;

    for (size_t i = 0; i != JS_ARRAY_LENGTH(comp->scriptsToGC); ++i) {
        listp = &comp->scriptsToGC[i];
        while ((script = *listp) != NULL) {
            *listp = script->u.nextToGC;
            script->u.nextToGC = NULL;
            js_DestroyCachedScript(cx, script);
        }
    }
}

void
JSCompartment::finalizeObjectArenaLists(JSContext *cx)
{
    arenas[FINALIZE_OBJECT0]. finalizeNow<JSObject>(cx);
    arenas[FINALIZE_OBJECT2]. finalizeNow<JSObject_Slots2>(cx);
    arenas[FINALIZE_OBJECT4]. finalizeNow<JSObject_Slots4>(cx);
    arenas[FINALIZE_OBJECT8]. finalizeNow<JSObject_Slots8>(cx);
    arenas[FINALIZE_OBJECT12].finalizeNow<JSObject_Slots12>(cx);
    arenas[FINALIZE_OBJECT16].finalizeNow<JSObject_Slots16>(cx);
    arenas[FINALIZE_FUNCTION].finalizeNow<JSFunction>(cx);

#ifdef JS_THREADSAFE
    arenas[FINALIZE_OBJECT0_BACKGROUND]. finalizeLater<JSObject>(cx);
    arenas[FINALIZE_OBJECT2_BACKGROUND]. finalizeLater<JSObject_Slots2>(cx);
    arenas[FINALIZE_OBJECT4_BACKGROUND]. finalizeLater<JSObject_Slots4>(cx);
    arenas[FINALIZE_OBJECT8_BACKGROUND]. finalizeLater<JSObject_Slots8>(cx);
    arenas[FINALIZE_OBJECT12_BACKGROUND].finalizeLater<JSObject_Slots12>(cx);
    arenas[FINALIZE_OBJECT16_BACKGROUND].finalizeLater<JSObject_Slots16>(cx);
#endif

#if JS_HAS_XML_SUPPORT
    arenas[FINALIZE_XML].finalizeNow<JSXML>(cx);
#endif
}

void
JSCompartment::finalizeStringArenaLists(JSContext *cx)
{
#ifdef JS_THREADSAFE
    arenas[FINALIZE_SHORT_STRING].finalizeLater<JSShortString>(cx);
    arenas[FINALIZE_STRING].finalizeLater<JSString>(cx);
#else
    arenas[FINALIZE_SHORT_STRING].finalizeNow<JSShortString>(cx);
    arenas[FINALIZE_STRING].finalizeNow<JSString>(cx);
#endif
    arenas[FINALIZE_EXTERNAL_STRING].finalizeNow<JSExternalString>(cx);
}

void
JSCompartment::finalizeShapeArenaLists(JSContext *cx)
{
    arenas[FINALIZE_SHAPE].finalizeNow<Shape>(cx);
}

#ifdef JS_THREADSAFE

namespace js {

bool
GCHelperThread::init(JSRuntime *rt)
{
    if (!(wakeup = PR_NewCondVar(rt->gcLock)))
        return false;
    if (!(sweepingDone = PR_NewCondVar(rt->gcLock)))
        return false;

    thread = PR_CreateThread(PR_USER_THREAD, threadMain, rt, PR_PRIORITY_NORMAL,
                             PR_LOCAL_THREAD, PR_JOINABLE_THREAD, 0);
    return !!thread;

}

void
GCHelperThread::finish(JSRuntime *rt)
{
    PRThread *join = NULL;
    {
        AutoLockGC lock(rt);
        if (thread && !shutdown) {
            shutdown = true;
            PR_NotifyCondVar(wakeup);
            join = thread;
        }
    }
    if (join) {
        /* PR_DestroyThread is not necessary. */
        PR_JoinThread(join);
    }
    if (wakeup)
        PR_DestroyCondVar(wakeup);
    if (sweepingDone)
        PR_DestroyCondVar(sweepingDone);
}

/* static */
void
GCHelperThread::threadMain(void *arg)
{
    JSRuntime *rt = static_cast<JSRuntime *>(arg);
    rt->gcHelperThread.threadLoop(rt);
}

void
GCHelperThread::threadLoop(JSRuntime *rt)
{
    AutoLockGC lock(rt);
    while (!shutdown) {
        /*
         * Sweeping can be true here on the first iteration if a GC and the
         * corresponding startBackgroundSweep call happen before this thread
         * has a chance to run.
         */
        if (!sweeping)
            PR_WaitCondVar(wakeup, PR_INTERVAL_NO_TIMEOUT);
        if (sweeping) {
            AutoUnlockGC unlock(rt);
            doSweep();
        }
        sweeping = false;
        PR_NotifyAllCondVar(sweepingDone);
    }
}

void
GCHelperThread::startBackgroundSweep(JSRuntime *rt, JSGCInvocationKind gckind)
{
    /* The caller takes the GC lock. */
    JS_ASSERT(!sweeping);
    lastGCKind = gckind;
    sweeping = true;
    PR_NotifyCondVar(wakeup);
}

void
GCHelperThread::waitBackgroundSweepEnd(JSRuntime *rt, bool gcUnlocked)
{
    Maybe<AutoLockGC> lock;
    if (gcUnlocked)
        lock.construct(rt);
    while (sweeping)
        PR_WaitCondVar(sweepingDone, PR_INTERVAL_NO_TIMEOUT);
}

JS_FRIEND_API(void)
GCHelperThread::replenishAndFreeLater(void *ptr)
{
    JS_ASSERT(freeCursor == freeCursorEnd);
    do {
        if (freeCursor && !freeVector.append(freeCursorEnd - FREE_ARRAY_LENGTH))
            break;
        freeCursor = (void **) OffTheBooks::malloc_(FREE_ARRAY_SIZE);
        if (!freeCursor) {
            freeCursorEnd = NULL;
            break;
        }
        freeCursorEnd = freeCursor + FREE_ARRAY_LENGTH;
        *freeCursor++ = ptr;
        return;
    } while (false);
    Foreground::free_(ptr);
}

void
GCHelperThread::doSweep()
{
    JS_ASSERT(cx);
    for (ArenaHeader **i = finalizeVector.begin(); i != finalizeVector.end(); ++i)
        ArenaList::backgroundFinalize(cx, *i);
    finalizeVector.resize(0);
    ExpireGCChunks(cx->runtime, lastGCKind);
    cx = NULL;

    if (freeCursor) {
        void **array = freeCursorEnd - FREE_ARRAY_LENGTH;
        freeElementsAndArray(array, freeCursor);
        freeCursor = freeCursorEnd = NULL;
    } else {
        JS_ASSERT(!freeCursorEnd);
    }
    for (void ***iter = freeVector.begin(); iter != freeVector.end(); ++iter) {
        void **array = *iter;
        freeElementsAndArray(array, array + FREE_ARRAY_LENGTH);
    }
    freeVector.resize(0);
}

}

#endif /* JS_THREADSAFE */

static void
SweepCrossCompartmentWrappers(JSContext *cx)
{
    JSRuntime *rt = cx->runtime;
    /*
     * Figure out how much JIT code should be released from inactive compartments.
     * If multiple eighth-lives have passed, compound the release interval linearly;
     * if enough time has passed, all inactive JIT code will be released.
     */
    uint32 releaseInterval = 0;
    int64 now = PRMJ_Now();
    if (now >= rt->gcJitReleaseTime) {
        releaseInterval = 8;
        while (now >= rt->gcJitReleaseTime) {
            if (--releaseInterval == 1)
                rt->gcJitReleaseTime = now;
            rt->gcJitReleaseTime += JIT_SCRIPT_EIGHTH_LIFETIME;
        }
    }

    /*
     * Sweep the compartment:
     * (1) Remove dead wrappers from the compartment map.
     * (2) Finalize any unused empty shapes.
     * (3) Sweep the trace JIT of unused code.
     * (4) Sweep the method JIT ICs and release infrequently used JIT code.
     */
    for (JSCompartment **c = rt->compartments.begin(); c != rt->compartments.end(); ++c)
        (*c)->sweep(cx, releaseInterval);
}

static void
SweepCompartments(JSContext *cx, JSGCInvocationKind gckind)
{
    JSRuntime *rt = cx->runtime;
    JSCompartmentCallback callback = rt->compartmentCallback;

    /* Skip the atomsCompartment. */
    JSCompartment **read = rt->compartments.begin() + 1;
    JSCompartment **end = rt->compartments.end();
    JSCompartment **write = read;
    JS_ASSERT(rt->compartments.length() >= 1);
    JS_ASSERT(*rt->compartments.begin() == rt->atomsCompartment);

    while (read < end) {
        JSCompartment *compartment = *read++;

        if (compartment->isAboutToBeCollected(gckind)) {
            compartment->freeLists.checkEmpty();
            if (callback)
                JS_ALWAYS_TRUE(callback(cx, compartment, JSCOMPARTMENT_DESTROY));
            if (compartment->principals)
                JSPRINCIPALS_DROP(cx, compartment->principals);
            cx->delete_(compartment);
            continue;
        }
        *write++ = compartment;
    }
    rt->compartments.resize(write - rt->compartments.begin());
}

/*
 * Perform mark-and-sweep GC.
 *
 * In a JS_THREADSAFE build, the calling thread must be rt->gcThread and each
 * other thread must be either outside all requests or blocked waiting for GC
 * to finish. Note that the caller does not hold rt->gcLock.
 * If comp is set, we perform a single-compartment GC.
 */
static void
MarkAndSweep(JSContext *cx, JSCompartment *comp, JSGCInvocationKind gckind GCTIMER_PARAM)
{
    JS_ASSERT_IF(comp, gckind != GC_LAST_CONTEXT);
    JS_ASSERT_IF(comp, comp != comp->rt->atomsCompartment);
    JS_ASSERT_IF(comp, comp->rt->gcMode == JSGC_MODE_COMPARTMENT);

    JSRuntime *rt = cx->runtime;
    rt->gcNumber++;

    /* Clear gcIsNeeded now, when we are about to start a normal GC cycle. */
    rt->gcIsNeeded = false;
    rt->gcTriggerCompartment = NULL;

    /* Reset malloc counter. */
    rt->resetGCMallocBytes();

    /*
     * Reset the property cache's type id generator so we can compress ids.
     * Same for the protoHazardShape proxy-shape standing in for all object
     * prototypes having readonly or setter properties.
     */
    if (rt->shapeGen & SHAPE_OVERFLOW_BIT || (rt->gcZeal() && !rt->gcCurrentCompartment)) {
        rt->gcRegenShapes = true;
        rt->shapeGen = 0;
        rt->protoHazardShape = 0;
    }

    if (rt->gcCurrentCompartment) {
        rt->gcCurrentCompartment->purge(cx);
    } else {
        for (JSCompartment **c = rt->compartments.begin(); c != rt->compartments.end(); ++c)
            (*c)->purge(cx);
    }

    js_PurgeThreads(cx);
    {
        JSContext *iter = NULL;
        while (JSContext *acx = js_ContextIterator(rt, JS_TRUE, &iter))
            acx->purge();
    }

    JS_ASSERT_IF(comp, !rt->gcRegenShapes);

    /*
     * Mark phase.
     */
    GCTIMESTAMP(startMark);
    GCMarker gcmarker(cx);
    JS_ASSERT(IS_GC_MARKING_TRACER(&gcmarker));
    JS_ASSERT(gcmarker.getMarkColor() == BLACK);
    rt->gcMarkingTracer = &gcmarker;

    for (GCChunkSet::Range r(rt->gcChunkSet.all()); !r.empty(); r.popFront())
        r.front()->bitmap.clear();

    for (GCChunkSet::Range r(rt->gcSystemChunkSet.all()); !r.empty(); r.popFront())
        r.front()->bitmap.clear();

    if (comp) {
        for (JSCompartment **c = rt->compartments.begin(); c != rt->compartments.end(); ++c)
            (*c)->markCrossCompartmentWrappers(&gcmarker);
        Debugger::markCrossCompartmentDebuggerObjectReferents(&gcmarker);
    } else {
        js_MarkScriptFilenames(rt);
    }

    MarkRuntime(&gcmarker);
    gcmarker.drainMarkStack();

    /*
     * Mark weak roots.
     */
    while (js_TraceWatchPoints(&gcmarker) ||
           WeakMapBase::markAllIteratively(&gcmarker) ||
           Debugger::mark(&gcmarker, gckind))
    {
        gcmarker.drainMarkStack();
    }

    rt->gcMarkingTracer = NULL;

    if (rt->gcCallback)
        (void) rt->gcCallback(cx, JSGC_MARK_END);

#ifdef DEBUG
    /* Make sure that we didn't mark an object in another compartment */
    if (comp) {
        for (JSCompartment **c = rt->compartments.begin(); c != rt->compartments.end(); ++c)
            JS_ASSERT_IF(*c != comp && *c != rt->atomsCompartment, checkArenaListAllUnmarked(*c));
    }
#endif

    /*
     * Sweep phase.
     *
     * Finalize as we sweep, outside of rt->gcLock but with rt->gcRunning set
     * so that any attempt to allocate a GC-thing from a finalizer will fail,
     * rather than nest badly and leave the unmarked newborn to be swept.
     *
     * We first sweep atom state so we can use IsAboutToBeFinalized on
     * JSString held in a hashtable to check if the hashtable entry can be
     * freed. Note that even after the entry is freed, JSObject finalizers can
     * continue to access the corresponding JSString* assuming that they are
     * unique. This works since the atomization API must not be called during
     * the GC.
     */
    GCTIMESTAMP(startSweep);

    /* Finalize unreachable (key,value) pairs in all weak maps. */
    WeakMapBase::sweepAll(&gcmarker);

    js_SweepAtomState(cx);

    /* Finalize watch points associated with unreachable objects. */
    js_SweepWatchPoints(cx);

    /*
     * We finalize objects before other GC things to ensure that object's finalizer
     * can access them even if they will be freed. Sweep the runtime's property trees
     * after finalizing objects, in case any had watchpoints referencing tree nodes.
     * Do this before sweeping compartments, so that we sweep all shapes in
     * unreachable compartments.
     */
    if (comp) {
        comp->sweep(cx, 0);
        comp->finalizeObjectArenaLists(cx);
        GCTIMESTAMP(sweepObjectEnd);
        comp->finalizeStringArenaLists(cx);
        GCTIMESTAMP(sweepStringEnd);
        comp->finalizeShapeArenaLists(cx);
        GCTIMESTAMP(sweepShapeEnd);
    } else {
        Debugger::sweepAll(cx);

        SweepCrossCompartmentWrappers(cx);
        for (JSCompartment **c = rt->compartments.begin(); c != rt->compartments.end(); c++)
            (*c)->finalizeObjectArenaLists(cx);

        GCTIMESTAMP(sweepObjectEnd);

        for (JSCompartment **c = rt->compartments.begin(); c != rt->compartments.end(); c++)
            (*c)->finalizeStringArenaLists(cx);

        GCTIMESTAMP(sweepStringEnd);

        for (JSCompartment **c = rt->compartments.begin(); c != rt->compartments.end(); c++)
            (*c)->finalizeShapeArenaLists(cx);

        GCTIMESTAMP(sweepShapeEnd);
    }

#ifdef DEBUG
     PropertyTree::dumpShapes(cx);
#endif

    if (!comp) {
        SweepCompartments(cx, gckind);

        /*
         * Sweep script filenames after sweeping functions in the generic loop
         * above. In this way when a scripted function's finalizer destroys the
         * script and calls rt->destroyScriptHook, the hook can still access the
         * script's filename. See bug 323267.
         */
        js_SweepScriptFilenames(rt);
    }

#ifndef JS_THREADSAFE
    /*
     * Destroy arenas after we finished the sweeping so finalizers can safely
     * use IsAboutToBeFinalized().
     * This is done on the GCHelperThread if JS_THREADSAFE is defined.
     */
    ExpireGCChunks(rt, gckind);
#endif
    GCTIMESTAMP(sweepDestroyEnd);

    if (rt->gcCallback)
        (void) rt->gcCallback(cx, JSGC_FINALIZE_END);
#ifdef DEBUG_srcnotesize
  { extern void DumpSrcNoteSizeHist();
    DumpSrcNoteSizeHist();
    printf("GC HEAP SIZE %lu\n", (unsigned long)rt->gcBytes);
  }
#endif
}

#ifdef JS_THREADSAFE

/*
 * If the GC is running and we're called on another thread, wait for this GC
 * activation to finish. We can safely wait here without fear of deadlock (in
 * the case where we are called within a request on another thread's context)
 * because the GC doesn't set rt->gcRunning until after it has waited for all
 * active requests to end.
 *
 * We call here js_CurrentThreadId() after checking for rt->gcState to avoid
 * an expensive call when the GC is not running.
 */
void
js_WaitForGC(JSRuntime *rt)
{
    if (rt->gcRunning && rt->gcThread->id != js_CurrentThreadId()) {
        do {
            JS_AWAIT_GC_DONE(rt);
        } while (rt->gcRunning);
    }
}

/*
 * GC is running on another thread. Temporarily suspend all requests running
 * on the current thread and wait until the GC is done.
 */
static void
LetOtherGCFinish(JSContext *cx)
{
    JSRuntime *rt = cx->runtime;
    JS_ASSERT(rt->gcThread);
    JS_ASSERT(cx->thread() != rt->gcThread);

    size_t requestDebit = cx->thread()->data.requestDepth ? 1 : 0;
    JS_ASSERT(requestDebit <= rt->requestCount);
#ifdef JS_TRACER
    JS_ASSERT_IF(requestDebit == 0, !JS_ON_TRACE(cx));
#endif
    if (requestDebit != 0) {
#ifdef JS_TRACER
        if (JS_ON_TRACE(cx)) {
            /*
             * Leave trace before we decrease rt->requestCount and notify the
             * GC. Otherwise the GC may start immediately after we unlock while
             * this thread is still on trace.
             */
            AutoUnlockGC unlock(rt);
            LeaveTrace(cx);
        }
#endif
        rt->requestCount -= requestDebit;
        if (rt->requestCount == 0)
            JS_NOTIFY_REQUEST_DONE(rt);

        /*
         * Update the native stack before we wait so the GC thread see the
         * correct stack bounds.
         */
        RecordNativeStackTopForGC(cx);
    }

    /*
     * Check that we did not release the GC lock above and let the GC to
     * finish before we wait.
     */
    JS_ASSERT(rt->gcThread);

    /*
     * Wait for GC to finish on the other thread, even if requestDebit is 0
     * and even if GC has not started yet because the gcThread is waiting in
     * AutoGCSession. This ensures that js_GC never returns without a full GC
     * cycle happening.
     */
    do {
        JS_AWAIT_GC_DONE(rt);
    } while (rt->gcThread);

    rt->requestCount += requestDebit;
}

#endif

class AutoGCSession {
  public:
    explicit AutoGCSession(JSContext *cx);
    ~AutoGCSession();

  private:
    JSContext   *context;

    /* Disable copy constructor or assignments */
    AutoGCSession(const AutoGCSession&);
    void operator=(const AutoGCSession&);
};

/*
 * Start a new GC session. Together with LetOtherGCFinish this function
 * contains the rendezvous algorithm by which we stop the world for GC.
 *
 * This thread becomes the GC thread. Wait for all other threads to quiesce.
 * Then set rt->gcRunning and return.
 */
AutoGCSession::AutoGCSession(JSContext *cx)
  : context(cx)
{
    JSRuntime *rt = cx->runtime;

#ifdef JS_THREADSAFE
    if (rt->gcThread && rt->gcThread != cx->thread())
        LetOtherGCFinish(cx);
#endif

    JS_ASSERT(!rt->gcRunning);

#ifdef JS_THREADSAFE
    /* No other thread is in GC, so indicate that we're now in GC. */
    JS_ASSERT(!rt->gcThread);
    rt->gcThread = cx->thread();

    /*
     * Notify operation callbacks on other threads, which will give them a
     * chance to yield their requests. Threads without requests perform their
     * callback at some later point, which then will be unnecessary, but
     * harmless.
     */
    for (JSThread::Map::Range r = rt->threads.all(); !r.empty(); r.popFront()) {
        JSThread *thread = r.front().value;
        if (thread != cx->thread())
            thread->data.triggerOperationCallback(rt);
    }

    /*
     * Discount the request on the current thread from contributing to
     * rt->requestCount before we wait for all other requests to finish.
     * JS_NOTIFY_REQUEST_DONE, which will wake us up, is only called on
     * rt->requestCount transitions to 0.
     */
    size_t requestDebit = cx->thread()->data.requestDepth ? 1 : 0;
    JS_ASSERT(requestDebit <= rt->requestCount);
    if (requestDebit != rt->requestCount) {
        rt->requestCount -= requestDebit;

        do {
            JS_AWAIT_REQUEST_DONE(rt);
        } while (rt->requestCount > 0);
        rt->requestCount += requestDebit;
    }

#endif /* JS_THREADSAFE */

    /*
     * Set rt->gcRunning here within the GC lock, and after waiting for any
     * active requests to end. This way js_WaitForGC called outside a request
     * would not block on the GC that is waiting for other requests to finish
     * with rt->gcThread set while JS_BeginRequest would do such wait.
     */
    rt->gcRunning = true;
}

/* End the current GC session and allow other threads to proceed. */
AutoGCSession::~AutoGCSession()
{
    JSRuntime *rt = context->runtime;
    rt->gcRunning = false;
#ifdef JS_THREADSAFE
    JS_ASSERT(rt->gcThread == context->thread());
    rt->gcThread = NULL;
    JS_NOTIFY_GC_DONE(rt);
#endif
}

/*
 * GC, repeatedly if necessary, until we think we have not created any new
 * garbage and no other threads are demanding more GC. We disable inlining
 * to ensure that the bottom of the stack with possible GC roots recorded in
 * js_GC excludes any pointers we use during the marking implementation.
 */
static JS_NEVER_INLINE void
GCCycle(JSContext *cx, JSCompartment *comp, JSGCInvocationKind gckind  GCTIMER_PARAM)
{
    JSRuntime *rt = cx->runtime;

    /*
     * Recursive GC is no-op and a call from another thread waits the started
     * GC cycle to finish.
     */
    if (rt->gcMarkAndSweep) {
#ifdef JS_THREADSAFE
        JS_ASSERT(rt->gcThread);
        if (rt->gcThread != cx->thread()) {
            /* We do not return until another GC finishes. */
            LetOtherGCFinish(cx);
        }
#endif
        return;
    }

    AutoGCSession gcsession(cx);

    /*
     * Don't GC if any thread is reporting an OOM. We check the flag after we
     * have set up the GC session and know that the thread that reported OOM
     * is either the current thread or waits for the GC to complete on this
     * thread.
     */
    if (rt->inOOMReport) {
        JS_ASSERT(gckind != GC_LAST_CONTEXT);
        return;
    }

    /*
     * We should not be depending on cx->compartment in the GC, so set it to
     * NULL to look for violations.
     */
    SwitchToCompartment sc(cx, (JSCompartment *)NULL);

    JS_ASSERT(!rt->gcCurrentCompartment);
    rt->gcCurrentCompartment = comp;

    rt->gcMarkAndSweep = true;
    {
        AutoUnlockGC unlock(rt);

#ifdef JS_THREADSAFE
        /*
         * As we about to purge caches and clear the mark bits we must wait
         * for any background finalization to finish.
         */
        JS_ASSERT(!cx->gcBackgroundFree);
        rt->gcHelperThread.waitBackgroundSweepEnd(rt);
        if (gckind != GC_LAST_CONTEXT && rt->state != JSRTS_LANDING) {
            cx->gcBackgroundFree = &rt->gcHelperThread;
            cx->gcBackgroundFree->setContext(cx);
        }
#endif
        MarkAndSweep(cx, comp, gckind  GCTIMER_ARG);
    }

#ifdef JS_THREADSAFE
    if (gckind != GC_LAST_CONTEXT && rt->state != JSRTS_LANDING) {
        JS_ASSERT(cx->gcBackgroundFree == &rt->gcHelperThread);
        cx->gcBackgroundFree = NULL;
        rt->gcHelperThread.startBackgroundSweep(rt, gckind);
    } else {
        JS_ASSERT(!cx->gcBackgroundFree);
    }
#endif

    rt->gcMarkAndSweep = false;
    rt->gcRegenShapes = false;
    rt->setGCLastBytes(rt->gcBytes, gckind);
    rt->gcCurrentCompartment = NULL;
    rt->gcWeakMapList = NULL;

    for (JSCompartment **c = rt->compartments.begin(); c != rt->compartments.end(); ++c)
        (*c)->setGCLastBytes((*c)->gcBytes, gckind);
}

void
js_GC(JSContext *cx, JSCompartment *comp, JSGCInvocationKind gckind)
{
    JSRuntime *rt = cx->runtime;

    /*
     * Don't collect garbage if the runtime isn't up, and cx is not the last
     * context in the runtime.  The last context must force a GC, and nothing
     * should suppress that final collection or there may be shutdown leaks,
     * or runtime bloat until the next context is created.
     */
    if (rt->state != JSRTS_UP && gckind != GC_LAST_CONTEXT)
        return;

    if (JS_ON_TRACE(cx)) {
        JS_ASSERT(gckind != GC_LAST_CONTEXT);
        return;
    }

    RecordNativeStackTopForGC(cx);

    GCTIMER_BEGIN(rt, comp);

    do {
        /*
         * Let the API user decide to defer a GC if it wants to (unless this
         * is the last context).  Invoke the callback regardless. Sample the
         * callback in case we are freely racing with a JS_SetGCCallback{,RT}
         * on another thread.
         */
        if (JSGCCallback callback = rt->gcCallback) {
            if (!callback(cx, JSGC_BEGIN) && gckind != GC_LAST_CONTEXT)
                return;
        }

        {
#ifdef JS_THREADSAFE
            rt->gcHelperThread.waitBackgroundSweepEnd(rt);
#endif
            /* Lock out other GC allocator and collector invocations. */
            AutoLockGC lock(rt);
            rt->gcPoke = false;
            GCCycle(cx, comp, gckind  GCTIMER_ARG);
        }

        /* We re-sample the callback again as the finalizers can change it. */
        if (JSGCCallback callback = rt->gcCallback)
            (void) callback(cx, JSGC_END);

        /*
         * On shutdown, iterate until finalizers or the JSGC_END callback
         * stop creating garbage.
         */
    } while (gckind == GC_LAST_CONTEXT && rt->gcPoke);

    rt->gcNextFullGCTime = PRMJ_Now() + GC_IDLE_FULL_SPAN;

    rt->gcChunkAllocationSinceLastGC = false;
    GCTIMER_END(gckind == GC_LAST_CONTEXT);
}

namespace js {

class AutoCopyFreeListToArenas {
    JSRuntime *rt;

  public:
    AutoCopyFreeListToArenas(JSRuntime *rt)
      : rt(rt) {
        for (JSCompartment **c = rt->compartments.begin(); c != rt->compartments.end(); ++c)
            (*c)->freeLists.copyToArenas();
    }

    ~AutoCopyFreeListToArenas() {
        for (JSCompartment **c = rt->compartments.begin(); c != rt->compartments.end(); ++c)
            (*c)->freeLists.clearInArenas();
    }
};

void
TraceRuntime(JSTracer *trc)
{
    JS_ASSERT(!IS_GC_MARKING_TRACER(trc));
    LeaveTrace(trc->context);

#ifdef JS_THREADSAFE
    {
        JSContext *cx = trc->context;
        JSRuntime *rt = cx->runtime;
        if (rt->gcThread != cx->thread()) {
            AutoLockGC lock(rt);
            AutoGCSession gcsession(cx);

            rt->gcHelperThread.waitBackgroundSweepEnd(rt, false);
            AutoUnlockGC unlock(rt);

            AutoCopyFreeListToArenas copy(rt);
            RecordNativeStackTopForGC(trc->context);
            MarkRuntime(trc);
            return;
        }
    }
#else
    AutoCopyFreeListToArenas copy(trc->context->runtime);
    RecordNativeStackTopForGC(trc->context);
#endif

    /*
     * Calls from inside a normal GC or a recursive calls are OK and do not
     * require session setup.
     */
    MarkRuntime(trc);
}

void
IterateCompartmentsArenasCells(JSContext *cx, void *data,
                               IterateCompartmentCallback compartmentCallback, 
                               IterateArenaCallback arenaCallback,
                               IterateCellCallback cellCallback)
{
    CHECK_REQUEST(cx);

    LeaveTrace(cx);

    JSRuntime *rt = cx->runtime;
    JS_ASSERT(!rt->gcRunning);

    AutoLockGC lock(rt);
    AutoGCSession gcsession(cx);
#ifdef JS_THREADSAFE
    rt->gcHelperThread.waitBackgroundSweepEnd(rt, false);
#endif
    AutoUnlockGC unlock(rt);

    AutoCopyFreeListToArenas copy(rt);
    for (JSCompartment **c = rt->compartments.begin(); c != rt->compartments.end(); ++c) {
        JSCompartment *compartment = *c;
        (*compartmentCallback)(cx, data, compartment);

        for (unsigned thingKind = 0; thingKind < FINALIZE_LIMIT; thingKind++) {
            size_t traceKind = GetFinalizableTraceKind(thingKind);
            size_t thingSize = GCThingSizeMap[thingKind];
            ArenaHeader *aheader = compartment->arenas[thingKind].getHead();

            for (; aheader; aheader = aheader->next) {
                Arena *arena = aheader->getArena();
                (*arenaCallback)(cx, data, arena, traceKind, thingSize);
                FreeSpan firstSpan(aheader->getFirstFreeSpan());
                FreeSpan *span = &firstSpan;

                for (uintptr_t thing = arena->thingsStart(thingSize); ; thing += thingSize) {
                    JS_ASSERT(thing <= arena->thingsEnd());
                    if (thing == span->start) {
                        if (!span->hasNext())
                            break;
                        thing = span->end;
                        span = span->nextSpan();
                    } else {
                        (*cellCallback)(cx, data, reinterpret_cast<void *>(thing), traceKind,
                                        thingSize);
                    }
                }
            }
        }
    }
}

namespace gc {

JSCompartment *
NewCompartment(JSContext *cx, JSPrincipals *principals)
{
    JSRuntime *rt = cx->runtime;
    JSCompartment *compartment = cx->new_<JSCompartment>(rt);
    if (compartment && compartment->init()) {
        compartment->systemGCChunks = principals && !strcmp(principals->codebase, "[System Principal]");
        if (principals) {
            compartment->principals = principals;
            JSPRINCIPALS_HOLD(cx, principals);
        }

        compartment->setGCLastBytes(8192, GC_NORMAL);

        /*
         * Before reporting the OOM condition, |lock| needs to be cleaned up,
         * hence the scoping.
         */
        {
            AutoLockGC lock(rt);
            if (rt->compartments.append(compartment))
                return compartment;
        }

        js_ReportOutOfMemory(cx);
    }
    Foreground::delete_(compartment);
    return NULL;
}

void
RunDebugGC(JSContext *cx)
{
#ifdef JS_GC_ZEAL
    if (IsGCAllowed(cx)) {
        JSRuntime *rt = cx->runtime;

        /*
         * If rt->gcDebugCompartmentGC is true, only GC the current
         * compartment. But don't GC the atoms compartment.
         */
        rt->gcTriggerCompartment = rt->gcDebugCompartmentGC ? cx->compartment : NULL;
        if (rt->gcTriggerCompartment == rt->atomsCompartment)
            rt->gcTriggerCompartment = NULL;

        RunLastDitchGC(cx);
    }
#endif
}

} /* namespace gc */

} /* namespace js */<|MERGE_RESOLUTION|>--- conflicted
+++ resolved
@@ -1849,13 +1849,8 @@
         i.threadData()->mark(trc);
 
     /*
-<<<<<<< HEAD
-     * We mark extra roots at the end so additional colors can be used
-     * to implement cycle collection.
-=======
-     * We mark extra roots at the last thing so it can use use additional
+     * We mark extra roots at the end so that the hook can use additional
      * colors to implement cycle collection.
->>>>>>> db3cf1ad
      */
     if (rt->gcExtraRootsTraceOp)
         rt->gcExtraRootsTraceOp(trc, rt->gcExtraRootsData);

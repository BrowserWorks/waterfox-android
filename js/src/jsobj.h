--- conflicted
+++ resolved
@@ -468,77 +468,6 @@
     void checkShapeConsistency();
 #endif
 
-<<<<<<< HEAD
-=======
-  public:
-    inline const js::Shape *lastProperty() const;
-
-    inline js::Shape **nativeSearch(JSContext *cx, jsid id, bool adding = false);
-    inline const js::Shape *nativeLookup(JSContext *cx, jsid id);
-
-    inline bool nativeContains(JSContext *cx, jsid id);
-    inline bool nativeContains(JSContext *cx, const js::Shape &shape);
-
-    enum {
-        DELEGATE                  =       0x01,
-        SYSTEM                    =       0x02,
-        NOT_EXTENSIBLE            =       0x04,
-        BRANDED                   =       0x08,
-        GENERIC                   =       0x10,
-        METHOD_BARRIER            =       0x20,
-        INDEXED                   =       0x40,
-        OWN_SHAPE                 =       0x80,
-        METHOD_THRASH_COUNT_MASK  =      0x300,
-        METHOD_THRASH_COUNT_SHIFT =          8,
-        METHOD_THRASH_COUNT_MAX   = METHOD_THRASH_COUNT_MASK >> METHOD_THRASH_COUNT_SHIFT,
-        BOUND_FUNCTION            =      0x400,
-        HAS_EQUALITY              =      0x800,
-        VAROBJ                    =     0x1000,
-        WATCHED                   =     0x2000,
-        PACKED_ARRAY              =     0x4000,
-        ITERATED                  =     0x8000,
-        SINGLETON_TYPE            =    0x10000,
-        LAZY_TYPE                 =    0x20000,
-
-        /* The top 5 bits of an object's flags are its number of fixed slots. */
-        FIXED_SLOTS_SHIFT         =         27,
-        FIXED_SLOTS_MASK          =       0x1f << FIXED_SLOTS_SHIFT,
-
-        UNUSED_FLAG_BITS          = 0x07FC0000
-    };
-
-    /*
-     * Impose a sane upper bound, originally checked only for dense arrays, on
-     * number of slots in an object.
-     */
-    enum {
-        NSLOTS_BITS     = 29,
-        NSLOTS_LIMIT    = JS_BIT(NSLOTS_BITS)
-    };
-
-    uint32            flags;                /* flags */
-    uint32            objShape;             /* copy of lastProp->shape, or override if different */
-
-    /*
-     * If prototype, type of values using this as their prototype. If a dense
-     * array, this holds the initialized length (see jsarray.cpp).
-     */
-    js::HeapPtr<js::types::TypeObject, jsuword> newType;
-
-    jsuword &initializedLength() { return *newType.unsafeGetUnioned(); }
-
-    JS_FRIEND_API(size_t) sizeOfSlotsArray(JSMallocSizeOfFun mallocSizeOf);
-
-    js::HeapPtrObject parent;               /* object's parent */
-    void              *privateData;         /* private data */
-    jsuword           capacity;             /* total number of available slots */
-
-  private:
-    js::HeapValue     *slots;               /* dynamically allocated slots,
-                                               or pointer to fixedSlots() for
-                                               dense arrays. */
-
->>>>>>> 94953a1f
     /*
      * The object's type and prototype. For objects with the LAZY_TYPE flag
      * set, this is the prototype's default 'new' type and can only be used
@@ -705,7 +634,7 @@
 
     inline size_t structSize() const;
     inline size_t slotsAndStructSize() const;
-    inline size_t dynamicSlotSize(JSUsableSizeFun usf) const;
+    inline size_t dynamicSlotSize(JSMallocSizeOfFun mallocSizeOf) const;
 
     inline size_t numFixedSlots() const;
 

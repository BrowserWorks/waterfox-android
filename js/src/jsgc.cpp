--- conflicted
+++ resolved
@@ -3769,6 +3769,7 @@
 static void
 BudgetIncrementalGC(JSRuntime *rt, int64_t *budget)
 {
+    AutoCopyFreeListToArenas copy(rt);
     IncrementalSafety safe = IsIncrementalGCSafe(rt);
     if (!safe) {
         ResetIncrementalGC(rt, safe.reason());
@@ -3846,12 +3847,6 @@
 
     bool startBackgroundSweep = false;
     {
-<<<<<<< HEAD
-        AutoUnlockGC unlock(rt);
-        AutoCopyFreeListToArenas copy(rt);
-
-=======
->>>>>>> d3e3c731
         if (!incremental) {
             /* If non-incremental GC was requested, reset incremental GC. */
             ResetIncrementalGC(rt, "requested");
@@ -3860,6 +3855,8 @@
         } else {
             BudgetIncrementalGC(rt, &budget);
         }
+
+        AutoCopyFreeListToArenas copy(rt);
 
         bool shouldSweep;
         IncrementalMarkSlice(rt, budget, reason, &shouldSweep);

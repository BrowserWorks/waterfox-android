/* -*- Mode: C++; tab-width: 8; indent-tabs-mode: nil; c-basic-offset: 4 -*-
 * vim: set ts=8 sw=4 et tw=78:
 *
 * ***** BEGIN LICENSE BLOCK *****
 * Version: MPL 1.1/GPL 2.0/LGPL 2.1
 *
 * The contents of this file are subject to the Mozilla Public License Version
 * 1.1 (the "License"); you may not use this file except in compliance with
 * the License. You may obtain a copy of the License at
 * http://www.mozilla.org/MPL/
 *
 * Software distributed under the License is distributed on an "AS IS" basis,
 * WITHOUT WARRANTY OF ANY KIND, either express or implied. See the License
 * for the specific language governing rights and limitations under the
 * License.
 *
 * The Original Code is Mozilla Communicator client code, released
 * March 31, 1998.
 *
 * The Initial Developer of the Original Code is
 * Netscape Communications Corporation.
 * Portions created by the Initial Developer are Copyright (C) 1998
 * the Initial Developer. All Rights Reserved.
 *
 * Contributor(s):
 *
 * Alternatively, the contents of this file may be used under the terms of
 * either of the GNU General Public License Version 2 or later (the "GPL"),
 * or the GNU Lesser General Public License Version 2.1 or later (the "LGPL"),
 * in which case the provisions of the GPL or the LGPL are applicable instead
 * of those above. If you wish to allow use of your version of this file only
 * under the terms of either the GPL or the LGPL, and not to allow others to
 * use your version of this file under the terms of the MPL, indicate your
 * decision by deleting the provisions above and replace them with the notice
 * and other provisions required by the GPL or the LGPL. If you do not delete
 * the provisions above, a recipient may use your version of this file under
 * the terms of any one of the MPL, the GPL or the LGPL.
 *
 * ***** END LICENSE BLOCK ***** */

#ifndef jscntxt_h___
#define jscntxt_h___
/*
 * JS execution context.
 */
#include <string.h>

/* Gross special case for Gecko, which defines malloc/calloc/free. */
#ifdef mozilla_mozalloc_macro_wrappers_h
#  define JS_UNDEFD_MOZALLOC_WRAPPERS
/* The "anti-header" */
#  include "mozilla/mozalloc_undef_macro_wrappers.h"
#endif

#include "jsprvtd.h"
#include "jsarena.h" /* Added by JSIFY */
#include "jsclist.h"
#include "jslong.h"
#include "jsatom.h"
#include "jsdhash.h"
#include "jsdtoa.h"
#include "jsgc.h"
#include "jsgcchunk.h"
#include "jshashtable.h"
#include "jsinterp.h"
#include "jsobj.h"
#include "jspropertycache.h"
#include "jspropertytree.h"
#include "jsregexp.h"
#include "jsutil.h"
#include "jsarray.h"
#include "jstask.h"
#include "jsvector.h"
#include "prmjtime.h"

#ifdef _MSC_VER
#pragma warning(push)
#pragma warning(disable:4100) /* Silence unreferenced formal parameter warnings */
#pragma warning(push)
#pragma warning(disable:4355) /* Silence warning about "this" used in base member initializer list */
#endif

/*
 * js_GetSrcNote cache to avoid O(n^2) growth in finding a source note for a
 * given pc in a script. We use the script->code pointer to tag the cache,
 * instead of the script address itself, so that source notes are always found
 * by offset from the bytecode with which they were generated.
 */
typedef struct JSGSNCache {
    jsbytecode      *code;
    JSDHashTable    table;
#ifdef JS_GSNMETER
    uint32          hits;
    uint32          misses;
    uint32          fills;
    uint32          purges;
# define GSN_CACHE_METER(cache,cnt) (++(cache)->cnt)
#else
# define GSN_CACHE_METER(cache,cnt) /* nothing */
#endif
} JSGSNCache;

#define js_FinishGSNCache(cache) js_PurgeGSNCache(cache)

extern void
js_PurgeGSNCache(JSGSNCache *cache);

/* These helper macros take a cx as parameter and operate on its GSN cache. */
#define JS_PURGE_GSN_CACHE(cx)      js_PurgeGSNCache(&JS_GSN_CACHE(cx))
#define JS_METER_GSN_CACHE(cx,cnt)  GSN_CACHE_METER(&JS_GSN_CACHE(cx), cnt)

/* Forward declarations of nanojit types. */
namespace nanojit {

class Assembler;
class CodeAlloc;
class Fragment;
template<typename K> struct DefaultHash;
template<typename K, typename V, typename H> class HashMap;
template<typename T> class Seq;

}  /* namespace nanojit */

namespace JSC {
    class ExecutableAllocator;
}

namespace js {

#ifdef JS_METHODJIT
struct VMFrame;
#endif

/* Tracer constants. */
static const size_t MONITOR_N_GLOBAL_STATES = 4;
static const size_t FRAGMENT_TABLE_SIZE = 512;
static const size_t MAX_NATIVE_STACK_SLOTS = 4096;
static const size_t MAX_CALL_STACK_ENTRIES = 500;
static const size_t MAX_GLOBAL_SLOTS = 4096;
static const size_t GLOBAL_SLOTS_BUFFER_SIZE = MAX_GLOBAL_SLOTS + 1;
static const size_t MAX_SLOW_NATIVE_EXTRA_SLOTS = 16;

/* Forward declarations of tracer types. */
class VMAllocator;
class FrameInfoCache;
struct REHashFn;
struct REHashKey;
struct FrameInfo;
struct VMSideExit;
struct TreeFragment;
struct TracerState;
template<typename T> class Queue;
typedef Queue<uint16> SlotList;
class TypeMap;
struct REFragment;
typedef nanojit::HashMap<REHashKey, REFragment*, REHashFn> REHashMap;

#if defined(JS_JIT_SPEW) || defined(DEBUG)
struct FragPI;
typedef nanojit::HashMap<uint32, FragPI, nanojit::DefaultHash<uint32> > FragStatsMap;
#endif

/*
 * Allocation policy that calls JSContext memory functions and reports errors
 * to the context. Since the JSContext given on construction is stored for
 * the lifetime of the container, this policy may only be used for containers
 * whose lifetime is a shorter than the given JSContext.
 */
class ContextAllocPolicy
{
    JSContext *cx;

  public:
    ContextAllocPolicy(JSContext *cx) : cx(cx) {}
    JSContext *context() const { return cx; }

    /* Inline definitions below. */
    void *malloc(size_t bytes);
    void free(void *p);
    void *realloc(void *p, size_t bytes);
    void reportAllocOverflow() const;
};

/* Holds the execution state during trace execution. */
struct TracerState 
{
    JSContext*     cx;                  // current VM context handle
    double*        stackBase;           // native stack base
    double*        sp;                  // native stack pointer, stack[0] is spbase[0]
    double*        eos;                 // first unusable word after the native stack / begin of globals
    FrameInfo**    callstackBase;       // call stack base
    void*          sor;                 // start of rp stack
    FrameInfo**    rp;                  // call stack pointer
    void*          eor;                 // first unusable word after the call stack
    VMSideExit*    lastTreeExitGuard;   // guard we exited on during a tree call
    VMSideExit*    lastTreeCallGuard;   // guard we want to grow from if the tree
                                        // call exit guard mismatched
    void*          rpAtLastTreeCall;    // value of rp at innermost tree call guard
    VMSideExit*    outermostTreeExitGuard; // the last side exit returned by js_CallTree
    TreeFragment*  outermostTree;       // the outermost tree we initially invoked
    uintN*         inlineCallCountp;    // inline call count counter
    VMSideExit**   innermostNestedGuardp;
    VMSideExit*    innermost;
    uint64         startTime;
    TracerState*   prev;

    // Used by _FAIL builtins; see jsbuiltins.h. The builtin sets the
    // JSBUILTIN_BAILED bit if it bails off trace and the JSBUILTIN_ERROR bit
    // if an error or exception occurred.
    uint32         builtinStatus;

    // Used to communicate the location of the return value in case of a deep bail.
    double*        deepBailSp;

    // Used when calling natives from trace to root the vp vector.
    uintN          nativeVpLen;
    js::Value*     nativeVp;

    // The regs pointed to by cx->regs while a deep-bailed slow native
    // completes execution.
    JSFrameRegs    bailedSlowNativeRegs;

    TracerState(JSContext *cx, TraceMonitor *tm, TreeFragment *ti,
                uintN &inlineCallCountp, VMSideExit** innermostNestedGuardp);
    ~TracerState();
};

#ifdef JS_METHODJIT
namespace mjit {
    struct Trampolines
    {
        void (* forceReturn)();
        JSC::ExecutablePool *forceReturnPool;
    };

    struct ThreadData
    {
        JSC::ExecutableAllocator *execPool;

        // Scripts that have had PICs patched or PIC stubs generated.
        typedef js::HashSet<JSScript*, DefaultHasher<JSScript*>, js::SystemAllocPolicy> ScriptSet;
        ScriptSet picScripts;

        // Trampolines for JIT code.
        Trampolines trampolines;

        VMFrame *activeFrame;

        bool Initialize();
        void Finish();

        bool addScript(JSScript *script);
        void removeScript(JSScript *script);
        void purge(JSContext *cx);
    };
}
#endif /* JS_METHODJIT */

/*
 * Storage for the execution state and store during trace execution. Generated
 * code depends on the fact that the globals begin |MAX_NATIVE_STACK_SLOTS|
 * doubles after the stack begins. Thus, on trace, |TracerState::eos| holds a
 * pointer to the first global.
 */
struct TraceNativeStorage
{
    double stack_global_buf[MAX_NATIVE_STACK_SLOTS + GLOBAL_SLOTS_BUFFER_SIZE];
    FrameInfo *callstack_buf[MAX_CALL_STACK_ENTRIES];

    double *stack() { return stack_global_buf; }
    double *global() { return stack_global_buf + MAX_NATIVE_STACK_SLOTS; }
    FrameInfo **callstack() { return callstack_buf; }
};

/* Holds data to track a single globa. */
struct GlobalState {
    JSObject*               globalObj;
    uint32                  globalShape;
    SlotList*               globalSlots;
};

/*
 * A StackSegment (referred to as just a 'segment') contains a down-linked set
 * of stack frames and the slots associated with each frame. A segment and its
 * contained frames/slots also have a precise memory layout that is described
 * in the js::StackSpace comment. A key layout invariant for segments is that
 * down-linked frames are adjacent in memory, separated only by the values that
 * constitute the locals and expression stack of the down-frame and arguments
 * of the up-frame.
 *
 * The set of stack frames in a non-empty segment start at the segment's
 * "current frame", which is the most recently pushed frame, and ends at the
 * segment's "initial frame". Note that, while all stack frames in a segment
 * are down-linked, not all down-linked frames are in the same segment. Hence,
 * for a segment |ss|, |ss->getInitialFrame()->down| may be non-null and in a
 * different segment. This occurs when the VM reenters itself (via Invoke or
 * Execute). In full generality, a single context may contain a forest of trees
 * of stack frames. With respect to this forest, a segment contains a linear
 * path along a single tree, not necessarily to the root.
 *
 * The frames of a non-empty segment must all be in the same context and thus
 * each non-empty segment is referred to as being "in" a context. Segments in a
 * context have an additional state of being either "active" or "suspended". A
 * suspended segment |ss| has a "suspended frame" which is snapshot of |cx->fp|
 * when the segment was suspended and serves as the current frame of |ss|.
 * There is at most one active segment in a given context. Segments in a
 * context execute LIFO and are maintained in a stack.  The top of this stack
 * is the context's "current segment". If a context |cx| has an active segment
 * |ss|, then:
 *   1. |ss| is |cx|'s current segment,
 *   2. |cx->fp != NULL|, and
 *   3. |ss|'s current frame is |cx->fp|.
 * Moreover, |cx->fp != NULL| iff |cx| has an active segment.
 *
 * An empty segment is not associated with any context. Empty segments are
 * created when there is not an active segment for a context at the top of the
 * stack and claim space for the arguments of an Invoke before the Invoke's
 * stack frame is pushed. During the intervals when the arguments have been
 * pushed, but not the stack frame, the segment cannot be pushed onto the
 * context, since that would require some hack to deal with cx->fp not being
 * the current frame of cx->currentSegment.
 *
 * Finally, (to support JS_SaveFrameChain/JS_RestoreFrameChain) a suspended
 * segment may or may not be "saved". Normally, when the active segment is
 * popped, the previous segment (which is necessarily suspended) becomes
 * active. If the previous segment was saved, however, then it stays suspended
 * until it is made active by a call to JS_RestoreFrameChain. This is why a
 * context may have a current segment, but not an active segment.
 */
class StackSegment
{
    /* The context to which this segment belongs. */
    JSContext           *cx;

    /* Link for JSContext segment stack mentioned in big comment above. */
    StackSegment        *previousInContext;

    /* Link for StackSpace segment stack mentioned in StackSpace comment. */
    StackSegment        *previousInMemory;

    /* The first frame executed in this segment. null iff cx is null */
    JSStackFrame        *initialFrame;

    /* If this segment is suspended, the top of the segment. */
    JSStackFrame        *suspendedFrame;

    /* If this segment is suspended, |cx->regs| when it was suspended. */
    JSFrameRegs         *suspendedRegs;

    /* The varobj on entry to initialFrame. */
    JSObject            *initialVarObj;

    /* Whether this segment was suspended by JS_SaveFrameChain. */
    bool                saved;

    /*
     * To make isActive a single null-ness check, this non-null constant is
     * assigned to suspendedFrame when !inContext.
     */
#define NON_NULL_SUSPENDED_FRAME ((JSStackFrame *)0x1)

  public:
    StackSegment()
      : cx(NULL), previousInContext(NULL), previousInMemory(NULL),
<<<<<<< HEAD
        initialFrame(NULL), suspendedFrame(NULL),
        suspendedRegsAndSaved(NULL, false), initialArgEnd(NULL),
        initialVarObj(NULL) { }
=======
        initialFrame(NULL), suspendedFrame(NON_NULL_SUSPENDED_FRAME),
        suspendedRegs(NULL), initialVarObj(NULL), saved(false)
    {
        JS_ASSERT(!inContext());
    }
>>>>>>> fef3752b

    /* Safe casts guaranteed by the contiguous-stack layout. */

    Value *previousSegmentEnd() const {
        return (Value *)this;
    }

    Value *getInitialArgBegin() const {
        return (Value *)(this + 1);
    }

    /*
     * As described in the comment at the beginning of the class, a segment
     * is in one of three states:
     *
     *  !inContext:  the segment has been created to root arguments for a
     *               future call to Invoke.
     *  isActive:    the segment describes a set of stack frames in a context,
     *               where the top frame currently executing.
     *  isSuspended: like isActive, but the top frame has been suspended.
     */

    bool inContext() const {
        JS_ASSERT(!!cx == !!initialFrame);
        JS_ASSERT_IF(!cx, suspendedFrame == NON_NULL_SUSPENDED_FRAME && !saved);
        return cx;
    }

    bool isActive() const {
        JS_ASSERT_IF(!suspendedFrame, cx && !saved);
        JS_ASSERT_IF(!cx, suspendedFrame == NON_NULL_SUSPENDED_FRAME);
        return !suspendedFrame;
    }

    bool isSuspended() const {
        JS_ASSERT_IF(!cx || !suspendedFrame, !saved);
        JS_ASSERT_IF(!cx, suspendedFrame == NON_NULL_SUSPENDED_FRAME);
        return cx && suspendedFrame;
    }

    /* Substate of suspended, queryable in any state. */

    bool isSaved() const {
        JS_ASSERT_IF(saved, isSuspended());
        return saved;
    }

    /* Transitioning between inContext <--> isActive */

    void joinContext(JSContext *cx, JSStackFrame *f) {
        JS_ASSERT(!inContext());
        this->cx = cx;
        initialFrame = f;
        suspendedFrame = NULL;
        JS_ASSERT(isActive());
    }

    void leaveContext() {
        JS_ASSERT(isActive());
        this->cx = NULL;
        initialFrame = NULL;
        suspendedFrame = NON_NULL_SUSPENDED_FRAME;
        JS_ASSERT(!inContext());
    }

    JSContext *maybeContext() const {
        return cx;
    }

#undef NON_NULL_SUSPENDED_FRAME

    /* Transitioning between isActive <--> isSuspended */

    void suspend(JSStackFrame *fp, JSFrameRegs *regs) {
        JS_ASSERT(isActive());
        JS_ASSERT(fp && contains(fp));
        suspendedFrame = fp;
        JS_ASSERT(isSuspended());
        suspendedRegs = regs;
    }

    void resume() {
        JS_ASSERT(isSuspended());
        suspendedFrame = NULL;
        JS_ASSERT(isActive());
    }

    /* When isSuspended, transitioning isSaved <--> !isSaved */

    void save(JSStackFrame *fp, JSFrameRegs *regs) {
        JS_ASSERT(!isSuspended());
        suspend(fp, regs);
        saved = true;
        JS_ASSERT(isSaved());
    }

    void restore() {
        JS_ASSERT(isSaved());
        saved = false;
        resume();
        JS_ASSERT(!isSuspended());
    }

    /* Data available when inContext */

    JSStackFrame *getInitialFrame() const {
        JS_ASSERT(inContext());
        return initialFrame;
    }

    inline JSStackFrame *getCurrentFrame() const;
    inline JSFrameRegs *getCurrentRegs() const;

    /* Data available when isSuspended. */

    JSStackFrame *getSuspendedFrame() const {
        JS_ASSERT(isSuspended());
        return suspendedFrame;
    }

    JSFrameRegs *getSuspendedRegs() const {
        JS_ASSERT(isSuspended());
        return suspendedRegs;
    }

    /* JSContext / js::StackSpace bookkeeping. */

    void setPreviousInContext(StackSegment *seg) {
        previousInContext = seg;
    }

    StackSegment *getPreviousInContext() const  {
        return previousInContext;
    }

    void setPreviousInMemory(StackSegment *seg) {
        previousInMemory = seg;
    }

    StackSegment *getPreviousInMemory() const  {
        return previousInMemory;
    }

    void setInitialVarObj(JSObject *obj) {
        JS_ASSERT(inContext());
        initialVarObj = obj;
    }

    JSObject *getInitialVarObj() const {
        JS_ASSERT(inContext());
        return initialVarObj;
    }

#ifdef DEBUG
    JS_REQUIRES_STACK bool contains(const JSStackFrame *fp) const;
#endif
};

static const size_t VALUES_PER_STACK_SEGMENT = sizeof(StackSegment) / sizeof(Value);
JS_STATIC_ASSERT(sizeof(StackSegment) % sizeof(Value) == 0);

/* See StackSpace::pushInvokeArgs. */
class InvokeArgsGuard : public CallArgs
{
    friend class StackSpace;
    JSContext        *cx;  /* null implies nothing pushed */
    StackSegment     *seg;
    Value            *prevInvokeArgEnd;
#ifdef DEBUG
    StackSegment     *prevInvokeSegment;
    JSStackFrame     *prevInvokeFrame;
#endif
  public:
    inline InvokeArgsGuard() : cx(NULL), seg(NULL) {}
    inline InvokeArgsGuard(JSContext *cx, Value *vp, uintN argc);
    inline ~InvokeArgsGuard();
    bool pushed() const { return cx != NULL; }
};

/*
 * This type can be used to call Invoke when the arguments have already been
 * pushed onto the stack as part of normal execution.
 */
struct InvokeArgsAlreadyOnTheStack : CallArgs
{
    InvokeArgsAlreadyOnTheStack(Value *vp, uintN argc) : CallArgs(vp + 2, argc) {}
};

/* See StackSpace::pushInvokeFrame. */
class InvokeFrameGuard
{
    friend class StackSpace;
    JSContext        *cx;  /* null implies nothing pushed */
    JSStackFrame     *fp;
    JSFrameRegs      regs;
    JSFrameRegs      *prevRegs;
  public:
    InvokeFrameGuard() : cx(NULL), fp(NULL) {}
    JS_REQUIRES_STACK ~InvokeFrameGuard();
    bool pushed() const { return cx != NULL; }
    JSStackFrame *getFrame() { return fp; }
    JSFrameRegs &getRegs() { return regs; }
};

/* See StackSpace::pushExecuteFrame. */
class ExecuteFrameGuard
{
    friend class StackSpace;
    JSContext        *cx;  /* null implies nothing pushed */
    StackSegment     *seg;
    Value            *vp;
    JSStackFrame     *fp;
    JSStackFrame     *down;
  public:
    ExecuteFrameGuard() : cx(NULL), vp(NULL), fp(NULL) {}
    JS_REQUIRES_STACK ~ExecuteFrameGuard();
    bool pushed() const { return cx != NULL; }
    Value *getvp() const { return vp; }
    JSStackFrame *getFrame() const { return fp; }
};

/*
 * Stack layout
 *
 * Each JSThreadData has one associated StackSpace object which allocates all
 * segments for the thread. StackSpace performs all such allocations in a
 * single, fixed-size buffer using a specific layout scheme that allows some
 * associations between segments, frames, and slots to be implicit, rather
 * than explicitly stored as pointers. To maintain useful invariants, stack
 * space is not given out arbitrarily, but rather allocated/deallocated for
 * specific purposes. The use cases currently supported are: calling a function
 * with arguments (e.g. Invoke), executing a script (e.g. Execute) and inline
 * interpreter calls. See associated member functions below.
 *
 * First, we consider the layout of individual segments. (See the
 * js::StackSegment comment for terminology.) A non-empty segment (i.e., a
 * segment in a context) has the following layout:
 *
 *           initial frame                 current frame ------.  if regs,
 *          .------------.                           |         |  regs->sp
 *          |            V                           V         V
 *   |segment| slots |frame| slots |frame| slots |frame| slots |
 *                       |  ^          |  ^          |
 *          ? <----------'  `----------'  `----------'
 *                down          down          down
 *
 * Moreover, the bytes in the following ranges form a contiguous array of
 * Values that are marked during GC:
 *   1. between a segment and its first frame
 *   2. between two adjacent frames in a segment
 *   3. between a segment's current frame and (if fp->regs) fp->regs->sp
 * Thus, the VM must ensure that all such Values are safe to be marked.
 *
 * An empty segment is followed by arguments that are rooted by the
 * StackSpace::invokeArgEnd pointer:
 *
 *              invokeArgEnd
 *                   |
 *                   V
 *   |segment| slots |
 *
 * Above the level of segments, a StackSpace is simply a contiguous sequence
 * of segments kept in a linked list:
 *
 *   base                       currentSegment  firstUnused            end
 *    |                               |             |                   |
 *    V                               V             V                   V
 *    |segment| --- |segment| --- |segment| ------- |                   |
 *         | ^           | ^           |
 *   0 <---' `-----------' `-----------'
 *   previous    previous       previous
 *
 * Both js::StackSpace and JSContext maintain a stack of segments, the top of
 * which is the "current segment" for that thread or context, respectively.
 * Since different contexts can arbitrarily interleave execution in a single
 * thread, these stacks are different enough that a segment needs both
 * "previousInMemory" and "previousInContext".
 *
 * For example, in a single thread, a function in segment S1 in a context CX1
 * may call out into C++ code that reenters the VM in a context CX2, which
 * creates a new segment S2 in CX2, and CX1 may or may not equal CX2.
 *
 * Note that there is some structure to this interleaving of segments:
 *   1. the inclusion from segments in a context to segments in a thread
 *      preserves order (in terms of previousInContext and previousInMemory,
 *      respectively).
 *   2. the mapping from stack frames to their containing segment preserves
 *      order (in terms of down and previousInContext, respectively).
 */
class StackSpace
{
    Value *base;
#ifdef XP_WIN
    mutable Value *commitEnd;
#endif
    Value *end;
    StackSegment *currentSegment;
#ifdef DEBUG
    /*
     * Keep track of which segment/frame bumped invokeArgEnd so that
     * firstUnused() can assert that, when invokeArgEnd is used as the top of
     * the stack, it is being used appropriately.
     */
    StackSegment *invokeSegment;
    JSStackFrame *invokeFrame;
#endif
    Value        *invokeArgEnd;

    JS_REQUIRES_STACK bool pushSegmentForInvoke(JSContext *cx, uintN argc,
                                                InvokeArgsGuard &ag);
    JS_REQUIRES_STACK bool pushInvokeFrameSlow(JSContext *cx, const InvokeArgsGuard &ag,
                                               InvokeFrameGuard &fg);
    JS_REQUIRES_STACK void popInvokeFrameSlow(const CallArgs &args);
    JS_REQUIRES_STACK void popSegmentForInvoke(const InvokeArgsGuard &ag);

    /* Although guards are friends, XGuard should only call popX(). */
    friend class InvokeArgsGuard;
    JS_REQUIRES_STACK inline void popInvokeArgs(const InvokeArgsGuard &args);
    friend class InvokeFrameGuard;
    JS_REQUIRES_STACK void popInvokeFrame(const InvokeFrameGuard &ag);
    friend class ExecuteFrameGuard;
    JS_REQUIRES_STACK void popExecuteFrame(JSContext *cx);

    /* Return a pointer to the first unused slot. */
    JS_REQUIRES_STACK
    inline Value *firstUnused() const;

<<<<<<< HEAD
    inline void assertIsCurrent(JSContext *cx) const;
=======
    inline bool isCurrentAndActive(JSContext *cx) const;
#ifdef DEBUG
    StackSegment *getCurrentSegment() const { return currentSegment; }
#endif
>>>>>>> fef3752b

    /*
     * Allocate nvals on the top of the stack, report error on failure.
     * N.B. the caller must ensure |from == firstUnused()|.
     */
    inline bool ensureSpace(JSContext *maybecx, Value *from, ptrdiff_t nvals) const;

#ifdef XP_WIN
    /* Commit more memory from the reserved stack space. */
    JS_FRIEND_API(bool) bumpCommit(Value *from, ptrdiff_t nvals) const;
#endif

  public:
    static const size_t CAPACITY_VALS   = 512 * 1024;
    static const size_t CAPACITY_BYTES  = CAPACITY_VALS * sizeof(Value);
    static const size_t COMMIT_VALS     = 16 * 1024;
    static const size_t COMMIT_BYTES    = COMMIT_VALS * sizeof(Value);

    /* Kept as a member of JSThreadData; cannot use constructor/destructor. */
    bool init();
    void finish();

#ifdef DEBUG
    template <class T>
    bool contains(T *t) const {
        char *v = (char *)t;
        JS_ASSERT(size_t(-1) - uintptr_t(t) >= sizeof(T));
        return v >= (char *)base && v + sizeof(T) <= (char *)end;
    }
#endif

    /*
     * When we LeaveTree, we need to rebuild the stack, which requires stack
     * allocation. There is no good way to handle an OOM for these allocations,
     * so this function checks that they cannot occur using the size of the
     * TraceNativeStorage as a conservative upper bound.
     */
    inline bool ensureEnoughSpaceToEnterTrace();

    /* +1 for slow native's stack frame. */
    static const ptrdiff_t MAX_TRACE_SPACE_VALS =
      MAX_NATIVE_STACK_SLOTS + MAX_CALL_STACK_ENTRIES * VALUES_PER_STACK_FRAME +
      (VALUES_PER_STACK_SEGMENT + VALUES_PER_STACK_FRAME /* synthesized slow native */);

    /* Mark all segments, frames, and slots on the stack. */
    JS_REQUIRES_STACK void mark(JSTracer *trc);

    /*
     * For all three use cases below:
     *  - The boolean-valued functions call js_ReportOutOfScriptQuota on OOM.
     *  - The "get*Frame" functions do not change any global state, they just
     *    check OOM and return pointers to an uninitialized frame with the
     *    requested missing arguments/slots. Only once the "push*Frame"
     *    function has been called is global state updated. Thus, between
     *    "get*Frame" and "push*Frame", the frame and slots are unrooted.
     *  - The "push*Frame" functions will set fp->down; the caller needn't.
     *  - Functions taking "*Guard" arguments will use the guard's destructor
     *    to pop the allocation. The caller must ensure the guard has the
     *    appropriate lifetime.
     *  - The get*Frame functions put the 'nmissing' slots contiguously after
     *    the arguments.
     */

    /*
     * pushInvokeArgs allocates |argc + 2| rooted values that will be passed as
     * the arguments to Invoke. A single allocation can be used for multiple
     * Invoke calls. The InvokeArgumentsGuard passed to Invoke must come from
     * an immediately-enclosing (stack-wise) call to pushInvokeArgs.
     */
    JS_REQUIRES_STACK
    bool pushInvokeArgs(JSContext *cx, uintN argc, InvokeArgsGuard &ag);

    /* These functions are called inside Invoke, not Invoke clients. */
    bool getInvokeFrame(JSContext *cx, const CallArgs &args,
                        uintN nmissing, uintN nfixed,
                        InvokeFrameGuard &fg) const;

    JS_REQUIRES_STACK
    void pushInvokeFrame(JSContext *cx, const CallArgs &args, InvokeFrameGuard &fg);

    /*
     * For the simpler case when arguments are allocated at the same time as
     * the frame and it is not necessary to have rooted argument values before
     * pushing the frame.
     */
    JS_REQUIRES_STACK
    bool getExecuteFrame(JSContext *cx, JSStackFrame *down,
                         uintN vplen, uintN nfixed,
                         ExecuteFrameGuard &fg) const;
    JS_REQUIRES_STACK
    void pushExecuteFrame(JSContext *cx, ExecuteFrameGuard &fg,
                          JSFrameRegs &regs, JSObject *initialVarObj);

    /*
     * Since RAII cannot be used for inline frames, callers must manually
     * call pushInlineFrame/popInlineFrame.
     */
    JS_REQUIRES_STACK
    inline JSStackFrame *getInlineFrame(JSContext *cx, Value *sp,
                                        uintN nmissing, uintN nfixed) const;

    JS_REQUIRES_STACK
    inline void pushInlineFrame(JSContext *cx, JSStackFrame *fp, jsbytecode *pc,
                                JSStackFrame *newfp);

    JS_REQUIRES_STACK
    inline void popInlineFrame(JSContext *cx, JSStackFrame *up, JSStackFrame *down);

    /*
     * For the special case of the slow native stack frame pushed and popped by
     * tracing deep bail logic.
     */
    JS_REQUIRES_STACK
    void getSynthesizedSlowNativeFrame(JSContext *cx, StackSegment *&seg, JSStackFrame *&fp);

    JS_REQUIRES_STACK
    void pushSynthesizedSlowNativeFrame(JSContext *cx, StackSegment *seg, JSStackFrame *fp,
                                        JSFrameRegs &regs);

    JS_REQUIRES_STACK
    void popSynthesizedSlowNativeFrame(JSContext *cx);
<<<<<<< HEAD

    /* Our privates leak into xpconnect, which needs a public symbol. */
    JS_REQUIRES_STACK
    JS_FRIEND_API(bool) pushInvokeArgsFriendAPI(JSContext *, uintN, InvokeArgsGuard &);

    CallStackSegment *getCurrentSegment() const { return currentSegment; }
=======
>>>>>>> fef3752b
};

JS_STATIC_ASSERT(StackSpace::CAPACITY_VALS % StackSpace::COMMIT_VALS == 0);

/*
 * While |cx->fp|'s pc/sp are available in |cx->regs|, to compute the saved
 * value of pc/sp for any other frame, it is necessary to know about that
 * frame's up-frame. This iterator maintains this information when walking down
 * a chain of stack frames starting at |cx->fp|.
 *
 * Usage:
 *   for (FrameRegsIter i(cx); !i.done(); ++i)
 *     ... i.fp() ... i.sp() ... i.pc()
 */
class FrameRegsIter
{
    StackSegment      *curseg;
    JSStackFrame      *curfp;
    Value             *cursp;
    jsbytecode        *curpc;

    void initSlow();
    void incSlow(JSStackFrame *up, JSStackFrame *down);
    static inline Value *contiguousDownFrameSP(JSStackFrame *up);

  public:
    JS_REQUIRES_STACK inline FrameRegsIter(JSContext *cx);

    bool done() const { return curfp == NULL; }
    inline FrameRegsIter &operator++();

    JSStackFrame *fp() const { return curfp; }
    Value *sp() const { return cursp; }
    jsbytecode *pc() const { return curpc; }
};

/* Holds the number of recording attemps for an address. */
typedef HashMap<jsbytecode*,
                size_t,
                DefaultHasher<jsbytecode*>,
                SystemAllocPolicy> RecordAttemptMap;

class Oracle;

/*
 * Trace monitor. Every JSThread (if JS_THREADSAFE) or JSRuntime (if not
 * JS_THREADSAFE) has an associated trace monitor that keeps track of loop
 * frequencies for all JavaScript code loaded into that runtime.
 */
struct TraceMonitor {
    /*
     * The context currently executing JIT-compiled code on this thread, or
     * NULL if none. Among other things, this can in certain cases prevent
     * last-ditch GC and suppress calls to JS_ReportOutOfMemory.
     *
     * !tracecx && !recorder: not on trace
     * !tracecx && recorder: recording
     * tracecx && !recorder: executing a trace
     * tracecx && recorder: executing inner loop, recording outer loop
     */
    JSContext               *tracecx;

    /*
     * Cached storage to use when executing on trace. While we may enter nested
     * traces, we always reuse the outer trace's storage, so never need more
     * than of these.
     */
    TraceNativeStorage      *storage;

    /*
     * There are 5 allocators here.  This might seem like overkill, but they
     * have different lifecycles, and by keeping them separate we keep the
     * amount of retained memory down significantly.  They are flushed (ie.
     * all the allocated memory is freed) periodically.
     *
     * - dataAlloc has the lifecycle of the monitor.  It's flushed only when
     *   the monitor is flushed.  It's used for fragments.
     *
     * - traceAlloc has the same flush lifecycle as the dataAlloc, but it is
     *   also *marked* when a recording starts and rewinds to the mark point
     *   if recording aborts.  So you can put things in it that are only
     *   reachable on a successful record/compile cycle like GuardRecords and
     *   SideExits.
     *
     * - tempAlloc is flushed after each recording, successful or not.  It's
     *   used to store LIR code and for all other elements in the LIR
     *   pipeline.
     *
     * - reTempAlloc is just like tempAlloc, but is used for regexp
     *   compilation in RegExpNativeCompiler rather than normal compilation in
     *   TraceRecorder.
     *
     * - codeAlloc has the same lifetime as dataAlloc, but its API is
     *   different (CodeAlloc vs. VMAllocator).  It's used for native code.
     *   It's also a good idea to keep code and data separate to avoid I-cache
     *   vs. D-cache issues.
     */
    VMAllocator*            dataAlloc;
    VMAllocator*            traceAlloc;
    VMAllocator*            tempAlloc;
    VMAllocator*            reTempAlloc;
    nanojit::CodeAlloc*     codeAlloc;
    nanojit::Assembler*     assembler;
    FrameInfoCache*         frameCache;

    Oracle*                 oracle;
    TraceRecorder*          recorder;

    GlobalState             globalStates[MONITOR_N_GLOBAL_STATES];
    TreeFragment*           vmfragments[FRAGMENT_TABLE_SIZE];
    RecordAttemptMap*       recordAttempts;

    /*
     * Maximum size of the code cache before we start flushing. 1/16 of this
     * size is used as threshold for the regular expression code cache.
     */
    uint32                  maxCodeCacheBytes;

    /*
     * If nonzero, do not flush the JIT cache after a deep bail. That would
     * free JITted code pages that we will later return to. Instead, set the
     * needFlush flag so that it can be flushed later.
     */
    JSBool                  needFlush;

    /*
     * Fragment map for the regular expression compiler.
     */
    REHashMap*              reFragments;

    // Cached temporary typemap to avoid realloc'ing every time we create one.
    // This must be used in only one place at a given time. It must be cleared
    // before use.
    TypeMap*                cachedTempTypeMap;

#ifdef DEBUG
    /* Fields needed for fragment/guard profiling. */
    nanojit::Seq<nanojit::Fragment*>* branches;
    uint32                  lastFragID;
    /*
     * profAlloc has a lifetime which spans exactly from js_InitJIT to
     * js_FinishJIT.
     */
    VMAllocator*            profAlloc;
    FragStatsMap*           profTab;
#endif

    /* Flush the JIT cache. */
    void flush();

    /* Mark all objects baked into native code in the code cache. */
    void mark(JSTracer *trc);

    bool outOfMemory() const;
};

} /* namespace js */

/*
 * N.B. JS_ON_TRACE(cx) is true if JIT code is on the stack in the current
 * thread, regardless of whether cx is the context in which that trace is
 * executing.  cx must be a context on the current thread.
 */
#ifdef JS_TRACER
# define JS_ON_TRACE(cx)            (JS_TRACE_MONITOR(cx).tracecx != NULL)
#else
# define JS_ON_TRACE(cx)            JS_FALSE
#endif

/* Number of potentially reusable scriptsToGC to search for the eval cache. */
#ifndef JS_EVAL_CACHE_SHIFT
# define JS_EVAL_CACHE_SHIFT        6
#endif
#define JS_EVAL_CACHE_SIZE          JS_BIT(JS_EVAL_CACHE_SHIFT)

#ifdef DEBUG
# define EVAL_CACHE_METER_LIST(_)   _(probe), _(hit), _(step), _(noscope)
# define identity(x)                x

struct JSEvalCacheMeter {
    uint64 EVAL_CACHE_METER_LIST(identity);
};

# undef identity
#endif

#ifdef DEBUG
# define FUNCTION_KIND_METER_LIST(_)                                          \
                        _(allfun), _(heavy), _(nofreeupvar), _(onlyfreevar),  \
                        _(display), _(flat), _(setupvar), _(badfunarg),       \
                        _(joinedsetmethod), _(joinedinitmethod),              \
                        _(joinedreplace), _(joinedsort), _(joinedmodulepat),  \
                        _(mreadbarrier), _(mwritebarrier), _(mwslotbarrier),  \
                        _(unjoined)
# define identity(x)    x

struct JSFunctionMeter {
    int32 FUNCTION_KIND_METER_LIST(identity);
};

# undef identity

# define JS_FUNCTION_METER(cx,x) JS_RUNTIME_METER((cx)->runtime, functionMeter.x)
#else
# define JS_FUNCTION_METER(cx,x) ((void)0)
#endif


#define NATIVE_ITER_CACHE_LOG2  8
#define NATIVE_ITER_CACHE_MASK  JS_BITMASK(NATIVE_ITER_CACHE_LOG2)
#define NATIVE_ITER_CACHE_SIZE  JS_BIT(NATIVE_ITER_CACHE_LOG2)

struct JSPendingProxyOperation {
    JSPendingProxyOperation *next;
    JSObject *object;
};

struct JSThreadData {
    /*
     * If this flag is set, we were asked to call back the operation callback
     * as soon as possible.
     */
    volatile jsword     interruptFlags;

    JSGCFreeLists       gcFreeLists;

    /* Keeper of the contiguous stack used by all contexts in this thread. */
    js::StackSpace      stackSpace;

    /*
     * Flag indicating that we are waiving any soft limits on the GC heap
     * because we want allocations to be infallible (except when we hit
     * a hard quota).
     */
    bool                waiveGCQuota;

    /*
     * The GSN cache is per thread since even multi-cx-per-thread embeddings
     * do not interleave js_GetSrcNote calls.
     */
    JSGSNCache          gsnCache;

    /* Property cache for faster call/get/set invocation. */
    js::PropertyCache   propertyCache;

#ifdef JS_TRACER
    /* Trace-tree JIT recorder/interpreter state. */
    js::TraceMonitor    traceMonitor;
#endif

#ifdef JS_METHODJIT
    js::mjit::ThreadData jmData;
#endif

    /* Lock-free hashed lists of scripts created by eval to garbage-collect. */
    JSScript            *scriptsToGC[JS_EVAL_CACHE_SIZE];

#ifdef DEBUG
    JSEvalCacheMeter    evalCacheMeter;
#endif

    /* State used by dtoa.c. */
    DtoaState           *dtoaState;

    /* 
     * State used to cache some double-to-string conversions.  A stupid
     * optimization aimed directly at v8-splay.js, which stupidly converts
     * many doubles multiple times in a row.
     */
    struct {
        jsdouble d;
        jsint    base;
        JSString *s;        // if s==NULL, d and base are not valid
    } dtoaCache;

    /* Cached native iterators. */
    JSObject            *cachedNativeIterators[NATIVE_ITER_CACHE_SIZE];

    /* Base address of the native stack for the current thread. */
    jsuword             *nativeStackBase;

    /* List of currently pending operations on proxies. */
    JSPendingProxyOperation *pendingProxyOperation;

    js::ConservativeGCThreadData conservativeGC;

    bool init();
    void finish();
    void mark(JSTracer *trc);
    void purge(JSContext *cx);

    static const jsword INTERRUPT_OPERATION_CALLBACK = 0x1;

    void triggerOperationCallback() {
        /*
         * Use JS_ATOMIC_SET in the hope that it will make sure the write will
         * become immediately visible to other processors polling the flag.
         * Note that we only care about visibility here, not read/write
         * ordering.
         */
        JS_ATOMIC_SET_MASK(&interruptFlags, INTERRUPT_OPERATION_CALLBACK);
    }
};

#ifdef JS_THREADSAFE

/*
 * Structure uniquely representing a thread.  It holds thread-private data
 * that can be accessed without a global lock.
 */
struct JSThread {
    typedef js::HashMap<void *,
                        JSThread *,
                        js::DefaultHasher<void *>,
                        js::SystemAllocPolicy> Map;

    /* Linked list of all contexts in use on this thread. */
    JSCList             contextList;

    /* Opaque thread-id, from NSPR's PR_GetCurrentThread(). */
    void                *id;

    /* Indicates that the thread is waiting in ClaimTitle from jslock.cpp. */
    JSTitle             *titleToShare;

    /*
     * Thread-local version of JSRuntime.gcMallocBytes to avoid taking
     * locks on each JS_malloc.
     */
    ptrdiff_t           gcThreadMallocBytes;

    /*
     * This thread is inside js_GC, either waiting until it can start GC, or
     * waiting for GC to finish on another thread. This thread holds no locks;
     * other threads may steal titles from it.
     *
     * Protected by rt->gcLock.
     */
    bool                gcWaiting;

    /*
     * The context running the requests.
     */
    JSContext           *requestContext;

    /* Factored out of JSThread for !JS_THREADSAFE embedding in JSRuntime. */
    JSThreadData        data;
};

/*
 * Only when JSThread::gcThreadMallocBytes exhausts the following limit we
 * update JSRuntime::gcMallocBytes.
 * .
 */
const size_t JS_GC_THREAD_MALLOC_LIMIT = 1 << 19;

#define JS_THREAD_DATA(cx)      (&(cx)->thread->data)

extern JSThread *
js_CurrentThread(JSRuntime *rt);

/*
 * The function takes the GC lock and does not release in successful return.
 * On error (out of memory) the function releases the lock but delegates
 * the error reporting to the caller.
 */
extern JSBool
js_InitContextThread(JSContext *cx);

/*
 * On entrance the GC lock must be held and it will be held on exit.
 */
extern void
js_ClearContextThread(JSContext *cx);

#endif /* JS_THREADSAFE */

typedef enum JSDestroyContextMode {
    JSDCM_NO_GC,
    JSDCM_MAYBE_GC,
    JSDCM_FORCE_GC,
    JSDCM_NEW_FAILED
} JSDestroyContextMode;

typedef enum JSRuntimeState {
    JSRTS_DOWN,
    JSRTS_LAUNCHING,
    JSRTS_UP,
    JSRTS_LANDING
} JSRuntimeState;

typedef struct JSPropertyTreeEntry {
    JSDHashEntryHdr     hdr;
    JSScopeProperty     *child;
} JSPropertyTreeEntry;


namespace js {

struct GCPtrHasher
{
    typedef void *Lookup;
    
    static HashNumber hash(void *key) {
        return HashNumber(uintptr_t(key) >> JS_GCTHING_ZEROBITS);
    }

    static bool match(void *l, void *k) {
        return l == k;
    }
};

typedef HashMap<void *, uint32, GCPtrHasher, SystemAllocPolicy> GCLocks;

struct RootInfo {
    RootInfo() {}
    RootInfo(const char *name, JSGCRootType type) : name(name), type(type) {}
    const char *name;
    JSGCRootType type;
};

typedef js::HashMap<void *,
                    RootInfo,
                    js::DefaultHasher<void *>,
                    js::SystemAllocPolicy> RootedValueMap;

/* If HashNumber grows, need to change WrapperHasher. */
JS_STATIC_ASSERT(sizeof(HashNumber) == 4);
    
struct WrapperHasher
{
    typedef Value Lookup;

    static HashNumber hash(Value key) {
        uint64 bits = JSVAL_BITS(Jsvalify(key));
        return (uint32)bits ^ (uint32)(bits >> 32);
    }

    static bool match(const Value &l, const Value &k) {
        return l == k;
    }
};

typedef HashMap<Value, Value, WrapperHasher, SystemAllocPolicy> WrapperMap;

class AutoValueVector;
class AutoIdVector;

} /* namespace js */

struct JSCompartment {
    JSRuntime *rt;
    JSPrincipals *principals;
    void *data;
    bool marked;
    js::WrapperMap crossCompartmentWrappers;

    JSCompartment(JSRuntime *cx);
    ~JSCompartment();

    bool init();

    bool wrap(JSContext *cx, js::Value *vp);
    bool wrap(JSContext *cx, JSString **strp);
    bool wrap(JSContext *cx, JSObject **objp);
    bool wrapId(JSContext *cx, jsid *idp);
    bool wrap(JSContext *cx, js::PropertyOp *op);
    bool wrap(JSContext *cx, js::PropertyDescriptor *desc);
    bool wrap(JSContext *cx, js::AutoIdVector &props);
    bool wrapException(JSContext *cx);

    void sweep(JSContext *cx);
};

typedef void
(* JSActivityCallback)(void *arg, JSBool active);

struct JSRuntime {
    /* Default compartment. */
    JSCompartment       *defaultCompartment;

    /* List of compartments (protected by the GC lock). */
    js::Vector<JSCompartment *, 0, js::SystemAllocPolicy> compartments;

    /* Runtime state, synchronized by the stateChange/gcLock condvar/lock. */
    JSRuntimeState      state;

    /* Context create/destroy callback. */
    JSContextCallback   cxCallback;

    /* Compartment create/destroy callback. */
    JSCompartmentCallback compartmentCallback;

    /*
     * Sets a callback that is run whenever the runtime goes idle - the
     * last active request ceases - and begins activity - when it was
     * idle and a request begins. Note: The callback is called under the
     * GC lock.
     */
    void setActivityCallback(JSActivityCallback cb, void *arg) {
        activityCallback = cb;
        activityCallbackArg = arg;
    }

    JSActivityCallback    activityCallback;
    void                 *activityCallbackArg;

    /*
     * Shape regenerated whenever a prototype implicated by an "add property"
     * property cache fill and induced trace guard has a readonly property or a
     * setter defined on it. This number proxies for the shapes of all objects
     * along the prototype chain of all objects in the runtime on which such an
     * add-property result has been cached/traced.
     *
     * See bug 492355 for more details.
     *
     * This comes early in JSRuntime to minimize the immediate format used by
     * trace-JITted code that reads it.
     */
    uint32              protoHazardShape;

    /* Garbage collector state, used by jsgc.c. */
    js::GCChunkSet      gcChunkSet;

    /* GC chunks with at least one free arena. */
    js::GCChunkInfoVector gcFreeArenaChunks;
#ifdef DEBUG
    JSGCArena           *gcEmptyArenaList;
#endif
    JSGCArenaList       gcArenaList[FINALIZE_LIMIT];
    js::RootedValueMap  gcRootsHash;
    js::GCLocks         gcLocksHash;
    jsrefcount          gcKeepAtoms;
    size_t              gcBytes;
    size_t              gcLastBytes;
    size_t              gcMaxBytes;
    size_t              gcMaxMallocBytes;
    uint32              gcEmptyArenaPoolLifespan;
    uint32              gcNumber;
    js::GCMarker        *gcMarkingTracer;
    uint32              gcTriggerFactor;
    size_t              gcTriggerBytes;
    volatile JSBool     gcIsNeeded;
    volatile JSBool     gcFlushCodeCaches;

    /*
     * NB: do not pack another flag here by claiming gcPadding unless the new
     * flag is written only by the GC thread.  Atomic updates to packed bytes
     * are not guaranteed, so stores issued by one thread may be lost due to
     * unsynchronized read-modify-write cycles on other threads.
     */
    JSPackedBool        gcPoke;
    JSPackedBool        gcRunning;
    JSPackedBool        gcRegenShapes;

    /*
     * During gc, if rt->gcRegenShapes &&
     *   (scope->flags & JSScope::SHAPE_REGEN) == rt->gcRegenShapesScopeFlag,
     * then the scope's shape has already been regenerated during this GC.
     * To avoid having to sweep JSScopes, the bit's meaning toggles with each
     * shape-regenerating GC.
     *
     * FIXME Once scopes are GC'd (bug 505004), this will be obsolete.
     */
    uint8               gcRegenShapesScopeFlag;

#ifdef JS_GC_ZEAL
    jsrefcount          gcZeal;
#endif

    JSGCCallback        gcCallback;

    /*
     * Malloc counter to measure memory pressure for GC scheduling. It runs
     * from gcMaxMallocBytes down to zero.
     */
    ptrdiff_t           gcMallocBytes;

#ifdef JS_THREADSAFE
    JSBackgroundThread  gcHelperThread;
#endif

    js::GCChunkAllocator    *gcChunkAllocator;
    
    void setCustomGCChunkAllocator(js::GCChunkAllocator *allocator) {
        JS_ASSERT(allocator);
        JS_ASSERT(state == JSRTS_DOWN);
        gcChunkAllocator = allocator;
    }

    /*
     * The trace operation and its data argument to trace embedding-specific
     * GC roots.
     */
    JSTraceDataOp       gcExtraRootsTraceOp;
    void                *gcExtraRootsData;

    /* Well-known numbers held for use by this runtime's contexts. */
    js::Value           NaNValue;
    js::Value           negativeInfinityValue;
    js::Value           positiveInfinityValue;

    js::DeflatedStringCache *deflatedStringCache;

    JSString            *emptyString;

    /* List of active contexts sharing this runtime; protected by gcLock. */
    JSCList             contextList;

    /* Per runtime debug hooks -- see jsprvtd.h and jsdbgapi.h. */
    JSDebugHooks        globalDebugHooks;

#ifdef JS_TRACER
    /* True if any debug hooks not supported by the JIT are enabled. */
    bool debuggerInhibitsJIT() const {
        return (globalDebugHooks.interruptHook ||
                globalDebugHooks.callHook);
    }
#endif

    /* More debugging state, see jsdbgapi.c. */
    JSCList             trapList;
    JSCList             watchPointList;

    /* Client opaque pointers */
    void                *data;

#ifdef JS_THREADSAFE
    /* These combine to interlock the GC and new requests. */
    PRLock              *gcLock;
    PRCondVar           *gcDone;
    PRCondVar           *requestDone;
    uint32              requestCount;
    JSThread            *gcThread;

    /* Lock and owning thread pointer for JS_LOCK_RUNTIME. */
    PRLock              *rtLock;
#ifdef DEBUG
    void *              rtLockOwner;
#endif

    /* Used to synchronize down/up state change; protected by gcLock. */
    PRCondVar           *stateChange;

    /*
     * State for sharing single-threaded titles, once a second thread tries to
     * lock a title.  The titleSharingDone condvar is protected by rt->gcLock
     * to minimize number of locks taken in JS_EndRequest.
     *
     * The titleSharingTodo linked list is likewise "global" per runtime, not
     * one-list-per-context, to conserve space over all contexts, optimizing
     * for the likely case that titles become shared rarely, and among a very
     * small set of threads (contexts).
     */
    PRCondVar           *titleSharingDone;
    JSTitle             *titleSharingTodo;

/*
 * Magic terminator for the rt->titleSharingTodo linked list, threaded through
 * title->u.link.  This hack allows us to test whether a title is on the list
 * by asking whether title->u.link is non-null.  We use a large, likely bogus
 * pointer here to distinguish this value from any valid u.count (small int)
 * value.
 */
#define NO_TITLE_SHARING_TODO   ((JSTitle *) 0xfeedbeef)

    /*
     * Lock serializing trapList and watchPointList accesses, and count of all
     * mutations to trapList and watchPointList made by debugger threads.  To
     * keep the code simple, we define debuggerMutations for the thread-unsafe
     * case too.
     */
    PRLock              *debuggerLock;

    JSThread::Map       threads;
#endif /* JS_THREADSAFE */
    uint32              debuggerMutations;

    /*
     * Security callbacks set on the runtime are used by each context unless
     * an override is set on the context.
     */
    JSSecurityCallbacks *securityCallbacks;

    /*
     * Shared scope property tree, and arena-pool for allocating its nodes.
     * This really should be free of all locking overhead and allocated in
     * thread-local storage, hence the JS_PROPERTY_TREE(cx) macro.
     */
    js::PropertyTree    propertyTree;

#define JS_PROPERTY_TREE(cx) ((cx)->runtime->propertyTree)

    /*
     * The propertyRemovals counter is incremented for every JSScope::clear,
     * and for each JSScope::remove method call that frees a slot in an object.
     * See js_NativeGet and js_NativeSet in jsobj.cpp.
     */
    int32               propertyRemovals;

    /* Script filename table. */
    struct JSHashTable  *scriptFilenameTable;
    JSCList             scriptFilenamePrefixes;
#ifdef JS_THREADSAFE
    PRLock              *scriptFilenameTableLock;
#endif

    /* Number localization, used by jsnum.c */
    const char          *thousandsSeparator;
    const char          *decimalSeparator;
    const char          *numGrouping;

    /*
     * Weak references to lazily-created, well-known XML singletons.
     *
     * NB: Singleton objects must be carefully disconnected from the rest of
     * the object graph usually associated with a JSContext's global object,
     * including the set of standard class objects.  See jsxml.c for details.
     */
    JSObject            *anynameObject;
    JSObject            *functionNamespaceObject;

#ifndef JS_THREADSAFE
    JSThreadData        threadData;

#define JS_THREAD_DATA(cx)      (&(cx)->runtime->threadData)
#endif

    /*
     * Object shape (property cache structural type) identifier generator.
     *
     * Type 0 stands for the empty scope, and must not be regenerated due to
     * uint32 wrap-around. Since js_GenerateShape (in jsinterp.cpp) uses
     * atomic pre-increment, the initial value for the first typed non-empty
     * scope will be 1.
     *
     * If this counter overflows into SHAPE_OVERFLOW_BIT (in jsinterp.h), the
     * cache is disabled, to avoid aliasing two different types. It stays
     * disabled until a triggered GC at some later moment compresses live
     * types, minimizing rt->shapeGen in the process.
     */
    volatile uint32     shapeGen;

    /* Literal table maintained by jsatom.c functions. */
    JSAtomState         atomState;

    /*
     * Runtime-shared empty scopes for well-known built-in objects that lack
     * class prototypes (the usual locus of an emptyScope). Mnemonic: ABCDEW
     */
    JSEmptyScope          *emptyArgumentsScope;
    JSEmptyScope          *emptyBlockScope;
    JSEmptyScope          *emptyCallScope;
    JSEmptyScope          *emptyDeclEnvScope;
    JSEmptyScope          *emptyEnumeratorScope;
    JSEmptyScope          *emptyWithScope;

    /*
     * Various metering fields are defined at the end of JSRuntime. In this
     * way there is no need to recompile all the code that refers to other
     * fields of JSRuntime after enabling the corresponding metering macro.
     */
#ifdef JS_DUMP_ENUM_CACHE_STATS
    int32               nativeEnumProbes;
    int32               nativeEnumMisses;
# define ENUM_CACHE_METER(name)     JS_ATOMIC_INCREMENT(&cx->runtime->name)
#else
# define ENUM_CACHE_METER(name)     ((void) 0)
#endif

#ifdef JS_DUMP_LOOP_STATS
    /* Loop statistics, to trigger trace recording and compiling. */
    JSBasicStats        loopStats;
#endif

#ifdef DEBUG
    /* Function invocation metering. */
    jsrefcount          inlineCalls;
    jsrefcount          nativeCalls;
    jsrefcount          nonInlineCalls;
    jsrefcount          constructs;

    /* Title lock and scope property metering. */
    jsrefcount          claimAttempts;
    jsrefcount          claimedTitles;
    jsrefcount          deadContexts;
    jsrefcount          deadlocksAvoided;
    jsrefcount          liveScopes;
    jsrefcount          sharedTitles;
    jsrefcount          totalScopes;
    jsrefcount          liveScopeProps;
    jsrefcount          liveScopePropsPreSweep;
    jsrefcount          totalScopeProps;
    jsrefcount          livePropTreeNodes;
    jsrefcount          duplicatePropTreeNodes;
    jsrefcount          totalPropTreeNodes;
    jsrefcount          propTreeKidsChunks;

    /* String instrumentation. */
    jsrefcount          liveStrings;
    jsrefcount          totalStrings;
    jsrefcount          liveDependentStrings;
    jsrefcount          totalDependentStrings;
    jsrefcount          badUndependStrings;
    double              lengthSum;
    double              lengthSquaredSum;
    double              strdepLengthSum;
    double              strdepLengthSquaredSum;

    /* Script instrumentation. */
    jsrefcount          liveScripts;
    jsrefcount          totalScripts;
    jsrefcount          liveEmptyScripts;
    jsrefcount          totalEmptyScripts;
#endif /* DEBUG */

#ifdef JS_SCOPE_DEPTH_METER
    /*
     * Stats on runtime prototype chain lookups and scope chain depths, i.e.,
     * counts of objects traversed on a chain until the wanted id is found.
     */
    JSBasicStats        protoLookupDepthStats;
    JSBasicStats        scopeSearchDepthStats;

    /*
     * Stats on compile-time host environment and lexical scope chain lengths
     * (maximum depths).
     */
    JSBasicStats        hostenvScopeDepthStats;
    JSBasicStats        lexicalScopeDepthStats;
#endif

#ifdef JS_GCMETER
    JSGCStats           gcStats;
#endif

#ifdef DEBUG
    /*
     * If functionMeterFilename, set from an envariable in JSRuntime's ctor, is
     * null, the remaining members in this ifdef'ed group are not initialized.
     */
    const char          *functionMeterFilename;
    JSFunctionMeter     functionMeter;
    char                lastScriptFilename[1024];

    typedef js::HashMap<JSFunction *,
                        int32,
                        js::DefaultHasher<JSFunction *>,
                        js::SystemAllocPolicy> FunctionCountMap;

    FunctionCountMap    methodReadBarrierCountMap;
    FunctionCountMap    unjoinedFunctionCountMap;
#endif

    JSWrapObjectCallback wrapObjectCallback;

    JSRuntime();
    ~JSRuntime();

    bool init(uint32 maxbytes);

    void setGCTriggerFactor(uint32 factor);
    void setGCLastBytes(size_t lastBytes);

    void* malloc(size_t bytes) { return ::js_malloc(bytes); }

    void* calloc(size_t bytes) { return ::js_calloc(bytes); }

    void* realloc(void* p, size_t bytes) { return ::js_realloc(p, bytes); }

    void free(void* p) { ::js_free(p); }

    bool isGCMallocLimitReached() const { return gcMallocBytes <= 0; }

    void resetGCMallocBytes() { gcMallocBytes = ptrdiff_t(gcMaxMallocBytes); }

    void setGCMaxMallocBytes(size_t value) {
        /*
         * For compatibility treat any value that exceeds PTRDIFF_T_MAX to
         * mean that value.
         */
        gcMaxMallocBytes = (ptrdiff_t(value) >= 0) ? value : size_t(-1) >> 1;
        resetGCMallocBytes();
    }
};

/* Common macros to access thread-local caches in JSThread or JSRuntime. */
#define JS_GSN_CACHE(cx)        (JS_THREAD_DATA(cx)->gsnCache)
#define JS_PROPERTY_CACHE(cx)   (JS_THREAD_DATA(cx)->propertyCache)
#define JS_TRACE_MONITOR(cx)    (JS_THREAD_DATA(cx)->traceMonitor)
#define JS_METHODJIT_DATA(cx)   (JS_THREAD_DATA(cx)->jmData)
#define JS_SCRIPTS_TO_GC(cx)    (JS_THREAD_DATA(cx)->scriptsToGC)

#ifdef DEBUG
# define EVAL_CACHE_METER(x)    (JS_THREAD_DATA(cx)->evalCacheMeter.x++)
#else
# define EVAL_CACHE_METER(x)    ((void) 0)
#endif

#ifdef DEBUG
# define JS_RUNTIME_METER(rt, which)    JS_ATOMIC_INCREMENT(&(rt)->which)
# define JS_RUNTIME_UNMETER(rt, which)  JS_ATOMIC_DECREMENT(&(rt)->which)
#else
# define JS_RUNTIME_METER(rt, which)    /* nothing */
# define JS_RUNTIME_UNMETER(rt, which)  /* nothing */
#endif

#define JS_KEEP_ATOMS(rt)   JS_ATOMIC_INCREMENT(&(rt)->gcKeepAtoms);
#define JS_UNKEEP_ATOMS(rt) JS_ATOMIC_DECREMENT(&(rt)->gcKeepAtoms);

#ifdef JS_ARGUMENT_FORMATTER_DEFINED
/*
 * Linked list mapping format strings for JS_{Convert,Push}Arguments{,VA} to
 * formatter functions.  Elements are sorted in non-increasing format string
 * length order.
 */
struct JSArgumentFormatMap {
    const char          *format;
    size_t              length;
    JSArgumentFormatter formatter;
    JSArgumentFormatMap *next;
};
#endif

/*
 * Key and entry types for the JSContext.resolvingTable hash table, typedef'd
 * here because all consumers need to see these declarations (and not just the
 * typedef names, as would be the case for an opaque pointer-to-typedef'd-type
 * declaration), along with cx->resolvingTable.
 */
typedef struct JSResolvingKey {
    JSObject            *obj;
    jsid                id;
} JSResolvingKey;

typedef struct JSResolvingEntry {
    JSDHashEntryHdr     hdr;
    JSResolvingKey      key;
    uint32              flags;
} JSResolvingEntry;

#define JSRESFLAG_LOOKUP        0x1     /* resolving id from lookup */
#define JSRESFLAG_WATCH         0x2     /* resolving id from watch */
#define JSRESOLVE_INFER         0xffff  /* infer bits from current bytecode */

extern const JSDebugHooks js_NullDebugHooks;  /* defined in jsdbgapi.cpp */

namespace js {
class AutoGCRooter;
}

struct JSRegExpStatics {
    JSContext   *cx;
    JSString    *input;         /* input string to match (perl $_, GC root) */
    JSBool      multiline;      /* whether input contains newlines (perl $*) */
    JSSubString lastMatch;      /* last string matched (perl $&) */
    JSSubString lastParen;      /* last paren matched (perl $+) */
    JSSubString leftContext;    /* input to left of last match (perl $`) */
    JSSubString rightContext;   /* input to right of last match (perl $') */
    js::Vector<JSSubString> parens; /* last set of parens matched (perl $1, $2) */

    JSRegExpStatics(JSContext *cx) : cx(cx), parens(cx) {}

    bool copy(const JSRegExpStatics& other);
    void clearRoots();
    void clear();
};

struct JSContext
{
    explicit JSContext(JSRuntime *rt);

    /* JSRuntime contextList linkage. */
    JSCList             link;

    /* Runtime version control identifier. */
    uint16              version;

    /* Per-context options. */
    uint32              options;            /* see jsapi.h for JSOPTION_* */

    /* Locale specific callbacks for string conversion. */
    JSLocaleCallbacks   *localeCallbacks;

    /*
     * cx->resolvingTable is non-null and non-empty if we are initializing
     * standard classes lazily, or if we are otherwise recursing indirectly
     * from js_LookupProperty through a Class.resolve hook.  It is used to
     * limit runaway recursion (see jsapi.c and jsobj.c).
     */
    JSDHashTable        *resolvingTable;

    /*
     * True if generating an error, to prevent runaway recursion.
     * NB: generatingError packs with throwing below.
     */
    JSPackedBool        generatingError;

    /* Exception state -- the exception member is a GC root by definition. */
    JSBool              throwing;           /* is there a pending exception? */
    js::Value           exception;          /* most-recently-thrown exception */

    /* Limit pointer for checking native stack consumption during recursion. */
    jsuword             stackLimit;

    /* Quota on the size of arenas used to compile and execute scripts. */
    size_t              scriptStackQuota;

    /* Data shared by threads in an address space. */
    JSRuntime *const    runtime;

    /* GC heap compartment. */
    JSCompartment       *compartment;

    /* Currently executing frame, set by stack operations. */
    JS_REQUIRES_STACK
    JSStackFrame        *fp;

    /*
     * Currently executing frame's regs, set by stack operations.
     * |fp != NULL| iff |regs != NULL| (although regs->pc can be NULL)
     */
    JS_REQUIRES_STACK
    JSFrameRegs         *regs;

  public:
    friend class js::StackSpace;
    friend bool js::Interpret(JSContext *, JSStackFrame *, uintN);

    /* 'fp' and 'regs' must only be changed by calling these functions. */
    void setCurrentFrame(JSStackFrame *fp) {
        this->fp = fp;
    }

    void setCurrentRegs(JSFrameRegs *regs) {
        this->regs = regs;
    }

    /* Temporary arena pool used while compiling and decompiling. */
    JSArenaPool         tempPool;

    /* Top-level object and pointer to top stack frame's scope chain. */
    JSObject            *globalObject;

    /* Storage to root recently allocated GC things and script result. */
    JSWeakRoots         weakRoots;

    /* Regular expression class statics. */
    JSRegExpStatics     regExpStatics;

    /* State for object and array toSource conversion. */
    JSSharpObjectMap    sharpObjectMap;
    js::HashSet<JSObject *> busyArrays;

    /* Argument formatter support for JS_{Convert,Push}Arguments{,VA}. */
    JSArgumentFormatMap *argumentFormatMap;

    /* Last message string and trace file for debugging. */
    char                *lastMessage;
#ifdef DEBUG
    void                *tracefp;
    jsbytecode          *tracePrevPc;
#endif

    /* Per-context optional error reporter. */
    JSErrorReporter     errorReporter;

    /* Branch callback. */
    JSOperationCallback operationCallback;

    /* Interpreter activation count. */
    uintN               interpLevel;

    /* Client opaque pointers. */
    void                *data;
    void                *data2;

  private:
    /* Linked list of segments. See StackSegment. */
    js::StackSegment *currentSegment;

  public:
    void assertSegmentsInSync() const {
#ifdef DEBUG
        if (fp) {
            JS_ASSERT(currentSegment->isActive());
            if (js::StackSegment *prev = currentSegment->getPreviousInContext())
                JS_ASSERT(!prev->isActive());
        } else {
            JS_ASSERT_IF(currentSegment, !currentSegment->isActive());
        }
#endif
    }

    /* Return whether this context has an active segment. */
    bool hasActiveSegment() const {
        assertSegmentsInSync();
        return !!fp;
    }

    /* Assuming there is an active segment, return it. */
    js::StackSegment *activeSegment() const {
        JS_ASSERT(hasActiveSegment());
        return currentSegment;
    }

    /* Return the current segment, which may or may not be active. */
    js::StackSegment *getCurrentSegment() const {
        assertSegmentsInSync();
        return currentSegment;
    }

    /* Add the given segment to the list as the new active segment. */
    void pushSegmentAndFrame(js::StackSegment *newseg, JSStackFrame *newfp,
                             JSFrameRegs &regs);

    /* Remove the active segment and make the next segment active. */
    void popSegmentAndFrame();

    /* Mark the top segment as suspended, without pushing a new one. */
    void saveActiveSegment();

    /* Undoes calls to suspendActiveSegment. */
    void restoreSegment();

    /*
     * Perform a linear search of all frames in all segments in the given context
     * for the given frame, returning the segment, if found, and null otherwise.
     */
    js::StackSegment *containingSegment(const JSStackFrame *target);

    /*
     * Search the call stack for the nearest frame with static level targetLevel.
     */
    JSStackFrame *findFrameAtLevel(uintN targetLevel) {
        JSStackFrame *fp = this->fp;
        while (true) {
            JS_ASSERT(fp && fp->script);
            if (fp->script->staticLevel == targetLevel)
                break;
            fp = fp->down;
        }
        return fp;
    }
 
#ifdef JS_THREADSAFE
    JSThread            *thread;
    jsrefcount          requestDepth;
    /* Same as requestDepth but ignoring JS_SuspendRequest/JS_ResumeRequest */
    jsrefcount          outstandingRequests;
    JSContext           *prevRequestContext;
    jsrefcount          prevRequestDepth;
# ifdef DEBUG
    unsigned            checkRequestDepth;
# endif    

    JSTitle             *lockedSealedTitle; /* weak ref, for low-cost sealed
                                               title locking */
    JSCList             threadLinks;        /* JSThread contextList linkage */

#define CX_FROM_THREAD_LINKS(tl) \
    ((JSContext *)((char *)(tl) - offsetof(JSContext, threadLinks)))
#endif

    /* Stack of thread-stack-allocated GC roots. */
    js::AutoGCRooter   *autoGCRooters;

    /* Debug hooks associated with the current context. */
    const JSDebugHooks  *debugHooks;

    /* Security callbacks that override any defined on the runtime. */
    JSSecurityCallbacks *securityCallbacks;

    /* Pinned regexp pool used for regular expressions. */
    JSArenaPool         regexpPool;

    /* Stored here to avoid passing it around as a parameter. */
    uintN               resolveFlags;

    /* Random number generator state, used by jsmath.cpp. */
    int64               rngSeed;

    /* Location to stash the iteration value between JSOP_MOREITER and JSOP_FOR*. */
    js::Value           iterValue;

#ifdef JS_TRACER
    /*
     * State for the current tree execution.  bailExit is valid if the tree has
     * called back into native code via a _FAIL builtin and has not yet bailed,
     * else garbage (NULL in debug builds).
     */
    js::TracerState     *tracerState;
    js::VMSideExit      *bailExit;

    /*
     * True if traces may be executed. Invariant: The value of jitEnabled is
     * always equal to the expression in updateJITEnabled below.
     *
     * This flag and the fields accessed by updateJITEnabled are written only
     * in runtime->gcLock, to avoid race conditions that would leave the wrong
     * value in jitEnabled. (But the interpreter reads this without
     * locking. That can race against another thread setting debug hooks, but
     * we always read cx->debugHooks without locking anyway.)
     */
    bool                 jitEnabled;
#endif

    /* Caller must be holding runtime->gcLock. */
    void updateJITEnabled() {
#ifdef JS_TRACER
        jitEnabled = ((options & JSOPTION_JIT) &&
                      (debugHooks == &js_NullDebugHooks ||
                       (debugHooks == &runtime->globalDebugHooks &&
                        !runtime->debuggerInhibitsJIT())));
#endif
    }

#ifdef MOZ_TRACE_JSCALLS
    /* Function entry/exit debugging callback. */
    JSFunctionCallback    functionCallback;

    void doFunctionCallback(const JSFunction *fun,
                            const JSScript *scr,
                            JSBool entering) const
    {
        if (functionCallback)
            functionCallback(fun, scr, this, entering);
    }
#endif

    DSTOffsetCache dstOffsetCache;

    /* List of currently active non-escaping enumerators (for-in). */
    JSObject *enumerators;

  private:
    /*
     * To go from a live generator frame (on the stack) to its generator object
     * (see comment js_FloatingFrameIfGenerator), we maintain a stack of active
     * generators, pushing and popping when entering and leaving generator
     * frames, respectively.
     */
    js::Vector<JSGenerator *, 2, js::SystemAllocPolicy> genStack;

  public:
    /* Return the generator object for the given generator frame. */
    JSGenerator *generatorFor(JSStackFrame *fp) const;

    /* Early OOM-check. */
    inline bool ensureGeneratorStackSpace();

    bool enterGenerator(JSGenerator *gen) {
        return genStack.append(gen);
    }

    void leaveGenerator(JSGenerator *gen) {
        JS_ASSERT(genStack.back() == gen);
        genStack.popBack();
    }

#ifdef JS_THREADSAFE
    /*
     * The sweep task for this context.
     */
    js::BackgroundSweepTask *gcSweepTask;
#endif

    ptrdiff_t &getMallocCounter() {
#ifdef JS_THREADSAFE
        return thread->gcThreadMallocBytes;
#else
        return runtime->gcMallocBytes;
#endif
    }

    /*
     * Call this after allocating memory held by GC things, to update memory
     * pressure counters or report the OOM error if necessary.
     */
    inline void updateMallocCounter(void *p, size_t nbytes) {
        JS_ASSERT(ptrdiff_t(nbytes) >= 0);
        ptrdiff_t &counter = getMallocCounter();
        counter -= ptrdiff_t(nbytes);
        if (!p || counter <= 0)
            checkMallocGCPressure(p);
    }

    /*
     * Call this after successfully allocating memory held by GC things, to
     * update memory pressure counters.
     */
    inline void updateMallocCounter(size_t nbytes) {
        JS_ASSERT(ptrdiff_t(nbytes) >= 0);
        ptrdiff_t &counter = getMallocCounter();
        counter -= ptrdiff_t(nbytes);
        if (counter <= 0) {
            /*
             * Use 1 as an arbitrary non-null pointer indicating successful
             * allocation.
             */
            checkMallocGCPressure(reinterpret_cast<void *>(jsuword(1)));
        }
    }

    inline void* malloc(size_t bytes) {
        JS_ASSERT(bytes != 0);
        void *p = runtime->malloc(bytes);
        updateMallocCounter(p, bytes);
        return p;
    }

    inline void* mallocNoReport(size_t bytes) {
        JS_ASSERT(bytes != 0);
        void *p = runtime->malloc(bytes);
        if (!p)
            return NULL;
        updateMallocCounter(bytes);
        return p;
    }

    inline void* calloc(size_t bytes) {
        JS_ASSERT(bytes != 0);
        void *p = runtime->calloc(bytes);
        updateMallocCounter(p, bytes);
        return p;
    }

    inline void* realloc(void* p, size_t bytes) {
        void *orig = p;
        p = runtime->realloc(p, bytes);

        /*
         * For compatibility we do not account for realloc that increases
         * previously allocated memory.
         */
        updateMallocCounter(p, orig ? 0 : bytes);
        return p;
    }

    inline void free(void* p) {
#ifdef JS_THREADSAFE
        if (gcSweepTask) {
            gcSweepTask->freeLater(p);
            return;
        }
#endif
        runtime->free(p);
    }

    /*
     * In the common case that we'd like to allocate the memory for an object
     * with cx->malloc/free, we cannot use overloaded C++ operators (no
     * placement delete).  Factor the common workaround into one place.
     */
#define CREATE_BODY(parms)                                                    \
    void *memory = this->malloc(sizeof(T));                                   \
    if (!memory)                                                              \
        return NULL;                                                          \
    return new(memory) T parms;

    template <class T>
    JS_ALWAYS_INLINE T *create() {
        CREATE_BODY(())
    }

    template <class T, class P1>
    JS_ALWAYS_INLINE T *create(const P1 &p1) {
        CREATE_BODY((p1))
    }

    template <class T, class P1, class P2>
    JS_ALWAYS_INLINE T *create(const P1 &p1, const P2 &p2) {
        CREATE_BODY((p1, p2))
    }

    template <class T, class P1, class P2, class P3>
    JS_ALWAYS_INLINE T *create(const P1 &p1, const P2 &p2, const P3 &p3) {
        CREATE_BODY((p1, p2, p3))
    }
#undef CREATE_BODY

    template <class T>
    JS_ALWAYS_INLINE void destroy(T *p) {
        p->~T();
        this->free(p);
    }

    bool isConstructing();

    void purge();

    js::StackSpace &stack() const {
        return JS_THREAD_DATA(this)->stackSpace;
    }

#ifdef DEBUG
    void assertValidStackDepth(uintN depth) {
        JS_ASSERT(0 <= regs->sp - fp->base());
        JS_ASSERT(depth <= uintptr_t(regs->sp - fp->base()));
    }
#else
    void assertValidStackDepth(uintN /*depth*/) {}
#endif

private:

    /*
     * The allocation code calls the function to indicate either OOM failure
     * when p is null or that a memory pressure counter has reached some
     * threshold when p is not null. The function takes the pointer and not
     * a boolean flag to minimize the amount of code in its inlined callers.
     */
    JS_FRIEND_API(void) checkMallocGCPressure(void *p);
};

JS_ALWAYS_INLINE JSObject *
JSStackFrame::varobj(js::StackSegment *seg) const
{
    JS_ASSERT(seg->contains(this));
    return fun ? callobj : seg->getInitialVarObj();
}

JS_ALWAYS_INLINE JSObject *
JSStackFrame::varobj(JSContext *cx) const
{
    JS_ASSERT(cx->activeSegment()->contains(this));
    return fun ? callobj : cx->activeSegment()->getInitialVarObj();
}

JS_ALWAYS_INLINE jsbytecode *
JSStackFrame::pc(JSContext *cx) const
{
    JS_ASSERT(cx->containingSegment(this) != NULL);
    return (cx->fp == this) ? cx->regs->pc : savedPC;
}

#ifdef JS_THREADSAFE
# define JS_THREAD_ID(cx)       ((cx)->thread ? (cx)->thread->id : 0)
#endif

#if defined JS_THREADSAFE && defined DEBUG

namespace js {

class AutoCheckRequestDepth {
    JSContext *cx;
  public:
    AutoCheckRequestDepth(JSContext *cx) : cx(cx) { cx->checkRequestDepth++; }

    ~AutoCheckRequestDepth() {
        JS_ASSERT(cx->checkRequestDepth != 0);
        cx->checkRequestDepth--;
    }
};

}

# define CHECK_REQUEST(cx)                                                  \
    JS_ASSERT((cx)->requestDepth || (cx)->thread == (cx)->runtime->gcThread);\
    AutoCheckRequestDepth _autoCheckRequestDepth(cx);

#else
# define CHECK_REQUEST(cx)       ((void)0)
#endif

static inline uintN
FramePCOffset(JSContext *cx, JSStackFrame* fp)
{
    return uintN((fp->imacpc ? fp->imacpc : fp->pc(cx)) - fp->script->code);
}

static inline JSAtom **
FrameAtomBase(JSContext *cx, JSStackFrame *fp)
{
    return fp->imacpc
           ? COMMON_ATOMS_START(&cx->runtime->atomState)
           : fp->script->atomMap.vector;
}

namespace js {

class AutoGCRooter {
  public:
    AutoGCRooter(JSContext *cx, ptrdiff_t tag)
      : down(cx->autoGCRooters), tag(tag), context(cx)
    {
        JS_ASSERT(this != cx->autoGCRooters);
#ifdef JS_THREADSAFE
        JS_ASSERT(cx->requestDepth != 0);
#endif
        cx->autoGCRooters = this;
    }

    ~AutoGCRooter() {
        JS_ASSERT(this == context->autoGCRooters);
#ifdef JS_THREADSAFE
        JS_ASSERT(context->requestDepth != 0);
#endif
        context->autoGCRooters = down;
    }

    /* Implemented in jsgc.cpp. */
    inline void trace(JSTracer *trc);

#ifdef __GNUC__
# pragma GCC visibility push(default)
#endif
    friend void ::js_TraceContext(JSTracer *trc, JSContext *acx);
    friend void ::js_TraceRuntime(JSTracer *trc);
#ifdef __GNUC__
# pragma GCC visibility pop
#endif

  protected:
    AutoGCRooter * const down;

    /*
     * Discriminates actual subclass of this being used.  If non-negative, the
     * subclass roots an array of values of the length stored in this field.
     * If negative, meaning is indicated by the corresponding value in the enum
     * below.  Any other negative value indicates some deeper problem such as
     * memory corruption.
     */
    ptrdiff_t tag;

    JSContext * const context;

    enum {
        JSVAL =        -1, /* js::AutoValueRooter */
        SPROP =        -2, /* js::AutoScopePropertyRooter */
        WEAKROOTS =    -3, /* js::AutoSaveWeakRoots */
        PARSER =       -4, /* js::Parser */
        SCRIPT =       -5, /* js::AutoScriptRooter */
        ENUMERATOR =   -6, /* js::AutoEnumStateRooter */
        IDARRAY =      -7, /* js::AutoIdArray */
        DESCRIPTORS =  -8, /* js::AutoPropDescArrayRooter */
        NAMESPACES =   -9, /* js::AutoNamespaceArray */
        XML =         -10, /* js::AutoXMLRooter */
        OBJECT =      -11, /* js::AutoObjectRooter */
        ID =          -12, /* js::AutoIdRooter */
        VALVECTOR =   -13, /* js::AutoValueVector */
        DESCRIPTOR =  -14, /* js::AutoPropertyDescriptorRooter */
        STRING =      -15, /* js::AutoStringRooter */
        IDVECTOR =    -16  /* js::AutoIdVector */
    };

    private:
    /* No copy or assignment semantics. */
    AutoGCRooter(AutoGCRooter &ida);
    void operator=(AutoGCRooter &ida);
};

class AutoPreserveWeakRoots : private AutoGCRooter
{
  public:
    explicit AutoPreserveWeakRoots(JSContext *cx
                                   JS_GUARD_OBJECT_NOTIFIER_PARAM)
      : AutoGCRooter(cx, WEAKROOTS), savedRoots(cx->weakRoots)
    {
        JS_GUARD_OBJECT_NOTIFIER_INIT;
    }

    ~AutoPreserveWeakRoots()
    {
        context->weakRoots = savedRoots;
    }

    friend void AutoGCRooter::trace(JSTracer *trc);

  private:
    JSWeakRoots savedRoots;
    JS_DECL_USE_GUARD_OBJECT_NOTIFIER
};

/* FIXME(bug 332648): Move this into a public header. */
class AutoValueRooter : private AutoGCRooter
{
  public:
    explicit AutoValueRooter(JSContext *cx
                             JS_GUARD_OBJECT_NOTIFIER_PARAM)
      : AutoGCRooter(cx, JSVAL), val(js::NullValue())
    {
        JS_GUARD_OBJECT_NOTIFIER_INIT;
    }

    AutoValueRooter(JSContext *cx, const Value &v
                    JS_GUARD_OBJECT_NOTIFIER_PARAM)
      : AutoGCRooter(cx, JSVAL), val(v)
    {
        JS_GUARD_OBJECT_NOTIFIER_INIT;
    }

    AutoValueRooter(JSContext *cx, jsval v
                    JS_GUARD_OBJECT_NOTIFIER_PARAM)
      : AutoGCRooter(cx, JSVAL), val(js::Valueify(v))
    {
        JS_GUARD_OBJECT_NOTIFIER_INIT;
    }

    /*
     * If you are looking for Object* overloads, use AutoObjectRooter instead;
     * rooting Object*s as a js::Value requires discerning whether or not it is
     * a function object. Also, AutoObjectRooter is smaller.
     */

    void set(Value v) {
        JS_ASSERT(tag == JSVAL);
        val = v;
    }

    void set(jsval v) {
        JS_ASSERT(tag == JSVAL);
        val = js::Valueify(v);
    }

    const Value &value() const {
        JS_ASSERT(tag == JSVAL);
        return val;
    }

    Value *addr() {
        JS_ASSERT(tag == JSVAL);
        return &val;
    }

    const jsval &jsval_value() const {
        JS_ASSERT(tag == JSVAL);
        return Jsvalify(val);
    }

    jsval *jsval_addr() {
        JS_ASSERT(tag == JSVAL);
        return Jsvalify(&val);
    }

    friend void AutoGCRooter::trace(JSTracer *trc);
    friend void ::js_TraceRuntime(JSTracer *trc);

  private:
    Value val;
    JS_DECL_USE_GUARD_OBJECT_NOTIFIER
};

class AutoObjectRooter : private AutoGCRooter {
  public:
    AutoObjectRooter(JSContext *cx, JSObject *obj = NULL
                     JS_GUARD_OBJECT_NOTIFIER_PARAM)
      : AutoGCRooter(cx, OBJECT), obj(obj)
    {
        JS_GUARD_OBJECT_NOTIFIER_INIT;
    }

    void setObject(JSObject *obj) {
        this->obj = obj;
    }

    JSObject * object() const {
        return obj;
    }

    JSObject ** addr() {
        return &obj;
    }

    friend void AutoGCRooter::trace(JSTracer *trc);
    friend void ::js_TraceRuntime(JSTracer *trc);

  private:
    JSObject *obj;
    JS_DECL_USE_GUARD_OBJECT_NOTIFIER
};

class AutoStringRooter : private AutoGCRooter {
  public:
    AutoStringRooter(JSContext *cx, JSString *str = NULL
                     JS_GUARD_OBJECT_NOTIFIER_PARAM)
      : AutoGCRooter(cx, STRING), str(str)
    {
        JS_GUARD_OBJECT_NOTIFIER_INIT;
    }

    void setString(JSString *str) {
        this->str = str;
    }

    JSString * string() const {
        return str;
    }

    JSString ** addr() {
        return &str;
    }

    friend void AutoGCRooter::trace(JSTracer *trc);

  private:
    JSString *str;
    JS_DECL_USE_GUARD_OBJECT_NOTIFIER
};

class AutoArrayRooter : private AutoGCRooter {
  public:
    AutoArrayRooter(JSContext *cx, size_t len, Value *vec
                    JS_GUARD_OBJECT_NOTIFIER_PARAM)
      : AutoGCRooter(cx, len), array(vec)
    {
        JS_GUARD_OBJECT_NOTIFIER_INIT;
        JS_ASSERT(tag >= 0);
    }

    AutoArrayRooter(JSContext *cx, size_t len, jsval *vec
                    JS_GUARD_OBJECT_NOTIFIER_PARAM)
      : AutoGCRooter(cx, len), array(Valueify(vec))
    {
        JS_GUARD_OBJECT_NOTIFIER_INIT;
        JS_ASSERT(tag >= 0);
    }

    void changeLength(size_t newLength) {
        tag = ptrdiff_t(newLength);
        JS_ASSERT(tag >= 0);
    }

    void changeArray(Value *newArray, size_t newLength) {
        changeLength(newLength);
        array = newArray;
    }

    Value *array;

    friend void AutoGCRooter::trace(JSTracer *trc);

  private:
    JS_DECL_USE_GUARD_OBJECT_NOTIFIER
};

class AutoScopePropertyRooter : private AutoGCRooter {
  public:
    AutoScopePropertyRooter(JSContext *cx, JSScopeProperty *sprop
                            JS_GUARD_OBJECT_NOTIFIER_PARAM)
      : AutoGCRooter(cx, SPROP), sprop(sprop)
    {
        JS_GUARD_OBJECT_NOTIFIER_INIT;
    }

    friend void AutoGCRooter::trace(JSTracer *trc);
    friend void ::js_TraceRuntime(JSTracer *trc);

  private:
    JSScopeProperty * const sprop;
    JS_DECL_USE_GUARD_OBJECT_NOTIFIER
};

class AutoScriptRooter : private AutoGCRooter {
  public:
    AutoScriptRooter(JSContext *cx, JSScript *script
                     JS_GUARD_OBJECT_NOTIFIER_PARAM)
      : AutoGCRooter(cx, SCRIPT), script(script)
    {
        JS_GUARD_OBJECT_NOTIFIER_INIT;
    }

    void setScript(JSScript *script) {
        this->script = script;
    }

    friend void AutoGCRooter::trace(JSTracer *trc);

  private:
    JSScript *script;
    JS_DECL_USE_GUARD_OBJECT_NOTIFIER
};

class AutoIdRooter : private AutoGCRooter
{
  public:
    explicit AutoIdRooter(JSContext *cx, jsid id = INT_TO_JSID(0)
                          JS_GUARD_OBJECT_NOTIFIER_PARAM)
      : AutoGCRooter(cx, ID), id_(id)
    {
        JS_GUARD_OBJECT_NOTIFIER_INIT;
    }

    jsid id() {
        return id_;
    }

    jsid * addr() {
        return &id_;
    }

    friend void AutoGCRooter::trace(JSTracer *trc);
    friend void ::js_TraceRuntime(JSTracer *trc);

  private:
    jsid id_;
    JS_DECL_USE_GUARD_OBJECT_NOTIFIER
};

class AutoIdArray : private AutoGCRooter {
  public:
    AutoIdArray(JSContext *cx, JSIdArray *ida JS_GUARD_OBJECT_NOTIFIER_PARAM)
      : AutoGCRooter(cx, IDARRAY), idArray(ida)
    {
        JS_GUARD_OBJECT_NOTIFIER_INIT;
    }
    ~AutoIdArray() {
        if (idArray)
            JS_DestroyIdArray(context, idArray);
    }
    bool operator!() {
        return idArray == NULL;
    }
    jsid operator[](size_t i) const {
        JS_ASSERT(idArray);
        JS_ASSERT(i < size_t(idArray->length));
        return idArray->vector[i];
    }
    size_t length() const {
         return idArray->length;
    }

    friend void AutoGCRooter::trace(JSTracer *trc);

    JSIdArray *steal() {
        JSIdArray *copy = idArray;
        idArray = NULL;
        return copy;
    }

  protected:
    inline void trace(JSTracer *trc);

  private:
    JSIdArray * idArray;
    JS_DECL_USE_GUARD_OBJECT_NOTIFIER

    /* No copy or assignment semantics. */
    AutoIdArray(AutoIdArray &ida);
    void operator=(AutoIdArray &ida);
};

/* The auto-root for enumeration object and its state. */
class AutoEnumStateRooter : private AutoGCRooter
{
  public:
    AutoEnumStateRooter(JSContext *cx, JSObject *obj
                        JS_GUARD_OBJECT_NOTIFIER_PARAM)
      : AutoGCRooter(cx, ENUMERATOR), obj(obj), stateValue()
    {
        JS_GUARD_OBJECT_NOTIFIER_INIT;
        JS_ASSERT(obj);
    }

    ~AutoEnumStateRooter() {
        if (!stateValue.isNull()) {
#ifdef DEBUG
            JSBool ok =
#endif
            obj->enumerate(context, JSENUMERATE_DESTROY, &stateValue, 0);
            JS_ASSERT(ok);
        }
    }

    friend void AutoGCRooter::trace(JSTracer *trc);

    const Value &state() const { return stateValue; }
    Value *addr() { return &stateValue; }

  protected:
    void trace(JSTracer *trc) {
        JS_CALL_OBJECT_TRACER(trc, obj, "js::AutoEnumStateRooter.obj");
    }

    JSObject * const obj;

  private:
    Value stateValue;
    JS_DECL_USE_GUARD_OBJECT_NOTIFIER
};

#ifdef JS_HAS_XML_SUPPORT
class AutoXMLRooter : private AutoGCRooter {
  public:
    AutoXMLRooter(JSContext *cx, JSXML *xml)
      : AutoGCRooter(cx, XML), xml(xml)
    {
        JS_ASSERT(xml);
    }

    friend void AutoGCRooter::trace(JSTracer *trc);
    friend void ::js_TraceRuntime(JSTracer *trc);

  private:
    JSXML * const xml;
};
#endif /* JS_HAS_XML_SUPPORT */

class AutoLockGC {
private:
    JSRuntime *rt;
public:
    explicit AutoLockGC(JSRuntime *rt) : rt(rt) { JS_LOCK_GC(rt); }
    ~AutoLockGC() { JS_UNLOCK_GC(rt); }
};

class AutoUnlockGC {
private:
    JSRuntime *rt;
public:
    explicit AutoUnlockGC(JSRuntime *rt) : rt(rt) { JS_UNLOCK_GC(rt); }
    ~AutoUnlockGC() { JS_LOCK_GC(rt); }
};

class AutoKeepAtoms {
    JSRuntime *rt;
  public:
    explicit AutoKeepAtoms(JSRuntime *rt) : rt(rt) { JS_KEEP_ATOMS(rt); }
    ~AutoKeepAtoms() { JS_UNKEEP_ATOMS(rt); }
};

} /* namespace js */

class JSAutoResolveFlags
{
  public:
    JSAutoResolveFlags(JSContext *cx, uintN flags
                       JS_GUARD_OBJECT_NOTIFIER_PARAM)
      : mContext(cx), mSaved(cx->resolveFlags)
    {
        JS_GUARD_OBJECT_NOTIFIER_INIT;
        cx->resolveFlags = flags;
    }

    ~JSAutoResolveFlags() { mContext->resolveFlags = mSaved; }

  private:
    JSContext *mContext;
    uintN mSaved;
    JS_DECL_USE_GUARD_OBJECT_NOTIFIER
};

/*
 * Slightly more readable macros for testing per-context option settings (also
 * to hide bitset implementation detail).
 *
 * JSOPTION_XML must be handled specially in order to propagate from compile-
 * to run-time (from cx->options to script->version/cx->version).  To do that,
 * we copy JSOPTION_XML from cx->options into cx->version as JSVERSION_HAS_XML
 * whenever options are set, and preserve this XML flag across version number
 * changes done via the JS_SetVersion API.
 *
 * But when executing a script or scripted function, the interpreter changes
 * cx->version, including the XML flag, to script->version.  Thus JSOPTION_XML
 * is a compile-time option that causes a run-time version change during each
 * activation of the compiled script.  That version change has the effect of
 * changing JS_HAS_XML_OPTION, so that any compiling done via eval enables XML
 * support.  If an XML-enabled script or function calls a non-XML function,
 * the flag bit will be cleared during the callee's activation.
 *
 * Note that JS_SetVersion API calls never pass JSVERSION_HAS_XML or'd into
 * that API's version parameter.
 *
 * Note also that script->version must contain this XML option flag in order
 * for XDR'ed scripts to serialize and deserialize with that option preserved
 * for detection at run-time.  We can't copy other compile-time options into
 * script->version because that would break backward compatibility (certain
 * other options, e.g. JSOPTION_VAROBJFIX, are analogous to JSOPTION_XML).
 */
#define JS_HAS_OPTION(cx,option)        (((cx)->options & (option)) != 0)
#define JS_HAS_STRICT_OPTION(cx)        JS_HAS_OPTION(cx, JSOPTION_STRICT)
#define JS_HAS_WERROR_OPTION(cx)        JS_HAS_OPTION(cx, JSOPTION_WERROR)
#define JS_HAS_COMPILE_N_GO_OPTION(cx)  JS_HAS_OPTION(cx, JSOPTION_COMPILE_N_GO)
#define JS_HAS_ATLINE_OPTION(cx)        JS_HAS_OPTION(cx, JSOPTION_ATLINE)

#define JSVERSION_MASK                  0x0FFF  /* see JSVersion in jspubtd.h */
#define JSVERSION_HAS_XML               0x1000  /* flag induced by XML option */
#define JSVERSION_ANONFUNFIX            0x2000  /* see jsapi.h, the comments
                                                   for JSOPTION_ANONFUNFIX */

#define JSVERSION_NUMBER(cx)            ((JSVersion)((cx)->version &          \
                                                     JSVERSION_MASK))
#define JS_HAS_XML_OPTION(cx)           ((cx)->version & JSVERSION_HAS_XML || \
                                         JSVERSION_NUMBER(cx) >= JSVERSION_1_6)

extern JSThreadData *
js_CurrentThreadData(JSRuntime *rt);

extern JSBool
js_InitThreads(JSRuntime *rt);

extern void
js_FinishThreads(JSRuntime *rt);

extern void
js_PurgeThreads(JSContext *cx);

namespace js {

#ifdef JS_THREADSAFE

/* Iterator over JSThreadData from all JSThread instances. */
class ThreadDataIter : public JSThread::Map::Range
{
  public:
    ThreadDataIter(JSRuntime *rt) : JSThread::Map::Range(rt->threads.all()) {}

    JSThreadData *threadData() const {
        return &front().value->data;
    }
};

#else /* !JS_THREADSAFE */

class ThreadDataIter
{
    JSRuntime *runtime;
    bool done;
  public:
    ThreadDataIter(JSRuntime *rt) : runtime(rt), done(false) {}

    bool empty() const {
        return done;
    }

    void popFront() {
        JS_ASSERT(!done);
        done = true;
    }

    JSThreadData *threadData() const {
        JS_ASSERT(!done);
        return &runtime->threadData;
    }
};

#endif  /* !JS_THREADSAFE */

} /* namespace js */

/*
 * Ensures the JSOPTION_XML and JSOPTION_ANONFUNFIX bits of cx->options are
 * reflected in cx->version, since each bit must travel with a script that has
 * it set.
 */
extern void
js_SyncOptionsToVersion(JSContext *cx);

/*
 * Common subroutine of JS_SetVersion and js_SetVersion, to update per-context
 * data that depends on version.
 */
extern void
js_OnVersionChange(JSContext *cx);

/*
 * Unlike the JS_SetVersion API, this function stores JSVERSION_HAS_XML and
 * any future non-version-number flags induced by compiler options.
 */
extern void
js_SetVersion(JSContext *cx, JSVersion version);

/*
 * Create and destroy functions for JSContext, which is manually allocated
 * and exclusively owned.
 */
extern JSContext *
js_NewContext(JSRuntime *rt, size_t stackChunkSize);

extern void
js_DestroyContext(JSContext *cx, JSDestroyContextMode mode);

/*
 * Return true if cx points to a context in rt->contextList, else return false.
 * NB: the caller (see jslock.c:ClaimTitle) must hold rt->gcLock.
 */
extern JSBool
js_ValidContextPointer(JSRuntime *rt, JSContext *cx);

static JS_INLINE JSContext *
js_ContextFromLinkField(JSCList *link)
{
    JS_ASSERT(link);
    return (JSContext *) ((uint8 *) link - offsetof(JSContext, link));
}

/*
 * If unlocked, acquire and release rt->gcLock around *iterp update; otherwise
 * the caller must be holding rt->gcLock.
 */
extern JSContext *
js_ContextIterator(JSRuntime *rt, JSBool unlocked, JSContext **iterp);

/*
 * Iterate through contexts with active requests. The caller must be holding
 * rt->gcLock in case of a thread-safe build, or otherwise guarantee that the
 * context list is not alternated asynchroniously.
 */
extern JS_FRIEND_API(JSContext *)
js_NextActiveContext(JSRuntime *, JSContext *);

/*
 * Class.resolve and watchpoint recursion damping machinery.
 */
extern JSBool
js_StartResolving(JSContext *cx, JSResolvingKey *key, uint32 flag,
                  JSResolvingEntry **entryp);

extern void
js_StopResolving(JSContext *cx, JSResolvingKey *key, uint32 flag,
                 JSResolvingEntry *entry, uint32 generation);

/*
 * Report an exception, which is currently realized as a printf-style format
 * string and its arguments.
 */
typedef enum JSErrNum {
#define MSG_DEF(name, number, count, exception, format) \
    name = number,
#include "js.msg"
#undef MSG_DEF
    JSErr_Limit
} JSErrNum;

extern JS_FRIEND_API(const JSErrorFormatString *)
js_GetErrorMessage(void *userRef, const char *locale, const uintN errorNumber);

#ifdef va_start
extern JSBool
js_ReportErrorVA(JSContext *cx, uintN flags, const char *format, va_list ap);

extern JSBool
js_ReportErrorNumberVA(JSContext *cx, uintN flags, JSErrorCallback callback,
                       void *userRef, const uintN errorNumber,
                       JSBool charArgs, va_list ap);

extern JSBool
js_ExpandErrorArguments(JSContext *cx, JSErrorCallback callback,
                        void *userRef, const uintN errorNumber,
                        char **message, JSErrorReport *reportp,
                        bool charArgs, va_list ap);
#endif

extern void
js_ReportOutOfMemory(JSContext *cx);

/*
 * Report that cx->scriptStackQuota is exhausted.
 */
void
js_ReportOutOfScriptQuota(JSContext *cx);

extern void
js_ReportOverRecursed(JSContext *cx);

extern JS_FRIEND_API(void)
js_ReportAllocationOverflow(JSContext *cx);

#define JS_CHECK_RECURSION(cx, onerror)                                       \
    JS_BEGIN_MACRO                                                            \
        int stackDummy_;                                                      \
                                                                              \
        if (!JS_CHECK_STACK_SIZE(cx, stackDummy_)) {                          \
            js_ReportOverRecursed(cx);                                        \
            onerror;                                                          \
        }                                                                     \
    JS_END_MACRO

/*
 * Report an exception using a previously composed JSErrorReport.
 * XXXbe remove from "friend" API
 */
extern JS_FRIEND_API(void)
js_ReportErrorAgain(JSContext *cx, const char *message, JSErrorReport *report);

extern void
js_ReportIsNotDefined(JSContext *cx, const char *name);

/*
 * Report an attempt to access the property of a null or undefined value (v).
 */
extern JSBool
js_ReportIsNullOrUndefined(JSContext *cx, intN spindex, const js::Value &v,
                           JSString *fallback);

extern void
js_ReportMissingArg(JSContext *cx, const js::Value &v, uintN arg);

/*
 * Report error using js_DecompileValueGenerator(cx, spindex, v, fallback) as
 * the first argument for the error message. If the error message has less
 * then 3 arguments, use null for arg1 or arg2.
 */
extern JSBool
js_ReportValueErrorFlags(JSContext *cx, uintN flags, const uintN errorNumber,
                         intN spindex, const js::Value &v, JSString *fallback,
                         const char *arg1, const char *arg2);

#define js_ReportValueError(cx,errorNumber,spindex,v,fallback)                \
    ((void)js_ReportValueErrorFlags(cx, JSREPORT_ERROR, errorNumber,          \
                                    spindex, v, fallback, NULL, NULL))

#define js_ReportValueError2(cx,errorNumber,spindex,v,fallback,arg1)          \
    ((void)js_ReportValueErrorFlags(cx, JSREPORT_ERROR, errorNumber,          \
                                    spindex, v, fallback, arg1, NULL))

#define js_ReportValueError3(cx,errorNumber,spindex,v,fallback,arg1,arg2)     \
    ((void)js_ReportValueErrorFlags(cx, JSREPORT_ERROR, errorNumber,          \
                                    spindex, v, fallback, arg1, arg2))

extern JSErrorFormatString js_ErrorFormatString[JSErr_Limit];

/*
 * See JS_SetThreadStackLimit in jsapi.c, where we check that the stack
 * grows in the expected direction.
 */
#if JS_STACK_GROWTH_DIRECTION > 0
# define JS_CHECK_STACK_SIZE(cx, lval)  ((jsuword)&(lval) < (cx)->stackLimit)
#else
# define JS_CHECK_STACK_SIZE(cx, lval)  ((jsuword)&(lval) > (cx)->stackLimit)
#endif

#ifdef JS_THREADSAFE
# define JS_ASSERT_REQUEST_DEPTH(cx)  JS_ASSERT((cx)->requestDepth >= 1)
#else
# define JS_ASSERT_REQUEST_DEPTH(cx)  ((void) 0)
#endif

/*
 * If the operation callback flag was set, call the operation callback.
 * This macro can run the full GC. Return true if it is OK to continue and
 * false otherwise.
 */
#define JS_CHECK_OPERATION_LIMIT(cx)                                          \
    (JS_ASSERT_REQUEST_DEPTH(cx),                                             \
     (!(JS_THREAD_DATA(cx)->interruptFlags & JSThreadData::INTERRUPT_OPERATION_CALLBACK) || js_InvokeOperationCallback(cx)))

/*
 * Invoke the operation callback and return false if the current execution
 * is to be terminated.
 */
extern JSBool
js_InvokeOperationCallback(JSContext *cx);

extern JSBool
js_HandleExecutionInterrupt(JSContext *cx);


#ifndef JS_THREADSAFE
# define js_TriggerAllOperationCallbacks(rt, gcLocked) \
    js_TriggerAllOperationCallbacks (rt)
#endif

void
js_TriggerAllOperationCallbacks(JSRuntime *rt, JSBool gcLocked);

extern JSStackFrame *
js_GetScriptedCaller(JSContext *cx, JSStackFrame *fp);

extern jsbytecode*
js_GetCurrentBytecodePC(JSContext* cx);

extern bool
js_CurrentPCIsInImacro(JSContext *cx);

namespace js {

#ifdef JS_TRACER
/*
 * Reconstruct the JS stack and clear cx->tracecx. We must be currently in a
 * _FAIL builtin from trace on cx or another context on the same thread. The
 * machine code for the trace remains on the C stack when js_DeepBail returns.
 *
 * Implemented in jstracer.cpp.
 */
JS_FORCES_STACK JS_FRIEND_API(void)
DeepBail(JSContext *cx);
#endif

static JS_FORCES_STACK JS_INLINE void
LeaveTrace(JSContext *cx)
{
#ifdef JS_TRACER
    if (JS_ON_TRACE(cx))
        DeepBail(cx);
#endif
}

static JS_INLINE void
LeaveTraceIfGlobalObject(JSContext *cx, JSObject *obj)
{
    if (!obj->parent)
        LeaveTrace(cx);
}

static JS_INLINE JSBool
CanLeaveTrace(JSContext *cx)
{
    JS_ASSERT(JS_ON_TRACE(cx));
#ifdef JS_TRACER
    return cx->bailExit != NULL;
#else
    return JS_FALSE;
#endif
}

/*
 * Search the call stack for the nearest frame with static level targetLevel.
 * @param baseFrame If not provided, the context's current frame is used.
 */
static JS_INLINE JSStackFrame *
FindFrameAtLevel(JSContext *cx, uint16 targetLevel, JSStackFrame * const baseFrame = NULL)
{
    JSStackFrame *it = baseFrame ? baseFrame : cx->fp;
    JS_ASSERT(it && it->script);
    while (it->script->staticLevel != targetLevel) {
        it = it->down;
        JS_ASSERT(it && it->script);
    }
    return it;
}

extern void
SetPendingException(JSContext *cx, const Value &v);

} /* namespace js */

/*
 * Get the current cx->fp, first lazily instantiating stack frames if needed.
 * (Do not access cx->fp directly except in JS_REQUIRES_STACK code.)
 *
 * Defined in jstracer.cpp if JS_TRACER is defined.
 */
static JS_FORCES_STACK JS_INLINE JSStackFrame *
js_GetTopStackFrame(JSContext *cx)
{
    js::LeaveTrace(cx);
    return cx->fp;
}

static JS_INLINE JSBool
js_IsPropertyCacheDisabled(JSContext *cx)
{
    return cx->runtime->shapeGen >= js::SHAPE_OVERFLOW_BIT;
}

static JS_INLINE uint32
js_RegenerateShapeForGC(JSContext *cx)
{
    JS_ASSERT(cx->runtime->gcRunning);
    JS_ASSERT(cx->runtime->gcRegenShapes);

    /*
     * Under the GC, compared with js_GenerateShape, we don't need to use
     * atomic increments but we still must make sure that after an overflow
     * the shape stays such.
     */
    uint32 shape = cx->runtime->shapeGen;
    shape = (shape + 1) | (shape & js::SHAPE_OVERFLOW_BIT);
    cx->runtime->shapeGen = shape;
    return shape;
}

namespace js {

inline void *
ContextAllocPolicy::malloc(size_t bytes)
{
    return cx->malloc(bytes);
}

inline void
ContextAllocPolicy::free(void *p)
{
    cx->free(p);
}

inline void *
ContextAllocPolicy::realloc(void *p, size_t bytes)
{
    return cx->realloc(p, bytes);
}

inline void
ContextAllocPolicy::reportAllocOverflow() const
{
    js_ReportAllocationOverflow(cx);
}

class AutoValueVector : private AutoGCRooter
{
  public:
    explicit AutoValueVector(JSContext *cx
                             JS_GUARD_OBJECT_NOTIFIER_PARAM)
        : AutoGCRooter(cx, VALVECTOR), vector(cx)
    {
        JS_GUARD_OBJECT_NOTIFIER_INIT;
    }

    size_t length() const { return vector.length(); }

    bool append(const Value &v) { return vector.append(v); }

    void popBack() { vector.popBack(); }

    bool growBy(size_t inc) {
        /* N.B. Value's default ctor leaves the Value undefined */
        size_t oldLength = vector.length();
        if (!vector.growByUninitialized(inc))
            return false;
        MakeValueRangeGCSafe(vector.begin() + oldLength, vector.end());
        return true;
    }

    bool resize(size_t newLength) {
        size_t oldLength = vector.length();
        if (newLength <= oldLength) {
            vector.shrinkBy(oldLength - newLength);
            return true;
        }
        /* N.B. Value's default ctor leaves the Value undefined */
        if (!vector.growByUninitialized(newLength - oldLength))
            return false;
        MakeValueRangeGCSafe(vector.begin() + oldLength, vector.end());
        return true;
    }

    bool reserve(size_t newLength) {
        return vector.reserve(newLength);
    }

    Value &operator[](size_t i) { return vector[i]; }
    const Value &operator[](size_t i) const { return vector[i]; }

    const Value *begin() const { return vector.begin(); }
    Value *begin() { return vector.begin(); }

    const Value *end() const { return vector.end(); }
    Value *end() { return vector.end(); }

    const jsval *jsval_begin() const { return Jsvalify(begin()); }
    jsval *jsval_begin() { return Jsvalify(begin()); }

    const jsval *jsval_end() const { return Jsvalify(end()); }
    jsval *jsval_end() { return Jsvalify(end()); }

    const Value &back() const { return vector.back(); }

    friend void AutoGCRooter::trace(JSTracer *trc);
    
  private:
    Vector<Value, 8> vector;
    JS_DECL_USE_GUARD_OBJECT_NOTIFIER
};

class AutoIdVector : private AutoGCRooter
{
  public:
    explicit AutoIdVector(JSContext *cx
                          JS_GUARD_OBJECT_NOTIFIER_PARAM)
        : AutoGCRooter(cx, IDVECTOR), vector(cx)
    {
        JS_GUARD_OBJECT_NOTIFIER_INIT;
    }

    size_t length() const { return vector.length(); }

    bool append(jsid id) { return vector.append(id); }

    void popBack() { vector.popBack(); }

    bool growBy(size_t inc) {
        /* N.B. jsid's default ctor leaves the jsid undefined */
        size_t oldLength = vector.length();
        if (!vector.growByUninitialized(inc))
            return false;
        MakeIdRangeGCSafe(vector.begin() + oldLength, vector.end());
        return true;
    }

    bool resize(size_t newLength) {
        size_t oldLength = vector.length();
        if (newLength <= oldLength) {
            vector.shrinkBy(oldLength - newLength);
            return true;
        }
        /* N.B. jsid's default ctor leaves the jsid undefined */
        if (!vector.growByUninitialized(newLength - oldLength))
            return false;
        MakeIdRangeGCSafe(vector.begin() + oldLength, vector.end());
        return true;
    }

    bool reserve(size_t newLength) {
        return vector.reserve(newLength);
    }

    jsid &operator[](size_t i) { return vector[i]; }
    const jsid &operator[](size_t i) const { return vector[i]; }

    const jsid *begin() const { return vector.begin(); }
    jsid *begin() { return vector.begin(); }

    const jsid *end() const { return vector.end(); }
    jsid *end() { return vector.end(); }

    const jsid &back() const { return vector.back(); }

    friend void AutoGCRooter::trace(JSTracer *trc);
    
  private:
    Vector<jsid, 8> vector;
    JS_DECL_USE_GUARD_OBJECT_NOTIFIER
};

JSIdArray *
NewIdArray(JSContext *cx, jsint length);

} /* namespace js */

#ifdef _MSC_VER
#pragma warning(pop)
#pragma warning(pop)
#endif

#ifdef JS_UNDEFD_MOZALLOC_WRAPPERS
#  include "mozilla/mozalloc_macro_wrappers.h"
#endif

#endif /* jscntxt_h___ */<|MERGE_RESOLUTION|>--- conflicted
+++ resolved
@@ -159,6 +159,10 @@
 struct FragPI;
 typedef nanojit::HashMap<uint32, FragPI, nanojit::DefaultHash<uint32> > FragStatsMap;
 #endif
+
+namespace mjit {
+class CallStackIterator;
+}
 
 /*
  * Allocation policy that calls JSContext memory functions and reports errors
@@ -362,17 +366,11 @@
   public:
     StackSegment()
       : cx(NULL), previousInContext(NULL), previousInMemory(NULL),
-<<<<<<< HEAD
-        initialFrame(NULL), suspendedFrame(NULL),
-        suspendedRegsAndSaved(NULL, false), initialArgEnd(NULL),
-        initialVarObj(NULL) { }
-=======
         initialFrame(NULL), suspendedFrame(NON_NULL_SUSPENDED_FRAME),
         suspendedRegs(NULL), initialVarObj(NULL), saved(false)
     {
         JS_ASSERT(!inContext());
     }
->>>>>>> fef3752b
 
     /* Safe casts guaranteed by the contiguous-stack layout. */
 
@@ -700,14 +698,9 @@
     JS_REQUIRES_STACK
     inline Value *firstUnused() const;
 
-<<<<<<< HEAD
-    inline void assertIsCurrent(JSContext *cx) const;
-=======
     inline bool isCurrentAndActive(JSContext *cx) const;
-#ifdef DEBUG
+    friend class mjit::CallStackIterator;
     StackSegment *getCurrentSegment() const { return currentSegment; }
-#endif
->>>>>>> fef3752b
 
     /*
      * Allocate nvals on the top of the stack, report error on failure.
@@ -829,15 +822,6 @@
 
     JS_REQUIRES_STACK
     void popSynthesizedSlowNativeFrame(JSContext *cx);
-<<<<<<< HEAD
-
-    /* Our privates leak into xpconnect, which needs a public symbol. */
-    JS_REQUIRES_STACK
-    JS_FRIEND_API(bool) pushInvokeArgsFriendAPI(JSContext *, uintN, InvokeArgsGuard &);
-
-    CallStackSegment *getCurrentSegment() const { return currentSegment; }
-=======
->>>>>>> fef3752b
 };
 
 JS_STATIC_ASSERT(StackSpace::CAPACITY_VALS % StackSpace::COMMIT_VALS == 0);

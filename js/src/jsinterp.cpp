--- conflicted
+++ resolved
@@ -2673,88 +2673,6 @@
 }
 END_CASE(JSOP_ENDITER)
 
-<<<<<<< HEAD
-BEGIN_CASE(JSOP_FORARG)
-{
-    JS_ASSERT(regs.sp - 1 >= regs.fp()->base());
-    uintN slot = GET_ARGNO(regs.pc);
-    JS_ASSERT(slot < regs.fp()->numFormalArgs());
-    JS_ASSERT(regs.sp[-1].isObject());
-    if (!IteratorNext(cx, &regs.sp[-1].toObject(), &argv[slot]))
-        goto error;
-}
-END_CASE(JSOP_FORARG)
-
-BEGIN_CASE(JSOP_FORLOCAL)
-{
-    JS_ASSERT(regs.sp - 1 >= regs.fp()->base());
-    uintN slot = GET_SLOTNO(regs.pc);
-    JS_ASSERT(slot < regs.fp()->numSlots());
-    JS_ASSERT(regs.sp[-1].isObject());
-    if (!IteratorNext(cx, &regs.sp[-1].toObject(), &regs.fp()->slots()[slot]))
-        goto error;
-}
-END_CASE(JSOP_FORLOCAL)
-
-BEGIN_CASE(JSOP_FORNAME)
-BEGIN_CASE(JSOP_FORGNAME)
-{
-    JS_ASSERT(regs.sp - 1 >= regs.fp()->base());
-    JSAtom *atom;
-    LOAD_ATOM(0, atom);
-    jsid id = ATOM_TO_JSID(atom);
-    JSObject *obj, *obj2;
-    JSProperty *prop;
-    if (!js_FindProperty(cx, id, op == JSOP_FORGNAME, &obj, &obj2, &prop))
-        goto error;
-
-    {
-        AutoValueRooter tvr(cx);
-        JS_ASSERT(regs.sp[-1].isObject());
-        if (!IteratorNext(cx, &regs.sp[-1].toObject(), tvr.addr()))
-            goto error;
-        if (!obj->setProperty(cx, id, tvr.addr(), script->strictModeCode))
-            goto error;
-    }
-}
-END_CASE(JSOP_FORNAME)
-
-BEGIN_CASE(JSOP_FORPROP)
-{
-    JS_ASSERT(regs.sp - 2 >= regs.fp()->base());
-    JSAtom *atom;
-    LOAD_ATOM(0, atom);
-    jsid id = ATOM_TO_JSID(atom);
-    JSObject *obj;
-    FETCH_OBJECT(cx, -1, obj);
-    {
-        AutoValueRooter tvr(cx);
-        JS_ASSERT(regs.sp[-2].isObject());
-        if (!IteratorNext(cx, &regs.sp[-2].toObject(), tvr.addr()))
-            goto error;
-        if (!obj->setProperty(cx, id, tvr.addr(), script->strictModeCode))
-            goto error;
-    }
-    regs.sp--;
-}
-END_CASE(JSOP_FORPROP)
-
-BEGIN_CASE(JSOP_FORELEM)
-    /*
-     * JSOP_FORELEM simply dups the property identifier at top of stack and
-     * lets the subsequent JSOP_ENUMELEM opcode sequence handle the left-hand
-     * side expression evaluation and assignment. This opcode exists solely to
-     * help the decompiler.
-     */
-    JS_ASSERT(regs.sp - 1 >= regs.fp()->base());
-    JS_ASSERT(regs.sp[-1].isObject());
-    PUSH_NULL();
-    if (!IteratorNext(cx, &regs.sp[-2].toObject(), &regs.sp[-1]))
-        goto error;
-END_CASE(JSOP_FORELEM)
-
-=======
->>>>>>> 6689d917
 BEGIN_CASE(JSOP_DUP)
 {
     JS_ASSERT(regs.sp > regs.fp()->base());

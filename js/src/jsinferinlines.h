--- conflicted
+++ resolved
@@ -28,7 +28,6 @@
 // CompilerOutput & RecompileInfo
 /////////////////////////////////////////////////////////////////////
 
-<<<<<<< HEAD
 inline
 CompilerOutput::CompilerOutput()
   : script(NULL),
@@ -57,23 +56,15 @@
         out.ion = script->ionScript();
 }
 
-=======
->>>>>>> 19606acc
 inline bool
 CompilerOutput::isValid() const
 {
 #ifdef JS_METHODJIT
-<<<<<<< HEAD
     if (isJM() && out.mjit != NULL && script->getJIT(constructing, barriers) == out.mjit)
         return true;
 #endif
     if (isIon() && script->hasIonScript() && script->ionScript() == out.ion)
         return true;
-=======
-    if (mjit != NULL && script->getJIT(constructing, barriers) == mjit)
-        return true;
-#endif
->>>>>>> 19606acc
     return false;
 }
 
@@ -304,19 +295,17 @@
 {
     JSContext *cx;
     RecompileInfo &info;
-    enum Compiler { JM, Ion };
+
+    enum Compiler {
+        JM,
+        Ion
+    };
     Compiler mode;
 
-<<<<<<< HEAD
     AutoEnterCompilation(JSContext *cx, Compiler mode)
       : cx(cx),
         info(cx->compartment->types.compiledInfo),
         mode(mode)
-=======
-    AutoEnterCompilation(JSContext *cx)
-      : cx(cx),
-        info(cx->compartment->types.compiledInfo)
->>>>>>> 19606acc
     {
         JS_ASSERT(info.outputIndex == RecompileInfo::NoCompilerRunning);
     }
@@ -339,10 +328,7 @@
         }
 
         info.outputIndex = cx->compartment->types.constrainedOutputs->length();
-<<<<<<< HEAD
         // I hope we GC before we reach 64k of compilation attempts.
-=======
->>>>>>> 19606acc
         if (info.outputIndex >= RecompileInfo::NoCompilerRunning)
             return false;
 
@@ -355,7 +341,6 @@
     {
         CompilerOutput *co = info.compilerOutput(cx);
 #ifdef JS_METHODJIT
-<<<<<<< HEAD
         if (mode == JM) {
             co->isIonFlag = false;
             if (co->script->hasJITInfo())
@@ -367,11 +352,6 @@
             if (co->script->hasIonScript())
                 co->out.ion = co->script->ionScript();
         }
-=======
-        if (co->script->hasJITInfo())
-            co->mjit = co->script->getJIT(co->constructing, co->barriers);
-#endif
->>>>>>> 19606acc
         info.outputIndex = RecompileInfo::NoCompilerRunning;
     }
 };
